--- conflicted
+++ resolved
@@ -1139,11 +1139,7 @@
 
 	buf->rb_max_requests = r_xprt->rx_data.max_requests;
 	buf->rb_bc_srv_max_requests = 0;
-<<<<<<< HEAD
-	spin_lock_init(&buf->rb_mwlock);
-=======
 	spin_lock_init(&buf->rb_mrlock);
->>>>>>> 661e50bc
 	spin_lock_init(&buf->rb_lock);
 	spin_lock_init(&buf->rb_recovery_lock);
 	INIT_LIST_HEAD(&buf->rb_mrs);
@@ -1558,17 +1554,6 @@
 		--ep->rep_send_count;
 	}
 
-<<<<<<< HEAD
-	if (!ep->rep_send_count ||
-	    test_bit(RPCRDMA_REQ_F_TX_RESOURCES, &req->rl_flags)) {
-		send_wr->send_flags |= IB_SEND_SIGNALED;
-		ep->rep_send_count = ep->rep_send_batch;
-	} else {
-		send_wr->send_flags &= ~IB_SEND_SIGNALED;
-		--ep->rep_send_count;
-	}
-=======
->>>>>>> 661e50bc
 	rc = ib_post_send(ia->ri_id->qp, send_wr, &send_wr_fail);
 	trace_xprtrdma_post_send(req, rc);
 	if (rc)
