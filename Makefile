VERSION = 4
PATCHLEVEL = 4
<<<<<<< HEAD
SUBLEVEL = 189
EXTRAVERSION = .9
=======
SUBLEVEL = 237
EXTRAVERSION =
>>>>>>> 38779362
NAME = Blurry Fish Butt

# *DOCUMENTATION*
# To see a list of typical targets execute "make help"
# More info can be located in ./README
# Comments in this file are targeted only to the developer, do not
# expect to learn how to build the kernel reading this file.

# o Do not use make's built-in rules and variables
#   (this increases performance and avoids hard-to-debug behaviour);
# o Look for make include files relative to root of kernel src
MAKEFLAGS += -rR --include-dir=$(CURDIR)

# Avoid funny character set dependencies
unexport LC_ALL
LC_COLLATE=C
LC_NUMERIC=C
export LC_COLLATE LC_NUMERIC

# Avoid interference with shell env settings
unexport GREP_OPTIONS

# We are using a recursive build, so we need to do a little thinking
# to get the ordering right.
#
# Most importantly: sub-Makefiles should only ever modify files in
# their own directory. If in some directory we have a dependency on
# a file in another dir (which doesn't happen often, but it's often
# unavoidable when linking the built-in.o targets which finally
# turn into vmlinux), we will call a sub make in that other dir, and
# after that we are sure that everything which is in that other dir
# is now up to date.
#
# The only cases where we need to modify files which have global
# effects are thus separated out and done before the recursive
# descending is started. They are now explicitly listed as the
# prepare rule.

# Beautify output
# ---------------------------------------------------------------------------
#
# Normally, we echo the whole command before executing it. By making
# that echo $($(quiet)$(cmd)), we now have the possibility to set
# $(quiet) to choose other forms of output instead, e.g.
#
#         quiet_cmd_cc_o_c = Compiling $(RELDIR)/$@
#         cmd_cc_o_c       = $(CC) $(c_flags) -c -o $@ $<
#
# If $(quiet) is empty, the whole command will be printed.
# If it is set to "quiet_", only the short version will be printed.
# If it is set to "silent_", nothing will be printed at all, since
# the variable $(silent_cmd_cc_o_c) doesn't exist.
#
# A simple variant is to prefix commands with $(Q) - that's useful
# for commands that shall be hidden in non-verbose mode.
#
#	$(Q)ln $@ :<
#
# If KBUILD_VERBOSE equals 0 then the above command will be hidden.
# If KBUILD_VERBOSE equals 1 then the above command is displayed.
#
# To put more focus on warnings, be less verbose as default
# Use 'make V=1' to see the full commands

ifeq ("$(origin V)", "command line")
  KBUILD_VERBOSE = $(V)
endif
ifndef KBUILD_VERBOSE
  KBUILD_VERBOSE = 0
endif

ifeq ($(KBUILD_VERBOSE),1)
  quiet =
  Q =
else
  quiet=quiet_
  Q = @
endif

# If the user is running make -s (silent mode), suppress echoing of
# commands

ifneq ($(filter 4.%,$(MAKE_VERSION)),)	# make-4
ifneq ($(filter %s ,$(firstword x$(MAKEFLAGS))),)
  quiet=silent_
  tools_silent=s
endif
else					# make-3.8x
ifneq ($(filter s% -s%,$(MAKEFLAGS)),)
  quiet=silent_
  tools_silent=-s
endif
endif

export quiet Q KBUILD_VERBOSE

# kbuild supports saving output files in a separate directory.
# To locate output files in a separate directory two syntaxes are supported.
# In both cases the working directory must be the root of the kernel src.
# 1) O=
# Use "make O=dir/to/store/output/files/"
#
# 2) Set KBUILD_OUTPUT
# Set the environment variable KBUILD_OUTPUT to point to the directory
# where the output files shall be placed.
# export KBUILD_OUTPUT=dir/to/store/output/files/
# make
#
# The O= assignment takes precedence over the KBUILD_OUTPUT environment
# variable.

# KBUILD_SRC is set on invocation of make in OBJ directory
# KBUILD_SRC is not intended to be used by the regular user (for now)
ifeq ($(KBUILD_SRC),)

# OK, Make called in directory where kernel src resides
# Do we want to locate output files in a separate directory?
ifeq ("$(origin O)", "command line")
  KBUILD_OUTPUT := $(O)
endif

# That's our default target when none is given on the command line
PHONY := _all
_all:

# Cancel implicit rules on top Makefile
$(CURDIR)/Makefile Makefile: ;

ifneq ($(words $(subst :, ,$(CURDIR))), 1)
  $(error main directory cannot contain spaces nor colons)
endif

ifneq ($(KBUILD_OUTPUT),)
# Invoke a second make in the output directory, passing relevant variables
# check that the output directory actually exists
saved-output := $(KBUILD_OUTPUT)
KBUILD_OUTPUT := $(shell mkdir -p $(KBUILD_OUTPUT) && cd $(KBUILD_OUTPUT) \
								&& /bin/pwd)
$(if $(KBUILD_OUTPUT),, \
     $(error failed to create output directory "$(saved-output)"))

PHONY += $(MAKECMDGOALS) sub-make

$(filter-out _all sub-make $(CURDIR)/Makefile, $(MAKECMDGOALS)) _all: sub-make
	@:

sub-make: FORCE
	$(Q)$(MAKE) -C $(KBUILD_OUTPUT) KBUILD_SRC=$(CURDIR) \
	-f $(CURDIR)/Makefile $(filter-out _all sub-make,$(MAKECMDGOALS))

# Leave processing to above invocation of make
skip-makefile := 1
endif # ifneq ($(KBUILD_OUTPUT),)
endif # ifeq ($(KBUILD_SRC),)

# We process the rest of the Makefile if this is the final invocation of make
ifeq ($(skip-makefile),)

# Do not print "Entering directory ...",
# but we want to display it when entering to the output directory
# so that IDEs/editors are able to understand relative filenames.
MAKEFLAGS += --no-print-directory

# Call a source code checker (by default, "sparse") as part of the
# C compilation.
#
# Use 'make C=1' to enable checking of only re-compiled files.
# Use 'make C=2' to enable checking of *all* source files, regardless
# of whether they are re-compiled or not.
#
# See the file "Documentation/sparse.txt" for more details, including
# where to get the "sparse" utility.

ifeq ("$(origin C)", "command line")
  KBUILD_CHECKSRC = $(C)
endif
ifndef KBUILD_CHECKSRC
  KBUILD_CHECKSRC = 0
endif

# Use make M=dir to specify directory of external module to build
# Old syntax make ... SUBDIRS=$PWD is still supported
# Setting the environment variable KBUILD_EXTMOD take precedence
ifdef SUBDIRS
  KBUILD_EXTMOD ?= $(SUBDIRS)
endif

ifeq ("$(origin M)", "command line")
  KBUILD_EXTMOD := $(M)
endif

# If building an external module we do not care about the all: rule
# but instead _all depend on modules
PHONY += all
ifeq ($(KBUILD_EXTMOD),)
_all: all
else
_all: modules
endif

ifeq ($(KBUILD_SRC),)
        # building in the source tree
        srctree := .
else
        ifeq ($(KBUILD_SRC)/,$(dir $(CURDIR)))
                # building in a subdirectory of the source tree
                srctree := ..
        else
                srctree := $(KBUILD_SRC)
        endif
endif
objtree		:= .
src		:= $(srctree)
obj		:= $(objtree)

VPATH		:= $(srctree)$(if $(KBUILD_EXTMOD),:$(KBUILD_EXTMOD))

export srctree objtree VPATH

# SUBARCH tells the usermode build what the underlying arch is.  That is set
# first, and if a usermode build is happening, the "ARCH=um" on the command
# line overrides the setting of ARCH below.  If a native build is happening,
# then ARCH is assigned, getting whatever value it gets normally, and
# SUBARCH is subsequently ignored.

SUBARCH := $(shell uname -m | sed -e s/i.86/x86/ -e s/x86_64/x86/ \
				  -e s/sun4u/sparc64/ \
				  -e s/arm.*/arm/ -e s/sa110/arm/ \
				  -e s/s390x/s390/ -e s/parisc64/parisc/ \
				  -e s/ppc.*/powerpc/ -e s/mips.*/mips/ \
				  -e s/sh[234].*/sh/ -e s/aarch64.*/arm64/ )

# Cross compiling and selecting different set of gcc/bin-utils
# ---------------------------------------------------------------------------
#
# When performing cross compilation for other architectures ARCH shall be set
# to the target architecture. (See arch/* for the possibilities).
# ARCH can be set during invocation of make:
# make ARCH=ia64
# Another way is to have ARCH set in the environment.
# The default ARCH is the host where make is executed.

# CROSS_COMPILE specify the prefix used for all executables used
# during compilation. Only gcc and related bin-utils executables
# are prefixed with $(CROSS_COMPILE).
# CROSS_COMPILE can be set on the command line
# make CROSS_COMPILE=ia64-linux-
# Alternatively CROSS_COMPILE can be set in the environment.
# A third alternative is to store a setting in .config so that plain
# "make" in the configured kernel build directory always uses that.
# Default value for CROSS_COMPILE is not to prefix executables
# Note: Some architectures assign CROSS_COMPILE in their arch/*/Makefile
ARCH		?= $(SUBARCH)
CROSS_COMPILE	?= $(CONFIG_CROSS_COMPILE:"%"=%)

# Architecture as present in compile.h
UTS_MACHINE 	:= $(ARCH)
SRCARCH 	:= $(ARCH)

# Additional ARCH settings for x86
ifeq ($(ARCH),i386)
        SRCARCH := x86
endif
ifeq ($(ARCH),x86_64)
        SRCARCH := x86
endif

# Additional ARCH settings for sparc
ifeq ($(ARCH),sparc32)
       SRCARCH := sparc
endif
ifeq ($(ARCH),sparc64)
       SRCARCH := sparc
endif

# Additional ARCH settings for sh
ifeq ($(ARCH),sh64)
       SRCARCH := sh
endif

# Additional ARCH settings for tile
ifeq ($(ARCH),tilepro)
       SRCARCH := tile
endif
ifeq ($(ARCH),tilegx)
       SRCARCH := tile
endif

# Where to locate arch specific headers
hdr-arch  := $(SRCARCH)

KCONFIG_CONFIG	?= .config
export KCONFIG_CONFIG

# SHELL used by kbuild
CONFIG_SHELL := $(shell if [ -x "$$BASH" ]; then echo $$BASH; \
	  else if [ -x /bin/bash ]; then echo /bin/bash; \
	  else echo sh; fi ; fi)

HOSTCC       = gcc
HOSTCXX      = g++
HOSTCFLAGS   := -Wall -Wmissing-prototypes -Wstrict-prototypes -O2 -fomit-frame-pointer -std=gnu89
HOSTCXXFLAGS = -O2

# Decide whether to build built-in, modular, or both.
# Normally, just do built-in.

KBUILD_MODULES :=
KBUILD_BUILTIN := 1

# If we have only "make modules", don't compile built-in objects.
ifeq ($(MAKECMDGOALS),modules)
  KBUILD_BUILTIN :=
endif

# If we have "make <whatever> modules", compile modules
# in addition to whatever we do anyway.
# Just "make" or "make all" shall build modules as well

ifneq ($(filter all _all modules,$(MAKECMDGOALS)),)
  KBUILD_MODULES := 1
endif

ifeq ($(MAKECMDGOALS),)
  KBUILD_MODULES := 1
endif

export KBUILD_MODULES KBUILD_BUILTIN
export KBUILD_CHECKSRC KBUILD_SRC KBUILD_EXTMOD

# We need some generic definitions (do not try to remake the file).
scripts/Kbuild.include: ;
include scripts/Kbuild.include

# Make variables (CC, etc...)
AS		= $(CROSS_COMPILE)as
LD		= $(CROSS_COMPILE)ld
CC		= $(CROSS_COMPILE)gcc
CPP		= $(CC) -E
AR		= $(CROSS_COMPILE)ar
NM		= $(CROSS_COMPILE)nm
STRIP		= $(CROSS_COMPILE)strip
OBJCOPY		= $(CROSS_COMPILE)objcopy
OBJDUMP		= $(CROSS_COMPILE)objdump
AWK		= awk
GENKSYMS	= scripts/genksyms/genksyms
INSTALLKERNEL  := installkernel
DEPMOD		= /sbin/depmod
PERL		= perl
PYTHON		= python
CHECK		= sparse

CHECKFLAGS     := -D__linux__ -Dlinux -D__STDC__ -Dunix -D__unix__ \
		  -Wbitwise -Wno-return-void $(CF)
CFLAGS_MODULE   =
AFLAGS_MODULE   =
LDFLAGS_MODULE  =
CFLAGS_KERNEL	=
AFLAGS_KERNEL	=
CFLAGS_GCOV	= -fprofile-arcs -ftest-coverage -fno-tree-loop-im


# Use USERINCLUDE when you must reference the UAPI directories only.
USERINCLUDE    := \
		-I$(srctree)/arch/$(hdr-arch)/include/uapi \
		-Iarch/$(hdr-arch)/include/generated/uapi \
		-I$(srctree)/include/uapi \
		-Iinclude/generated/uapi \
                -include $(srctree)/include/linux/kconfig.h

# Use LINUXINCLUDE when you must reference the include/ directory.
# Needed to be compatible with the O= option
LINUXINCLUDE    := \
		-I$(srctree)/arch/$(hdr-arch)/include \
		-Iarch/$(hdr-arch)/include/generated/uapi \
		-Iarch/$(hdr-arch)/include/generated \
		$(if $(KBUILD_SRC), -I$(srctree)/include) \
		-Iinclude \
		$(USERINCLUDE)

KBUILD_CPPFLAGS := -D__KERNEL__

KBUILD_CFLAGS   := -Wall -Wundef -Wstrict-prototypes -Wno-trigraphs \
		   -fno-strict-aliasing -fno-common \
		   -Werror-implicit-function-declaration \
		   -Wno-format-security \
		   -std=gnu89 $(call cc-option,-fno-PIE)


KBUILD_AFLAGS_KERNEL :=
KBUILD_CFLAGS_KERNEL :=
KBUILD_AFLAGS   := -D__ASSEMBLY__ $(call cc-option,-fno-PIE)
KBUILD_AFLAGS_MODULE  := -DMODULE
KBUILD_CFLAGS_MODULE  := -DMODULE
KBUILD_LDFLAGS_MODULE := -T $(srctree)/scripts/module-common.lds

# Read KERNELRELEASE from include/config/kernel.release (if it exists)
KERNELRELEASE = $(shell cat include/config/kernel.release 2> /dev/null)
KERNELVERSION = $(VERSION)$(if $(PATCHLEVEL),.$(PATCHLEVEL)$(if $(SUBLEVEL),.$(SUBLEVEL)))$(EXTRAVERSION)

export VERSION PATCHLEVEL SUBLEVEL KERNELRELEASE KERNELVERSION
export ARCH SRCARCH CONFIG_SHELL HOSTCC HOSTCFLAGS CROSS_COMPILE AS LD CC
export CPP AR NM STRIP OBJCOPY OBJDUMP
export MAKE AWK GENKSYMS INSTALLKERNEL PERL PYTHON UTS_MACHINE
export HOSTCXX HOSTCXXFLAGS LDFLAGS_MODULE CHECK CHECKFLAGS

export KBUILD_CPPFLAGS NOSTDINC_FLAGS LINUXINCLUDE OBJCOPYFLAGS LDFLAGS
export KBUILD_CFLAGS CFLAGS_KERNEL CFLAGS_MODULE CFLAGS_GCOV
export CFLAGS_KASAN CFLAGS_KASAN_NOSANITIZE
export KBUILD_AFLAGS AFLAGS_KERNEL AFLAGS_MODULE
export KBUILD_AFLAGS_MODULE KBUILD_CFLAGS_MODULE KBUILD_LDFLAGS_MODULE
export KBUILD_AFLAGS_KERNEL KBUILD_CFLAGS_KERNEL
export KBUILD_ARFLAGS

# When compiling out-of-tree modules, put MODVERDIR in the module
# tree rather than in the kernel tree. The kernel tree might
# even be read-only.
export MODVERDIR := $(if $(KBUILD_EXTMOD),$(firstword $(KBUILD_EXTMOD))/).tmp_versions

# Files to ignore in find ... statements

export RCS_FIND_IGNORE := \( -name SCCS -o -name BitKeeper -o -name .svn -o    \
			  -name CVS -o -name .pc -o -name .hg -o -name .git \) \
			  -prune -o
export RCS_TAR_IGNORE := --exclude SCCS --exclude BitKeeper --exclude .svn \
			 --exclude CVS --exclude .pc --exclude .hg --exclude .git

# ===========================================================================
# Rules shared between *config targets and build targets

# Basic helpers built in scripts/
PHONY += scripts_basic
scripts_basic:
	$(Q)$(MAKE) $(build)=scripts/basic
	$(Q)rm -f .tmp_quiet_recordmcount

# To avoid any implicit rule to kick in, define an empty command.
scripts/basic/%: scripts_basic ;

PHONY += outputmakefile
# outputmakefile generates a Makefile in the output directory, if using a
# separate output directory. This allows convenient use of make in the
# output directory.
outputmakefile:
ifneq ($(KBUILD_SRC),)
	$(Q)ln -fsn $(srctree) source
	$(Q)$(CONFIG_SHELL) $(srctree)/scripts/mkmakefile \
	    $(srctree) $(objtree) $(VERSION) $(PATCHLEVEL)
endif

# Support for using generic headers in asm-generic
PHONY += asm-generic
asm-generic:
	$(Q)$(MAKE) -f $(srctree)/scripts/Makefile.asm-generic \
	            src=asm obj=arch/$(SRCARCH)/include/generated/asm
	$(Q)$(MAKE) -f $(srctree)/scripts/Makefile.asm-generic \
	            src=uapi/asm obj=arch/$(SRCARCH)/include/generated/uapi/asm

# To make sure we do not include .config for any of the *config targets
# catch them early, and hand them over to scripts/kconfig/Makefile
# It is allowed to specify more targets when calling make, including
# mixing *config targets and build targets.
# For example 'make oldconfig all'.
# Detect when mixed targets is specified, and make a second invocation
# of make so .config is not included in this case either (for *config).

version_h := include/generated/uapi/linux/version.h
old_version_h := include/linux/version.h

no-dot-config-targets := clean mrproper distclean \
			 cscope gtags TAGS tags help% %docs check% coccicheck \
			 $(version_h) headers_% archheaders archscripts \
			 kernelversion %src-pkg

config-targets := 0
mixed-targets  := 0
dot-config     := 1

ifneq ($(filter $(no-dot-config-targets), $(MAKECMDGOALS)),)
	ifeq ($(filter-out $(no-dot-config-targets), $(MAKECMDGOALS)),)
		dot-config := 0
	endif
endif

ifeq ($(KBUILD_EXTMOD),)
        ifneq ($(filter config %config,$(MAKECMDGOALS)),)
                config-targets := 1
                ifneq ($(words $(MAKECMDGOALS)),1)
                        mixed-targets := 1
                endif
        endif
endif
# install and module_install need also be processed one by one
ifneq ($(filter install,$(MAKECMDGOALS)),)
        ifneq ($(filter modules_install,$(MAKECMDGOALS)),)
	        mixed-targets := 1
        endif
endif

ifeq ($(mixed-targets),1)
# ===========================================================================
# We're called with mixed targets (*config and build targets).
# Handle them one by one.

PHONY += $(MAKECMDGOALS) __build_one_by_one

$(filter-out __build_one_by_one, $(MAKECMDGOALS)): __build_one_by_one
	@:

__build_one_by_one:
	$(Q)set -e; \
	for i in $(MAKECMDGOALS); do \
		$(MAKE) -f $(srctree)/Makefile $$i; \
	done

else
ifeq ($(config-targets),1)
# ===========================================================================
# *config targets only - make sure prerequisites are updated, and descend
# in scripts/kconfig to make the *config target

# Read arch specific Makefile to set KBUILD_DEFCONFIG as needed.
# KBUILD_DEFCONFIG may point out an alternative default configuration
# used for 'make defconfig'
include arch/$(SRCARCH)/Makefile
export KBUILD_DEFCONFIG KBUILD_KCONFIG

config: scripts_basic outputmakefile FORCE
	$(Q)$(MAKE) $(build)=scripts/kconfig $@

%config: scripts_basic outputmakefile FORCE
	$(Q)$(MAKE) $(build)=scripts/kconfig $@

else
# ===========================================================================
# Build targets only - this includes vmlinux, arch specific targets, clean
# targets and others. In general all targets except *config targets.

ifeq ($(KBUILD_EXTMOD),)
# Additional helpers built in scripts/
# Carefully list dependencies so we do not try to build scripts twice
# in parallel
PHONY += scripts
scripts: scripts_basic include/config/auto.conf include/config/tristate.conf \
	 asm-generic
	$(Q)$(MAKE) $(build)=$(@)

# Objects we will link into vmlinux / subdirs we need to visit
init-y		:= init/
drivers-y	:= drivers/ sound/ firmware/
net-y		:= net/
libs-y		:= lib/
core-y		:= usr/
virt-y		:= virt/
endif # KBUILD_EXTMOD

ifeq ($(dot-config),1)
# Read in config
-include include/config/auto.conf

ifeq ($(KBUILD_EXTMOD),)
# Read in dependencies to all Kconfig* files, make sure to run
# oldconfig if changes are detected.
-include include/config/auto.conf.cmd

# To avoid any implicit rule to kick in, define an empty command
$(KCONFIG_CONFIG) include/config/auto.conf.cmd: ;

# If .config is newer than include/config/auto.conf, someone tinkered
# with it and forgot to run make oldconfig.
# if auto.conf.cmd is missing then we are probably in a cleaned tree so
# we execute the config step to be sure to catch updated Kconfig files
include/config/%.conf: $(KCONFIG_CONFIG) include/config/auto.conf.cmd
	$(Q)$(MAKE) -f $(srctree)/Makefile silentoldconfig
else
# external modules needs include/generated/autoconf.h and include/config/auto.conf
# but do not care if they are up-to-date. Use auto.conf to trigger the test
PHONY += include/config/auto.conf

include/config/auto.conf:
	$(Q)test -e include/generated/autoconf.h -a -e $@ || (		\
	echo >&2;							\
	echo >&2 "  ERROR: Kernel configuration is invalid.";		\
	echo >&2 "         include/generated/autoconf.h or $@ are missing.";\
	echo >&2 "         Run 'make oldconfig && make prepare' on kernel src to fix it.";	\
	echo >&2 ;							\
	/bin/false)

endif # KBUILD_EXTMOD

else
# Dummy target needed, because used as prerequisite
include/config/auto.conf: ;
endif # $(dot-config)

# The all: target is the default when no target is given on the
# command line.
# This allow a user to issue only 'make' to build a kernel including modules
# Defaults to vmlinux, but the arch makefile usually adds further targets
all: vmlinux

ifeq ($(cc-name),clang)
ifneq ($(CROSS_COMPILE),)
CLANG_TARGET	:= --target=$(notdir $(CROSS_COMPILE:%-=%))
GCC_TOOLCHAIN_DIR := $(dir $(shell which $(CROSS_COMPILE)elfedit))
CLANG_PREFIX	:= --prefix=$(GCC_TOOLCHAIN_DIR)$(notdir $(CROSS_COMPILE))
GCC_TOOLCHAIN	:= $(realpath $(GCC_TOOLCHAIN_DIR)/..)
endif
ifneq ($(GCC_TOOLCHAIN),)
CLANG_GCC_TC	:= --gcc-toolchain=$(GCC_TOOLCHAIN)
endif
KBUILD_CFLAGS += $(CLANG_TARGET) $(CLANG_GCC_TC) $(CLANG_PREFIX)
KBUILD_AFLAGS += $(CLANG_TARGET) $(CLANG_GCC_TC) $(CLANG_PREFIX)
KBUILD_CFLAGS += $(call cc-option, -no-integrated-as)
KBUILD_AFLAGS += $(call cc-option, -no-integrated-as)
endif

# The arch Makefile can set ARCH_{CPP,A,C}FLAGS to override the default
# values of the respective KBUILD_* variables
ARCH_CPPFLAGS :=
ARCH_AFLAGS :=
ARCH_CFLAGS :=
include arch/$(SRCARCH)/Makefile

KBUILD_CFLAGS	+= $(call cc-option,-fno-delete-null-pointer-checks,)
KBUILD_CFLAGS	+= $(call cc-disable-warning,frame-address,)
KBUILD_CFLAGS	+= $(call cc-disable-warning, format-truncation)
KBUILD_CFLAGS	+= $(call cc-disable-warning, format-overflow)
KBUILD_CFLAGS	+= $(call cc-disable-warning, int-in-bool-context)
KBUILD_CFLAGS	+= $(call cc-disable-warning, address-of-packed-member)
KBUILD_CFLAGS	+= $(call cc-disable-warning, attribute-alias)

ifdef CONFIG_CC_OPTIMIZE_FOR_SIZE
KBUILD_CFLAGS	+= -Os
else
ifdef CONFIG_PROFILE_ALL_BRANCHES
KBUILD_CFLAGS	+= -O2
else
KBUILD_CFLAGS   += -O2
endif
endif

# Tell gcc to never replace conditional load with a non-conditional one
KBUILD_CFLAGS	+= $(call cc-option,--param=allow-store-data-races=0)
KBUILD_CFLAGS	+= $(call cc-option,-fno-allow-store-data-races)

# check for 'asm goto'
ifeq ($(shell $(CONFIG_SHELL) $(srctree)/scripts/gcc-goto.sh $(CC) $(KBUILD_CFLAGS)), y)
	KBUILD_CFLAGS += -DCC_HAVE_ASM_GOTO
	KBUILD_AFLAGS += -DCC_HAVE_ASM_GOTO
endif

ifdef CONFIG_READABLE_ASM
# Disable optimizations that make assembler listings hard to read.
# reorder blocks reorders the control in the function
# ipa clone creates specialized cloned functions
# partial inlining inlines only parts of functions
KBUILD_CFLAGS += $(call cc-option,-fno-reorder-blocks,) \
                 $(call cc-option,-fno-ipa-cp-clone,) \
                 $(call cc-option,-fno-partial-inlining)
endif

ifneq ($(CONFIG_FRAME_WARN),0)
KBUILD_CFLAGS += $(call cc-option,-Wframe-larger-than=${CONFIG_FRAME_WARN})
endif

# Handle stack protector mode.
#
# Since kbuild can potentially perform two passes (first with the old
# .config values and then with updated .config values), we cannot error out
# if a desired compiler option is unsupported. If we were to error, kbuild
# could never get to the second pass and actually notice that we changed
# the option to something that was supported.
#
# Additionally, we don't want to fallback and/or silently change which compiler
# flags will be used, since that leads to producing kernels with different
# security feature characteristics depending on the compiler used. ("But I
# selected CC_STACKPROTECTOR_STRONG! Why did it build with _REGULAR?!")
#
# The middle ground is to warn here so that the failed option is obvious, but
# to let the build fail with bad compiler flags so that we can't produce a
# kernel when there is a CONFIG and compiler mismatch.
#
ifdef CONFIG_CC_STACKPROTECTOR_REGULAR
  stackp-flag := -fstack-protector
  ifeq ($(call cc-option, $(stackp-flag)),)
    $(warning Cannot use CONFIG_CC_STACKPROTECTOR_REGULAR: \
             -fstack-protector not supported by compiler)
  endif
else
ifdef CONFIG_CC_STACKPROTECTOR_STRONG
  stackp-flag := -fstack-protector-strong
  ifeq ($(call cc-option, $(stackp-flag)),)
    $(warning Cannot use CONFIG_CC_STACKPROTECTOR_STRONG: \
	      -fstack-protector-strong not supported by compiler)
  endif
else
  # Force off for distro compilers that enable stack protector by default.
  stackp-flag := $(call cc-option, -fno-stack-protector)
endif
endif
KBUILD_CFLAGS += $(stackp-flag)

ifeq ($(cc-name),clang)
KBUILD_CPPFLAGS += $(call cc-option,-Qunused-arguments,)
KBUILD_CFLAGS += $(call cc-disable-warning, format-invalid-specifier)
KBUILD_CFLAGS += $(call cc-disable-warning, gnu)
# Quiet clang warning: comparison of unsigned expression < 0 is always false
KBUILD_CFLAGS += $(call cc-disable-warning, tautological-compare)
# CLANG uses a _MergedGlobals as optimization, but this breaks modpost, as the
# source of a reference will be _MergedGlobals and not on of the whitelisted names.
# See modpost pattern 2
KBUILD_CFLAGS += $(call cc-option, -mno-global-merge,)
KBUILD_CFLAGS += $(call cc-option, -fcatch-undefined-behavior)
else

# These warnings generated too much noise in a regular build.
# Use make W=1 to enable them (see scripts/Makefile.extrawarn)
KBUILD_CFLAGS += $(call cc-disable-warning, unused-but-set-variable)
endif

KBUILD_CFLAGS += $(call cc-disable-warning, unused-const-variable)
ifdef CONFIG_FRAME_POINTER
KBUILD_CFLAGS	+= -fno-omit-frame-pointer -fno-optimize-sibling-calls
else
# Some targets (ARM with Thumb2, for example), can't be built with frame
# pointers.  For those, we don't have FUNCTION_TRACER automatically
# select FRAME_POINTER.  However, FUNCTION_TRACER adds -pg, and this is
# incompatible with -fomit-frame-pointer with current GCC, so we don't use
# -fomit-frame-pointer with FUNCTION_TRACER.
ifndef CONFIG_FUNCTION_TRACER
KBUILD_CFLAGS	+= -fomit-frame-pointer
endif
endif

KBUILD_CFLAGS   += $(call cc-option, -fno-var-tracking-assignments)

ifdef CONFIG_DEBUG_INFO
ifdef CONFIG_DEBUG_INFO_SPLIT
KBUILD_CFLAGS   += $(call cc-option, -gsplit-dwarf, -g)
else
KBUILD_CFLAGS	+= -g
endif
KBUILD_AFLAGS	+= -Wa,-gdwarf-2
endif
ifdef CONFIG_DEBUG_INFO_DWARF4
KBUILD_CFLAGS	+= $(call cc-option, -gdwarf-4,)
endif

ifdef CONFIG_DEBUG_INFO_REDUCED
KBUILD_CFLAGS 	+= $(call cc-option, -femit-struct-debug-baseonly) \
		   $(call cc-option,-fno-var-tracking)
endif

ifdef CONFIG_FUNCTION_TRACER
ifndef CC_FLAGS_FTRACE
CC_FLAGS_FTRACE := -pg
endif
export CC_FLAGS_FTRACE
ifdef CONFIG_HAVE_FENTRY
CC_USING_FENTRY	:= $(call cc-option, -mfentry -DCC_USING_FENTRY)
endif
KBUILD_CFLAGS	+= $(CC_FLAGS_FTRACE) $(CC_USING_FENTRY)
KBUILD_AFLAGS	+= $(CC_USING_FENTRY)
ifdef CONFIG_DYNAMIC_FTRACE
	ifdef CONFIG_HAVE_C_RECORDMCOUNT
		BUILD_C_RECORDMCOUNT := y
		export BUILD_C_RECORDMCOUNT
	endif
endif
endif

# We trigger additional mismatches with less inlining
ifdef CONFIG_DEBUG_SECTION_MISMATCH
KBUILD_CFLAGS += $(call cc-option, -fno-inline-functions-called-once)
endif

# arch Makefile may override CC so keep this after arch Makefile is included
NOSTDINC_FLAGS += -nostdinc -isystem $(shell $(CC) -print-file-name=include)
CHECKFLAGS     += $(NOSTDINC_FLAGS)

# warn about C99 declaration after statement
KBUILD_CFLAGS += $(call cc-option,-Wdeclaration-after-statement,)

# disable pointer signed / unsigned warnings in gcc 4.0
KBUILD_CFLAGS += $(call cc-disable-warning, pointer-sign)

# disable stringop warnings in gcc 8+
KBUILD_CFLAGS += $(call cc-disable-warning, stringop-truncation)

# We'll want to enable this eventually, but it's not going away for 5.7 at least
KBUILD_CFLAGS += $(call cc-disable-warning, zero-length-bounds)
KBUILD_CFLAGS += $(call cc-disable-warning, array-bounds)
KBUILD_CFLAGS += $(call cc-disable-warning, stringop-overflow)

# Another good warning that we'll want to enable eventually
KBUILD_CFLAGS += $(call cc-disable-warning, restrict)

# Enabled with W=2, disabled by default as noisy
KBUILD_CFLAGS += $(call cc-disable-warning, maybe-uninitialized)

# disable invalid "can't wrap" optimizations for signed / pointers
KBUILD_CFLAGS	+= $(call cc-option,-fno-strict-overflow)

# clang sets -fmerge-all-constants by default as optimization, but this
# is non-conforming behavior for C and in fact breaks the kernel, so we
# need to disable it here generally.
KBUILD_CFLAGS	+= $(call cc-option,-fno-merge-all-constants)

# for gcc -fno-merge-all-constants disables everything, but it is fine
# to have actual conforming behavior enabled.
KBUILD_CFLAGS	+= $(call cc-option,-fmerge-constants)

# Make sure -fstack-check isn't enabled (like gentoo apparently did)
KBUILD_CFLAGS  += $(call cc-option,-fno-stack-check,)

# conserve stack if available
KBUILD_CFLAGS   += $(call cc-option,-fconserve-stack)

# disallow errors like 'EXPORT_GPL(foo);' with missing header
KBUILD_CFLAGS   += $(call cc-option,-Werror=implicit-int)

# require functions to have arguments in prototypes, not empty 'int foo()'
KBUILD_CFLAGS   += $(call cc-option,-Werror=strict-prototypes)

# Prohibit date/time macros, which would make the build non-deterministic
KBUILD_CFLAGS   += $(call cc-option,-Werror=date-time)

# ensure -fcf-protection is disabled when using retpoline as it is
# incompatible with -mindirect-branch=thunk-extern
ifdef CONFIG_RETPOLINE
KBUILD_CFLAGS += $(call cc-option,-fcf-protection=none)
endif

# use the deterministic mode of AR if available
KBUILD_ARFLAGS := $(call ar-option,D)

include scripts/Makefile.kasan
include scripts/Makefile.extrawarn

# Add any arch overrides and user supplied CPPFLAGS, AFLAGS and CFLAGS as the
# last assignments
KBUILD_CPPFLAGS += $(ARCH_CPPFLAGS) $(KCPPFLAGS)
KBUILD_AFLAGS   += $(ARCH_AFLAGS)   $(KAFLAGS)
KBUILD_CFLAGS   += $(ARCH_CFLAGS)   $(KCFLAGS)

# Use --build-id when available.
LDFLAGS_BUILD_ID = $(patsubst -Wl$(comma)%,%,\
			      $(call cc-ldoption, -Wl$(comma)--build-id,))
KBUILD_LDFLAGS_MODULE += $(LDFLAGS_BUILD_ID)
LDFLAGS_vmlinux += $(LDFLAGS_BUILD_ID)

ifeq ($(CONFIG_STRIP_ASM_SYMS),y)
LDFLAGS_vmlinux	+= $(call ld-option, -X,)
endif

# Default kernel image to build when no specific target is given.
# KBUILD_IMAGE may be overruled on the command line or
# set in the environment
# Also any assignments in arch/$(ARCH)/Makefile take precedence over
# this default value
export KBUILD_IMAGE ?= vmlinux

#
# INSTALL_PATH specifies where to place the updated kernel and system map
# images. Default is /boot, but you can set it to other values
export	INSTALL_PATH ?= /boot

#
# INSTALL_DTBS_PATH specifies a prefix for relocations required by build roots.
# Like INSTALL_MOD_PATH, it isn't defined in the Makefile, but can be passed as
# an argument if needed. Otherwise it defaults to the kernel install path
#
export INSTALL_DTBS_PATH ?= $(INSTALL_PATH)/dtbs/$(KERNELRELEASE)

#
# INSTALL_MOD_PATH specifies a prefix to MODLIB for module directory
# relocations required by build roots.  This is not defined in the
# makefile but the argument can be passed to make if needed.
#

MODLIB	= $(INSTALL_MOD_PATH)/lib/modules/$(KERNELRELEASE)
export MODLIB

#
# INSTALL_MOD_STRIP, if defined, will cause modules to be
# stripped after they are installed.  If INSTALL_MOD_STRIP is '1', then
# the default option --strip-debug will be used.  Otherwise,
# INSTALL_MOD_STRIP value will be used as the options to the strip command.

ifdef INSTALL_MOD_STRIP
ifeq ($(INSTALL_MOD_STRIP),1)
mod_strip_cmd = $(STRIP) --strip-debug
else
mod_strip_cmd = $(STRIP) $(INSTALL_MOD_STRIP)
endif # INSTALL_MOD_STRIP=1
else
mod_strip_cmd = true
endif # INSTALL_MOD_STRIP
export mod_strip_cmd

# CONFIG_MODULE_COMPRESS, if defined, will cause module to be compressed
# after they are installed in agreement with CONFIG_MODULE_COMPRESS_GZIP
# or CONFIG_MODULE_COMPRESS_XZ.

mod_compress_cmd = true
ifdef CONFIG_MODULE_COMPRESS
  ifdef CONFIG_MODULE_COMPRESS_GZIP
    mod_compress_cmd = gzip -n -f
  endif # CONFIG_MODULE_COMPRESS_GZIP
  ifdef CONFIG_MODULE_COMPRESS_XZ
    mod_compress_cmd = xz -f
  endif # CONFIG_MODULE_COMPRESS_XZ
endif # CONFIG_MODULE_COMPRESS
export mod_compress_cmd

# Select initial ramdisk compression format, default is gzip(1).
# This shall be used by the dracut(8) tool while creating an initramfs image.
#
INITRD_COMPRESS-y                  := gzip
INITRD_COMPRESS-$(CONFIG_RD_BZIP2) := bzip2
INITRD_COMPRESS-$(CONFIG_RD_LZMA)  := lzma
INITRD_COMPRESS-$(CONFIG_RD_XZ)    := xz
INITRD_COMPRESS-$(CONFIG_RD_LZO)   := lzo
INITRD_COMPRESS-$(CONFIG_RD_LZ4)   := lz4
# do not export INITRD_COMPRESS, since we didn't actually
# choose a sane default compression above.
# export INITRD_COMPRESS := $(INITRD_COMPRESS-y)

ifdef CONFIG_MODULE_SIG_ALL
$(eval $(call config_filename,MODULE_SIG_KEY))

mod_sign_cmd = scripts/sign-file $(CONFIG_MODULE_SIG_HASH) $(MODULE_SIG_KEY_SRCPREFIX)$(CONFIG_MODULE_SIG_KEY) certs/signing_key.x509
else
mod_sign_cmd = true
endif
export mod_sign_cmd


ifeq ($(KBUILD_EXTMOD),)
core-y		+= kernel/ certs/ mm/ fs/ ipc/ security/ crypto/ block/

vmlinux-dirs	:= $(patsubst %/,%,$(filter %/, $(init-y) $(init-m) \
		     $(core-y) $(core-m) $(drivers-y) $(drivers-m) \
		     $(net-y) $(net-m) $(libs-y) $(libs-m) $(virt-y)))

vmlinux-alldirs	:= $(sort $(vmlinux-dirs) $(patsubst %/,%,$(filter %/, \
		     $(init-) $(core-) $(drivers-) $(net-) $(libs-) $(virt-))))

init-y		:= $(patsubst %/, %/built-in.o, $(init-y))
core-y		:= $(patsubst %/, %/built-in.o, $(core-y))
drivers-y	:= $(patsubst %/, %/built-in.o, $(drivers-y))
net-y		:= $(patsubst %/, %/built-in.o, $(net-y))
libs-y1		:= $(patsubst %/, %/lib.a, $(libs-y))
libs-y2		:= $(patsubst %/, %/built-in.o, $(libs-y))
libs-y		:= $(libs-y1) $(libs-y2)
virt-y		:= $(patsubst %/, %/built-in.o, $(virt-y))

# Externally visible symbols (used by link-vmlinux.sh)
export KBUILD_VMLINUX_INIT := $(head-y) $(init-y)
export KBUILD_VMLINUX_MAIN := $(core-y) $(libs-y) $(drivers-y) $(net-y) $(virt-y)
export KBUILD_LDS          := arch/$(SRCARCH)/kernel/vmlinux.lds
export LDFLAGS_vmlinux
# used by scripts/pacmage/Makefile
export KBUILD_ALLDIRS := $(sort $(filter-out arch/%,$(vmlinux-alldirs)) arch Documentation include samples scripts tools)

vmlinux-deps := $(KBUILD_LDS) $(KBUILD_VMLINUX_INIT) $(KBUILD_VMLINUX_MAIN)

# Final link of vmlinux
      cmd_link-vmlinux = $(CONFIG_SHELL) $< $(LD) $(LDFLAGS) $(LDFLAGS_vmlinux)
quiet_cmd_link-vmlinux = LINK    $@

# Include targets which we want to
# execute if the rest of the kernel build went well.
vmlinux: scripts/link-vmlinux.sh $(vmlinux-deps) FORCE
ifdef CONFIG_HEADERS_CHECK
	$(Q)$(MAKE) -f $(srctree)/Makefile headers_check
endif
ifdef CONFIG_SAMPLES
	$(Q)$(MAKE) $(build)=samples
endif
ifdef CONFIG_BUILD_DOCSRC
	$(Q)$(MAKE) $(build)=Documentation
endif
ifdef CONFIG_GDB_SCRIPTS
	$(Q)ln -fsn `cd $(srctree) && /bin/pwd`/scripts/gdb/vmlinux-gdb.py
endif
	+$(call if_changed,link-vmlinux)

# The actual objects are generated when descending,
# make sure no implicit rule kicks in
$(sort $(vmlinux-deps)): $(vmlinux-dirs) ;

# Handle descending into subdirectories listed in $(vmlinux-dirs)
# Preset locale variables to speed up the build process. Limit locale
# tweaks to this spot to avoid wrong language settings when running
# make menuconfig etc.
# Error messages still appears in the original language

PHONY += $(vmlinux-dirs)
$(vmlinux-dirs): prepare scripts
	$(Q)$(MAKE) $(build)=$@

define filechk_kernel.release
	echo "$(KERNELVERSION)$$($(CONFIG_SHELL) $(srctree)/scripts/setlocalversion $(srctree))"
endef

# Store (new) KERNELRELEASE string in include/config/kernel.release
include/config/kernel.release: include/config/auto.conf FORCE
	$(call filechk,kernel.release)


# Things we need to do before we recursively start building the kernel
# or the modules are listed in "prepare".
# A multi level approach is used. prepareN is processed before prepareN-1.
# archprepare is used in arch Makefiles and when processed asm symlink,
# version.h and scripts_basic is processed / created.

# Listed in dependency order
PHONY += prepare archprepare prepare0 prepare1 prepare2 prepare3

# prepare3 is used to check if we are building in a separate output directory,
# and if so do:
# 1) Check that make has not been executed in the kernel src $(srctree)
prepare3: include/config/kernel.release
ifneq ($(KBUILD_SRC),)
	@$(kecho) '  Using $(srctree) as source for kernel'
	$(Q)if [ -f $(srctree)/.config -o -d $(srctree)/include/config ]; then \
		echo >&2 "  $(srctree) is not clean, please run 'make mrproper'"; \
		echo >&2 "  in the '$(srctree)' directory.";\
		/bin/false; \
	fi;
endif

# prepare2 creates a makefile if using a separate output directory
prepare2: prepare3 outputmakefile asm-generic

prepare1: prepare2 $(version_h) include/generated/utsrelease.h \
                   include/config/auto.conf
	$(cmd_crmodverdir)

archprepare: archheaders archscripts prepare1 scripts_basic

prepare0: archprepare FORCE
	$(Q)$(MAKE) $(build)=.

# All the preparing..
prepare: prepare0

# Generate some files
# ---------------------------------------------------------------------------

# KERNELRELEASE can change from a few different places, meaning version.h
# needs to be updated, so this check is forced on all builds

uts_len := 64
define filechk_utsrelease.h
	if [ `echo -n "$(KERNELRELEASE)" | wc -c ` -gt $(uts_len) ]; then \
	  echo '"$(KERNELRELEASE)" exceeds $(uts_len) characters' >&2;    \
	  exit 1;                                                         \
	fi;                                                               \
	(echo \#define UTS_RELEASE \"$(KERNELRELEASE)\";)
endef

define filechk_version.h
	(echo \#define LINUX_VERSION_CODE $(shell                         \
	expr $(VERSION) \* 65536 + 0$(PATCHLEVEL) \* 256 + 0$(SUBLEVEL)); \
	echo '#define KERNEL_VERSION(a,b,c) (((a) << 16) + ((b) << 8) + (c))';)
endef

$(version_h): $(srctree)/Makefile FORCE
	$(call filechk,version.h)
	$(Q)rm -f $(old_version_h)

include/generated/utsrelease.h: include/config/kernel.release FORCE
	$(call filechk,utsrelease.h)

PHONY += headerdep
headerdep:
	$(Q)find $(srctree)/include/ -name '*.h' | xargs --max-args 1 \
	$(srctree)/scripts/headerdep.pl -I$(srctree)/include

# ---------------------------------------------------------------------------
# Firmware install
INSTALL_FW_PATH=$(INSTALL_MOD_PATH)/lib/firmware
export INSTALL_FW_PATH

PHONY += firmware_install
firmware_install: FORCE
	@mkdir -p $(objtree)/firmware
	$(Q)$(MAKE) -f $(srctree)/scripts/Makefile.fwinst obj=firmware __fw_install

# ---------------------------------------------------------------------------
# Kernel headers

#Default location for installed headers
export INSTALL_HDR_PATH = $(objtree)/usr

# If we do an all arch process set dst to asm-$(hdr-arch)
hdr-dst = $(if $(KBUILD_HEADERS), dst=include/asm-$(hdr-arch), dst=include/asm)

PHONY += archheaders
archheaders:

PHONY += archscripts
archscripts:

PHONY += __headers
__headers: $(version_h) scripts_basic asm-generic archheaders archscripts FORCE
	$(Q)$(MAKE) $(build)=scripts build_unifdef

PHONY += headers_install_all
headers_install_all:
	$(Q)$(CONFIG_SHELL) $(srctree)/scripts/headers.sh install

PHONY += headers_install
headers_install: __headers
	$(if $(wildcard $(srctree)/arch/$(hdr-arch)/include/uapi/asm/Kbuild),, \
	  $(error Headers not exportable for the $(SRCARCH) architecture))
	$(Q)$(MAKE) $(hdr-inst)=include/uapi
	$(Q)$(MAKE) $(hdr-inst)=arch/$(hdr-arch)/include/uapi/asm $(hdr-dst)

PHONY += headers_check_all
headers_check_all: headers_install_all
	$(Q)$(CONFIG_SHELL) $(srctree)/scripts/headers.sh check

PHONY += headers_check
headers_check: headers_install
	$(Q)$(MAKE) $(hdr-inst)=include/uapi HDRCHECK=1
	$(Q)$(MAKE) $(hdr-inst)=arch/$(hdr-arch)/include/uapi/asm $(hdr-dst) HDRCHECK=1

# ---------------------------------------------------------------------------
# Kernel selftest

PHONY += kselftest
kselftest:
	$(Q)$(MAKE) -C tools/testing/selftests run_tests

kselftest-clean:
	$(Q)$(MAKE) -C tools/testing/selftests clean

# ---------------------------------------------------------------------------
# Modules

ifdef CONFIG_MODULES

# By default, build modules as well

all: modules

# When we're building modules with modversions, we need to consider
# the built-in objects during the descend as well, in order to
# make sure the checksums are up to date before we record them.
ifdef CONFIG_MODVERSIONS
  KBUILD_BUILTIN := 1
endif

# Build modules
#
# A module can be listed more than once in obj-m resulting in
# duplicate lines in modules.order files.  Those are removed
# using awk while concatenating to the final file.

PHONY += modules
modules: $(vmlinux-dirs) $(if $(KBUILD_BUILTIN),vmlinux) modules.builtin
	$(Q)$(AWK) '!x[$$0]++' $(vmlinux-dirs:%=$(objtree)/%/modules.order) > $(objtree)/modules.order
	@$(kecho) '  Building modules, stage 2.';
	$(Q)$(MAKE) -f $(srctree)/scripts/Makefile.modpost
	$(Q)$(MAKE) -f $(srctree)/scripts/Makefile.fwinst obj=firmware __fw_modbuild

modules.builtin: $(vmlinux-dirs:%=%/modules.builtin)
	$(Q)$(AWK) '!x[$$0]++' $^ > $(objtree)/modules.builtin

%/modules.builtin: include/config/auto.conf
	$(Q)$(MAKE) $(modbuiltin)=$*


# Target to prepare building external modules
PHONY += modules_prepare
modules_prepare: prepare scripts

# Target to install modules
PHONY += modules_install
modules_install: _modinst_ _modinst_post

PHONY += _modinst_
_modinst_:
	@rm -rf $(MODLIB)/kernel
	@rm -f $(MODLIB)/source
	@mkdir -p $(MODLIB)/kernel
	@ln -s `cd $(srctree) && /bin/pwd` $(MODLIB)/source
	@if [ ! $(objtree) -ef  $(MODLIB)/build ]; then \
		rm -f $(MODLIB)/build ; \
		ln -s $(CURDIR) $(MODLIB)/build ; \
	fi
	@cp -f $(objtree)/modules.order $(MODLIB)/
	@cp -f $(objtree)/modules.builtin $(MODLIB)/
	$(Q)$(MAKE) -f $(srctree)/scripts/Makefile.modinst

# This depmod is only for convenience to give the initial
# boot a modules.dep even before / is mounted read-write.  However the
# boot script depmod is the master version.
PHONY += _modinst_post
_modinst_post: _modinst_
	$(Q)$(MAKE) -f $(srctree)/scripts/Makefile.fwinst obj=firmware __fw_modinst
	$(call cmd,depmod)

ifeq ($(CONFIG_MODULE_SIG), y)
PHONY += modules_sign
modules_sign:
	$(Q)$(MAKE) -f $(srctree)/scripts/Makefile.modsign
endif

else # CONFIG_MODULES

# Modules not configured
# ---------------------------------------------------------------------------

modules modules_install: FORCE
	@echo >&2
	@echo >&2 "The present kernel configuration has modules disabled."
	@echo >&2 "Type 'make config' and enable loadable module support."
	@echo >&2 "Then build a kernel with module support enabled."
	@echo >&2
	@exit 1

endif # CONFIG_MODULES

###
# Cleaning is done on three levels.
# make clean     Delete most generated files
#                Leave enough to build external modules
# make mrproper  Delete the current configuration, and all generated files
# make distclean Remove editor backup files, patch leftover files and the like

# Directories & files removed with 'make clean'
CLEAN_DIRS  += $(MODVERDIR)

# Directories & files removed with 'make mrproper'
MRPROPER_DIRS  += include/config usr/include include/generated          \
		  arch/*/include/generated .tmp_objdiff
MRPROPER_FILES += .config .config.old .version .old_version \
		  Module.symvers tags TAGS cscope* GPATH GTAGS GRTAGS GSYMS \
		  signing_key.pem signing_key.priv signing_key.x509	\
		  x509.genkey extra_certificates signing_key.x509.keyid	\
		  signing_key.x509.signer vmlinux-gdb.py

# clean - Delete most, but leave enough to build external modules
#
clean: rm-dirs  := $(CLEAN_DIRS)
clean: rm-files := $(CLEAN_FILES)
clean-dirs      := $(addprefix _clean_, . $(vmlinux-alldirs) Documentation samples)

PHONY += $(clean-dirs) clean archclean vmlinuxclean
$(clean-dirs):
	$(Q)$(MAKE) $(clean)=$(patsubst _clean_%,%,$@)

vmlinuxclean:
	$(Q)$(CONFIG_SHELL) $(srctree)/scripts/link-vmlinux.sh clean

clean: archclean vmlinuxclean

# mrproper - Delete all generated files, including .config
#
mrproper: rm-dirs  := $(wildcard $(MRPROPER_DIRS))
mrproper: rm-files := $(wildcard $(MRPROPER_FILES))
mrproper-dirs      := $(addprefix _mrproper_,Documentation/DocBook scripts)

PHONY += $(mrproper-dirs) mrproper archmrproper
$(mrproper-dirs):
	$(Q)$(MAKE) $(clean)=$(patsubst _mrproper_%,%,$@)

mrproper: clean archmrproper $(mrproper-dirs)
	$(call cmd,rmdirs)
	$(call cmd,rmfiles)

# distclean
#
PHONY += distclean

distclean: mrproper
	@find $(srctree) $(RCS_FIND_IGNORE) \
		\( -name '*.orig' -o -name '*.rej' -o -name '*~' \
		-o -name '*.bak' -o -name '#*#' -o -name '.*.orig' \
		-o -name '.*.rej' -o -name '*%'  -o -name 'core' \) \
		-type f -print | xargs rm -f


# Packaging of the kernel to various formats
# ---------------------------------------------------------------------------
# rpm target kept for backward compatibility
package-dir	:= scripts/package

%src-pkg: FORCE
	$(Q)$(MAKE) $(build)=$(package-dir) $@
%pkg: include/config/kernel.release FORCE
	$(Q)$(MAKE) $(build)=$(package-dir) $@
rpm: include/config/kernel.release FORCE
	$(Q)$(MAKE) $(build)=$(package-dir) $@


# Brief documentation of the typical targets used
# ---------------------------------------------------------------------------

boards := $(wildcard $(srctree)/arch/$(SRCARCH)/configs/*_defconfig)
boards := $(sort $(notdir $(boards)))
board-dirs := $(dir $(wildcard $(srctree)/arch/$(SRCARCH)/configs/*/*_defconfig))
board-dirs := $(sort $(notdir $(board-dirs:/=)))

help:
	@echo  'Cleaning targets:'
	@echo  '  clean		  - Remove most generated files but keep the config and'
	@echo  '                    enough build support to build external modules'
	@echo  '  mrproper	  - Remove all generated files + config + various backup files'
	@echo  '  distclean	  - mrproper + remove editor backup and patch files'
	@echo  ''
	@echo  'Configuration targets:'
	@$(MAKE) -f $(srctree)/scripts/kconfig/Makefile help
	@echo  ''
	@echo  'Other generic targets:'
	@echo  '  all		  - Build all targets marked with [*]'
	@echo  '* vmlinux	  - Build the bare kernel'
	@echo  '* modules	  - Build all modules'
	@echo  '  modules_install - Install all modules to INSTALL_MOD_PATH (default: /)'
	@echo  '  firmware_install- Install all firmware to INSTALL_FW_PATH'
	@echo  '                    (default: $$(INSTALL_MOD_PATH)/lib/firmware)'
	@echo  '  dir/            - Build all files in dir and below'
	@echo  '  dir/file.[ois]  - Build specified target only'
	@echo  '  dir/file.ll     - Build the LLVM assembly file'
	@echo  '                    (requires compiler support for LLVM assembly generation)'
	@echo  '  dir/file.lst    - Build specified mixed source/assembly target only'
	@echo  '                    (requires a recent binutils and recent build (System.map))'
	@echo  '  dir/file.ko     - Build module including final link'
	@echo  '  modules_prepare - Set up for building external modules'
	@echo  '  tags/TAGS	  - Generate tags file for editors'
	@echo  '  cscope	  - Generate cscope index'
	@echo  '  gtags           - Generate GNU GLOBAL index'
	@echo  '  kernelrelease	  - Output the release version string (use with make -s)'
	@echo  '  kernelversion	  - Output the version stored in Makefile (use with make -s)'
	@echo  '  image_name	  - Output the image name (use with make -s)'
	@echo  '  headers_install - Install sanitised kernel headers to INSTALL_HDR_PATH'; \
	 echo  '                    (default: $(INSTALL_HDR_PATH))'; \
	 echo  ''
	@echo  'Static analysers'
	@echo  '  checkstack      - Generate a list of stack hogs'
	@echo  '  namespacecheck  - Name space analysis on compiled kernel'
	@echo  '  versioncheck    - Sanity check on version.h usage'
	@echo  '  includecheck    - Check for duplicate included header files'
	@echo  '  export_report   - List the usages of all exported symbols'
	@echo  '  headers_check   - Sanity check on exported headers'
	@echo  '  headerdep       - Detect inclusion cycles in headers'
	@$(MAKE) -f $(srctree)/scripts/Makefile.help checker-help
	@echo  ''
	@echo  'Kernel selftest'
	@echo  '  kselftest       - Build and run kernel selftest (run as root)'
	@echo  '                    Build, install, and boot kernel before'
	@echo  '                    running kselftest on it'
	@echo  '  kselftest-clean - Remove all generated kselftest files'
	@echo  ''
	@echo  'Kernel packaging:'
	@$(MAKE) $(build)=$(package-dir) help
	@echo  ''
	@echo  'Documentation targets:'
	@$(MAKE) -f $(srctree)/Documentation/DocBook/Makefile dochelp
	@echo  ''
	@echo  'Architecture specific targets ($(SRCARCH)):'
	@$(if $(archhelp),$(archhelp),\
		echo '  No architecture specific help defined for $(SRCARCH)')
	@echo  ''
	@$(if $(boards), \
		$(foreach b, $(boards), \
		printf "  %-24s - Build for %s\\n" $(b) $(subst _defconfig,,$(b));) \
		echo '')
	@$(if $(board-dirs), \
		$(foreach b, $(board-dirs), \
		printf "  %-16s - Show %s-specific targets\\n" help-$(b) $(b);) \
		printf "  %-16s - Show all of the above\\n" help-boards; \
		echo '')

	@echo  '  make V=0|1 [targets] 0 => quiet build (default), 1 => verbose build'
	@echo  '  make V=2   [targets] 2 => give reason for rebuild of target'
	@echo  '  make O=dir [targets] Locate all output files in "dir", including .config'
	@echo  '  make C=1   [targets] Check all c source with $$CHECK (sparse by default)'
	@echo  '  make C=2   [targets] Force check of all c source with $$CHECK'
	@echo  '  make RECORDMCOUNT_WARN=1 [targets] Warn about ignored mcount sections'
	@echo  '  make W=n   [targets] Enable extra gcc checks, n=1,2,3 where'
	@echo  '		1: warnings which may be relevant and do not occur too often'
	@echo  '		2: warnings which occur quite often but may still be relevant'
	@echo  '		3: more obscure warnings, can most likely be ignored'
	@echo  '		Multiple levels can be combined with W=12 or W=123'
	@echo  ''
	@echo  'Execute "make" or "make all" to build all targets marked with [*] '
	@echo  'For further info see the ./README file'


help-board-dirs := $(addprefix help-,$(board-dirs))

help-boards: $(help-board-dirs)

boards-per-dir = $(sort $(notdir $(wildcard $(srctree)/arch/$(SRCARCH)/configs/$*/*_defconfig)))

$(help-board-dirs): help-%:
	@echo  'Architecture specific targets ($(SRCARCH) $*):'
	@$(if $(boards-per-dir), \
		$(foreach b, $(boards-per-dir), \
		printf "  %-24s - Build for %s\\n" $*/$(b) $(subst _defconfig,,$(b));) \
		echo '')


# Documentation targets
# ---------------------------------------------------------------------------
%docs: scripts_basic FORCE
	$(Q)$(MAKE) $(build)=scripts build_docproc build_check-lc_ctype
	$(Q)$(MAKE) $(build)=Documentation/DocBook $@

else # KBUILD_EXTMOD

###
# External module support.
# When building external modules the kernel used as basis is considered
# read-only, and no consistency checks are made and the make
# system is not used on the basis kernel. If updates are required
# in the basis kernel ordinary make commands (without M=...) must
# be used.
#
# The following are the only valid targets when building external
# modules.
# make M=dir clean     Delete all automatically generated files
# make M=dir modules   Make all modules in specified dir
# make M=dir	       Same as 'make M=dir modules'
# make M=dir modules_install
#                      Install the modules built in the module directory
#                      Assumes install directory is already created

# We are always building modules
KBUILD_MODULES := 1

PHONY += $(objtree)/Module.symvers
$(objtree)/Module.symvers:
	@test -e $(objtree)/Module.symvers || ( \
	echo; \
	echo "  WARNING: Symbol version dump $(objtree)/Module.symvers"; \
	echo "           is missing; modules will have no dependencies and modversions."; \
	echo )

module-dirs := $(addprefix _module_,$(KBUILD_EXTMOD))
PHONY += $(module-dirs) modules
$(module-dirs): prepare $(objtree)/Module.symvers
	$(Q)$(MAKE) $(build)=$(patsubst _module_%,%,$@)

modules: $(module-dirs)
	@$(kecho) '  Building modules, stage 2.';
	$(Q)$(MAKE) -f $(srctree)/scripts/Makefile.modpost

PHONY += modules_install
modules_install: _emodinst_ _emodinst_post

install-dir := $(if $(INSTALL_MOD_DIR),$(INSTALL_MOD_DIR),extra)
PHONY += _emodinst_
_emodinst_:
	$(Q)mkdir -p $(MODLIB)/$(install-dir)
	$(Q)$(MAKE) -f $(srctree)/scripts/Makefile.modinst

PHONY += _emodinst_post
_emodinst_post: _emodinst_
	$(call cmd,depmod)

clean-dirs := $(addprefix _clean_,$(KBUILD_EXTMOD))

PHONY += $(clean-dirs) clean
$(clean-dirs):
	$(Q)$(MAKE) $(clean)=$(patsubst _clean_%,%,$@)

clean:	rm-dirs := $(MODVERDIR)
clean: rm-files := $(KBUILD_EXTMOD)/Module.symvers

help:
	@echo  '  Building external modules.'
	@echo  '  Syntax: make -C path/to/kernel/src M=$$PWD target'
	@echo  ''
	@echo  '  modules         - default target, build the module(s)'
	@echo  '  modules_install - install the module'
	@echo  '  clean           - remove generated files in module directory only'
	@echo  ''

# Dummies...
PHONY += prepare scripts
prepare:
	$(cmd_crmodverdir)
scripts: ;
endif # KBUILD_EXTMOD

clean: $(clean-dirs)
	$(call cmd,rmdirs)
	$(call cmd,rmfiles)
	@find $(if $(KBUILD_EXTMOD), $(KBUILD_EXTMOD), .) $(RCS_FIND_IGNORE) \
		\( -name '*.[oas]' -o -name '*.ko' -o -name '.*.cmd' \
		-o -name '*.ko.*' \
		-o -name '*.dwo'  \
		-o -name '*.su'  \
		-o -name '.*.d' -o -name '.*.tmp' -o -name '*.mod.c' \
		-o -name '*.symtypes' -o -name 'modules.order' \
		-o -name modules.builtin -o -name '.tmp_*.o.*' \
		-o -name '*.ll' \
		-o -name '*.gcno' \) -type f -print | xargs rm -f

# Generate tags for editors
# ---------------------------------------------------------------------------
quiet_cmd_tags = GEN     $@
      cmd_tags = $(CONFIG_SHELL) $(srctree)/scripts/tags.sh $@

tags TAGS cscope gtags: FORCE
	$(call cmd,tags)

# Scripts to check various things for consistency
# ---------------------------------------------------------------------------

PHONY += includecheck versioncheck coccicheck namespacecheck export_report

includecheck:
	find $(srctree)/* $(RCS_FIND_IGNORE) \
		-name '*.[hcS]' -type f -print | sort \
		| xargs $(PERL) -w $(srctree)/scripts/checkincludes.pl

versioncheck:
	find $(srctree)/* $(RCS_FIND_IGNORE) \
		-name '*.[hcS]' -type f -print | sort \
		| xargs $(PERL) -w $(srctree)/scripts/checkversion.pl

coccicheck:
	$(Q)$(CONFIG_SHELL) $(srctree)/scripts/$@

namespacecheck:
	$(PERL) $(srctree)/scripts/namespace.pl

export_report:
	$(PERL) $(srctree)/scripts/export_report.pl

endif #ifeq ($(config-targets),1)
endif #ifeq ($(mixed-targets),1)

PHONY += checkstack kernelrelease kernelversion image_name

# UML needs a little special treatment here.  It wants to use the host
# toolchain, so needs $(SUBARCH) passed to checkstack.pl.  Everyone
# else wants $(ARCH), including people doing cross-builds, which means
# that $(SUBARCH) doesn't work here.
ifeq ($(ARCH), um)
CHECKSTACK_ARCH := $(SUBARCH)
else
CHECKSTACK_ARCH := $(ARCH)
endif
checkstack:
	$(OBJDUMP) -d vmlinux $$(find . -name '*.ko') | \
	$(PERL) $(src)/scripts/checkstack.pl $(CHECKSTACK_ARCH)

kernelrelease:
	@echo "$(KERNELVERSION)$$($(CONFIG_SHELL) $(srctree)/scripts/setlocalversion $(srctree))"

kernelversion:
	@echo $(KERNELVERSION)

image_name:
	@echo $(KBUILD_IMAGE)

# Clear a bunch of variables before executing the submake
tools/: FORCE
	$(Q)mkdir -p $(objtree)/tools
	$(Q)$(MAKE) LDFLAGS= MAKEFLAGS="$(tools_silent) $(filter --j% -j,$(MAKEFLAGS))" O=$(shell cd $(objtree) && /bin/pwd) subdir=tools -C $(src)/tools/

tools/%: FORCE
	$(Q)mkdir -p $(objtree)/tools
	$(Q)$(MAKE) LDFLAGS= MAKEFLAGS="$(tools_silent) $(filter --j% -j,$(MAKEFLAGS))" O=$(shell cd $(objtree) && /bin/pwd) subdir=tools -C $(src)/tools/ $*

# Single targets
# ---------------------------------------------------------------------------
# Single targets are compatible with:
# - build with mixed source and output
# - build with separate output dir 'make O=...'
# - external modules
#
#  target-dir => where to store outputfile
#  build-dir  => directory in kernel source tree to use

ifeq ($(KBUILD_EXTMOD),)
        build-dir  = $(patsubst %/,%,$(dir $@))
        target-dir = $(dir $@)
else
        zap-slash=$(filter-out .,$(patsubst %/,%,$(dir $@)))
        build-dir  = $(KBUILD_EXTMOD)$(if $(zap-slash),/$(zap-slash))
        target-dir = $(if $(KBUILD_EXTMOD),$(dir $<),$(dir $@))
endif

%.s: %.c prepare scripts FORCE
	$(Q)$(MAKE) $(build)=$(build-dir) $(target-dir)$(notdir $@)
%.i: %.c prepare scripts FORCE
	$(Q)$(MAKE) $(build)=$(build-dir) $(target-dir)$(notdir $@)
%.o: %.c prepare scripts FORCE
	$(Q)$(MAKE) $(build)=$(build-dir) $(target-dir)$(notdir $@)
%.lst: %.c prepare scripts FORCE
	$(Q)$(MAKE) $(build)=$(build-dir) $(target-dir)$(notdir $@)
%.s: %.S prepare scripts FORCE
	$(Q)$(MAKE) $(build)=$(build-dir) $(target-dir)$(notdir $@)
%.o: %.S prepare scripts FORCE
	$(Q)$(MAKE) $(build)=$(build-dir) $(target-dir)$(notdir $@)
%.symtypes: %.c prepare scripts FORCE
	$(Q)$(MAKE) $(build)=$(build-dir) $(target-dir)$(notdir $@)
%.ll: %.c prepare scripts FORCE
	$(Q)$(MAKE) $(build)=$(build-dir) $(target-dir)$(notdir $@)

# Modules
/: prepare scripts FORCE
	$(Q)$(MAKE) KBUILD_MODULES=$(if $(CONFIG_MODULES),1) \
	$(build)=$(build-dir)
# Make sure the latest headers are built for Documentation
Documentation/: headers_install
%/: prepare scripts FORCE
	$(Q)$(MAKE) KBUILD_MODULES=$(if $(CONFIG_MODULES),1) \
	$(build)=$(build-dir)
%.ko: prepare scripts FORCE
	$(Q)$(MAKE) KBUILD_MODULES=$(if $(CONFIG_MODULES),1)   \
	$(build)=$(build-dir) $(@:.ko=.o)
	$(Q)$(MAKE) -f $(srctree)/scripts/Makefile.modpost

# FIXME Should go into a make.lib or something
# ===========================================================================

quiet_cmd_rmdirs = $(if $(wildcard $(rm-dirs)),CLEAN   $(wildcard $(rm-dirs)))
      cmd_rmdirs = rm -rf $(rm-dirs)

quiet_cmd_rmfiles = $(if $(wildcard $(rm-files)),CLEAN   $(wildcard $(rm-files)))
      cmd_rmfiles = rm -f $(rm-files)

# Run depmod only if we have System.map and depmod is executable
quiet_cmd_depmod = DEPMOD  $(KERNELRELEASE)
      cmd_depmod = $(CONFIG_SHELL) $(srctree)/scripts/depmod.sh $(DEPMOD) \
                   $(KERNELRELEASE) "$(patsubst y,_,$(CONFIG_HAVE_UNDERSCORE_SYMBOL_PREFIX))"

# Create temporary dir for module support files
# clean it up only when building all modules
cmd_crmodverdir = $(Q)mkdir -p $(MODVERDIR) \
                  $(if $(KBUILD_MODULES),; rm -f $(MODVERDIR)/*)

# read all saved command lines

targets := $(wildcard $(sort $(targets)))
cmd_files := $(wildcard .*.cmd $(foreach f,$(targets),$(dir $(f)).$(notdir $(f)).cmd))

ifneq ($(cmd_files),)
  $(cmd_files): ;	# Do not try to update included dependency files
  include $(cmd_files)
endif

endif	# skip-makefile

PHONY += FORCE
FORCE:

# Declare the contents of the .PHONY variable as phony.  We keep that
# information in a variable so we can use it in if_changed and friends.
.PHONY: $(PHONY)<|MERGE_RESOLUTION|>--- conflicted
+++ resolved
@@ -1,12 +1,7 @@
 VERSION = 4
 PATCHLEVEL = 4
-<<<<<<< HEAD
-SUBLEVEL = 189
-EXTRAVERSION = .9
-=======
 SUBLEVEL = 237
-EXTRAVERSION =
->>>>>>> 38779362
+EXTRAVERSION = .0
 NAME = Blurry Fish Butt
 
 # *DOCUMENTATION*
