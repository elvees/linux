--- conflicted
+++ resolved
@@ -1,12 +1,7 @@
 VERSION = 4
 PATCHLEVEL = 4
-<<<<<<< HEAD
-SUBLEVEL = 111
-EXTRAVERSION = .8
-=======
 SUBLEVEL = 162
-EXTRAVERSION =
->>>>>>> 24c2342b
+EXTRAVERSION = .0
 NAME = Blurry Fish Butt
 
 # *DOCUMENTATION*
