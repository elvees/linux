--- conflicted
+++ resolved
@@ -416,7 +416,6 @@
 	irq_gc->chip_types[1].type = IRQ_TYPE_EDGE_BOTH;
 	irq_gc->chip_types[1].handler = handle_edge_irq;
 
-<<<<<<< HEAD
 	for (i = 0; i < ARRAY_SIZE(pp->irqs) && pp->irqs[i]; i++) {
 		if (!pp->irq_shared) {
 			irq_set_chained_handler(pp->irqs[i], dwapb_irq_handler);
@@ -437,24 +436,6 @@
 				gpio->domain = NULL;
 				return;
 			}
-=======
-	if (!pp->irq_shared) {
-		irq_set_chained_handler_and_data(pp->irq, dwapb_irq_handler,
-						 gpio);
-	} else {
-		/*
-		 * Request a shared IRQ since where MFD would have devices
-		 * using the same irq pin
-		 */
-		err = devm_request_irq(gpio->dev, pp->irq,
-				       dwapb_irq_handler_mfd,
-				       IRQF_SHARED, "gpio-dwapb-mfd", gpio);
-		if (err) {
-			dev_err(gpio->dev, "error requesting IRQ\n");
-			irq_domain_remove(gpio->domain);
-			gpio->domain = NULL;
-			return;
->>>>>>> afd2ff9b
 		}
 	}
 
