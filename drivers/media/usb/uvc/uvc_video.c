--- conflicted
+++ resolved
@@ -1038,21 +1038,11 @@
 			return -ENODATA;
 		}
 
-<<<<<<< HEAD
-		buf->buf.v4l2_buf.field = V4L2_FIELD_NONE;
-		buf->buf.v4l2_buf.sequence = stream->sequence;
-		buf->buf.v4l2_buf.timestamp.tv_sec = ts->tv_sec;
-		buf->buf.v4l2_buf.timestamp.tv_usec =
-			ts->tv_nsec / NSEC_PER_USEC;
-=======
-		uvc_video_get_ts(&ts);
-
 		buf->buf.field = V4L2_FIELD_NONE;
 		buf->buf.sequence = stream->sequence;
-		buf->buf.timestamp.tv_sec = ts.tv_sec;
+		buf->buf.timestamp.tv_sec = ts->tv_sec;
 		buf->buf.timestamp.tv_usec =
-			ts.tv_nsec / NSEC_PER_USEC;
->>>>>>> afd2ff9b
+			ts->tv_nsec / NSEC_PER_USEC;
 
 		/* TODO: Handle PTS and SCR. */
 		buf->state = UVC_BUF_STATE_ACTIVE;
