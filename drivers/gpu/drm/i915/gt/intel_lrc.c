/*
 * Copyright © 2014 Intel Corporation
 *
 * Permission is hereby granted, free of charge, to any person obtaining a
 * copy of this software and associated documentation files (the "Software"),
 * to deal in the Software without restriction, including without limitation
 * the rights to use, copy, modify, merge, publish, distribute, sublicense,
 * and/or sell copies of the Software, and to permit persons to whom the
 * Software is furnished to do so, subject to the following conditions:
 *
 * The above copyright notice and this permission notice (including the next
 * paragraph) shall be included in all copies or substantial portions of the
 * Software.
 *
 * THE SOFTWARE IS PROVIDED "AS IS", WITHOUT WARRANTY OF ANY KIND, EXPRESS OR
 * IMPLIED, INCLUDING BUT NOT LIMITED TO THE WARRANTIES OF MERCHANTABILITY,
 * FITNESS FOR A PARTICULAR PURPOSE AND NONINFRINGEMENT.  IN NO EVENT SHALL
 * THE AUTHORS OR COPYRIGHT HOLDERS BE LIABLE FOR ANY CLAIM, DAMAGES OR OTHER
 * LIABILITY, WHETHER IN AN ACTION OF CONTRACT, TORT OR OTHERWISE, ARISING
 * FROM, OUT OF OR IN CONNECTION WITH THE SOFTWARE OR THE USE OR OTHER DEALINGS
 * IN THE SOFTWARE.
 *
 * Authors:
 *    Ben Widawsky <ben@bwidawsk.net>
 *    Michel Thierry <michel.thierry@intel.com>
 *    Thomas Daniel <thomas.daniel@intel.com>
 *    Oscar Mateo <oscar.mateo@intel.com>
 *
 */

/**
 * DOC: Logical Rings, Logical Ring Contexts and Execlists
 *
 * Motivation:
 * GEN8 brings an expansion of the HW contexts: "Logical Ring Contexts".
 * These expanded contexts enable a number of new abilities, especially
 * "Execlists" (also implemented in this file).
 *
 * One of the main differences with the legacy HW contexts is that logical
 * ring contexts incorporate many more things to the context's state, like
 * PDPs or ringbuffer control registers:
 *
 * The reason why PDPs are included in the context is straightforward: as
 * PPGTTs (per-process GTTs) are actually per-context, having the PDPs
 * contained there mean you don't need to do a ppgtt->switch_mm yourself,
 * instead, the GPU will do it for you on the context switch.
 *
 * But, what about the ringbuffer control registers (head, tail, etc..)?
 * shouldn't we just need a set of those per engine command streamer? This is
 * where the name "Logical Rings" starts to make sense: by virtualizing the
 * rings, the engine cs shifts to a new "ring buffer" with every context
 * switch. When you want to submit a workload to the GPU you: A) choose your
 * context, B) find its appropriate virtualized ring, C) write commands to it
 * and then, finally, D) tell the GPU to switch to that context.
 *
 * Instead of the legacy MI_SET_CONTEXT, the way you tell the GPU to switch
 * to a contexts is via a context execution list, ergo "Execlists".
 *
 * LRC implementation:
 * Regarding the creation of contexts, we have:
 *
 * - One global default context.
 * - One local default context for each opened fd.
 * - One local extra context for each context create ioctl call.
 *
 * Now that ringbuffers belong per-context (and not per-engine, like before)
 * and that contexts are uniquely tied to a given engine (and not reusable,
 * like before) we need:
 *
 * - One ringbuffer per-engine inside each context.
 * - One backing object per-engine inside each context.
 *
 * The global default context starts its life with these new objects fully
 * allocated and populated. The local default context for each opened fd is
 * more complex, because we don't know at creation time which engine is going
 * to use them. To handle this, we have implemented a deferred creation of LR
 * contexts:
 *
 * The local context starts its life as a hollow or blank holder, that only
 * gets populated for a given engine once we receive an execbuffer. If later
 * on we receive another execbuffer ioctl for the same context but a different
 * engine, we allocate/populate a new ringbuffer and context backing object and
 * so on.
 *
 * Finally, regarding local contexts created using the ioctl call: as they are
 * only allowed with the render ring, we can allocate & populate them right
 * away (no need to defer anything, at least for now).
 *
 * Execlists implementation:
 * Execlists are the new method by which, on gen8+ hardware, workloads are
 * submitted for execution (as opposed to the legacy, ringbuffer-based, method).
 * This method works as follows:
 *
 * When a request is committed, its commands (the BB start and any leading or
 * trailing commands, like the seqno breadcrumbs) are placed in the ringbuffer
 * for the appropriate context. The tail pointer in the hardware context is not
 * updated at this time, but instead, kept by the driver in the ringbuffer
 * structure. A structure representing this request is added to a request queue
 * for the appropriate engine: this structure contains a copy of the context's
 * tail after the request was written to the ring buffer and a pointer to the
 * context itself.
 *
 * If the engine's request queue was empty before the request was added, the
 * queue is processed immediately. Otherwise the queue will be processed during
 * a context switch interrupt. In any case, elements on the queue will get sent
 * (in pairs) to the GPU's ExecLists Submit Port (ELSP, for short) with a
 * globally unique 20-bits submission ID.
 *
 * When execution of a request completes, the GPU updates the context status
 * buffer with a context complete event and generates a context switch interrupt.
 * During the interrupt handling, the driver examines the events in the buffer:
 * for each context complete event, if the announced ID matches that on the head
 * of the request queue, then that request is retired and removed from the queue.
 *
 * After processing, if any requests were retired and the queue is not empty
 * then a new execution list can be submitted. The two requests at the front of
 * the queue are next to be submitted but since a context may not occur twice in
 * an execution list, if subsequent requests have the same ID as the first then
 * the two requests must be combined. This is done simply by discarding requests
 * at the head of the queue until either only one requests is left (in which case
 * we use a NULL second context) or the first two requests have unique IDs.
 *
 * By always executing the first two requests in the queue the driver ensures
 * that the GPU is kept as busy as possible. In the case where a single context
 * completes but a second context is still executing, the request for this second
 * context will be at the head of the queue when we remove the first one. This
 * request will then be resubmitted along with a new request for a different context,
 * which will cause the hardware to continue executing the second request and queue
 * the new request (the GPU detects the condition of a context getting preempted
 * with the same context and optimizes the context switch flow by not doing
 * preemption, but just sampling the new tail pointer).
 *
 */
#include <linux/interrupt.h>

#include "i915_drv.h"
#include "i915_perf.h"
#include "i915_trace.h"
#include "i915_vgpu.h"
#include "intel_context.h"
#include "intel_engine_pm.h"
#include "intel_gt.h"
#include "intel_gt_pm.h"
#include "intel_gt_requests.h"
#include "intel_lrc_reg.h"
#include "intel_mocs.h"
#include "intel_reset.h"
#include "intel_ring.h"
#include "intel_workarounds.h"

#define RING_EXECLIST_QFULL		(1 << 0x2)
#define RING_EXECLIST1_VALID		(1 << 0x3)
#define RING_EXECLIST0_VALID		(1 << 0x4)
#define RING_EXECLIST_ACTIVE_STATUS	(3 << 0xE)
#define RING_EXECLIST1_ACTIVE		(1 << 0x11)
#define RING_EXECLIST0_ACTIVE		(1 << 0x12)

#define GEN8_CTX_STATUS_IDLE_ACTIVE	(1 << 0)
#define GEN8_CTX_STATUS_PREEMPTED	(1 << 1)
#define GEN8_CTX_STATUS_ELEMENT_SWITCH	(1 << 2)
#define GEN8_CTX_STATUS_ACTIVE_IDLE	(1 << 3)
#define GEN8_CTX_STATUS_COMPLETE	(1 << 4)
#define GEN8_CTX_STATUS_LITE_RESTORE	(1 << 15)

#define GEN8_CTX_STATUS_COMPLETED_MASK \
	 (GEN8_CTX_STATUS_COMPLETE | GEN8_CTX_STATUS_PREEMPTED)

#define CTX_DESC_FORCE_RESTORE BIT_ULL(2)

#define GEN12_CTX_STATUS_SWITCHED_TO_NEW_QUEUE	(0x1) /* lower csb dword */
#define GEN12_CTX_SWITCH_DETAIL(csb_dw)	((csb_dw) & 0xF) /* upper csb dword */
#define GEN12_CSB_SW_CTX_ID_MASK		GENMASK(25, 15)
#define GEN12_IDLE_CTX_ID		0x7FF
#define GEN12_CSB_CTX_VALID(csb_dw) \
	(FIELD_GET(GEN12_CSB_SW_CTX_ID_MASK, csb_dw) != GEN12_IDLE_CTX_ID)

/* Typical size of the average request (2 pipecontrols and a MI_BB) */
#define EXECLISTS_REQUEST_SIZE 64 /* bytes */
#define WA_TAIL_DWORDS 2
#define WA_TAIL_BYTES (sizeof(u32) * WA_TAIL_DWORDS)

struct virtual_engine {
	struct intel_engine_cs base;
	struct intel_context context;

	/*
	 * We allow only a single request through the virtual engine at a time
	 * (each request in the timeline waits for the completion fence of
	 * the previous before being submitted). By restricting ourselves to
	 * only submitting a single request, each request is placed on to a
	 * physical to maximise load spreading (by virtue of the late greedy
	 * scheduling -- each real engine takes the next available request
	 * upon idling).
	 */
	struct i915_request *request;

	/*
	 * We keep a rbtree of available virtual engines inside each physical
	 * engine, sorted by priority. Here we preallocate the nodes we need
	 * for the virtual engine, indexed by physical_engine->id.
	 */
	struct ve_node {
		struct rb_node rb;
		int prio;
	} nodes[I915_NUM_ENGINES];

	/*
	 * Keep track of bonded pairs -- restrictions upon on our selection
	 * of physical engines any particular request may be submitted to.
	 * If we receive a submit-fence from a master engine, we will only
	 * use one of sibling_mask physical engines.
	 */
	struct ve_bond {
		const struct intel_engine_cs *master;
		intel_engine_mask_t sibling_mask;
	} *bonds;
	unsigned int num_bonds;

	/* And finally, which physical engines this virtual engine maps onto. */
	unsigned int num_siblings;
	struct intel_engine_cs *siblings[0];
};

static struct virtual_engine *to_virtual_engine(struct intel_engine_cs *engine)
{
	GEM_BUG_ON(!intel_engine_is_virtual(engine));
	return container_of(engine, struct virtual_engine, base);
}

static int __execlists_context_alloc(struct intel_context *ce,
				     struct intel_engine_cs *engine);

static void execlists_init_reg_state(u32 *reg_state,
				     const struct intel_context *ce,
				     const struct intel_engine_cs *engine,
				     const struct intel_ring *ring,
				     bool close);
static void
__execlists_update_reg_state(const struct intel_context *ce,
			     const struct intel_engine_cs *engine,
			     u32 head);

static void mark_eio(struct i915_request *rq)
{
	if (i915_request_completed(rq))
		return;

	GEM_BUG_ON(i915_request_signaled(rq));

	dma_fence_set_error(&rq->fence, -EIO);
	i915_request_mark_complete(rq);
}

static struct i915_request *
active_request(const struct intel_timeline * const tl, struct i915_request *rq)
{
	struct i915_request *active = rq;

	rcu_read_lock();
	list_for_each_entry_continue_reverse(rq, &tl->requests, link) {
		if (i915_request_completed(rq))
			break;

		active = rq;
	}
	rcu_read_unlock();

	return active;
}

static inline u32 intel_hws_preempt_address(struct intel_engine_cs *engine)
{
	return (i915_ggtt_offset(engine->status_page.vma) +
		I915_GEM_HWS_PREEMPT_ADDR);
}

static inline void
ring_set_paused(const struct intel_engine_cs *engine, int state)
{
	/*
	 * We inspect HWS_PREEMPT with a semaphore inside
	 * engine->emit_fini_breadcrumb. If the dword is true,
	 * the ring is paused as the semaphore will busywait
	 * until the dword is false.
	 */
	engine->status_page.addr[I915_GEM_HWS_PREEMPT] = state;
	if (state)
		wmb();
}

static inline struct i915_priolist *to_priolist(struct rb_node *rb)
{
	return rb_entry(rb, struct i915_priolist, node);
}

static inline int rq_prio(const struct i915_request *rq)
{
	return rq->sched.attr.priority;
}

static int effective_prio(const struct i915_request *rq)
{
	int prio = rq_prio(rq);

	/*
	 * If this request is special and must not be interrupted at any
	 * cost, so be it. Note we are only checking the most recent request
	 * in the context and so may be masking an earlier vip request. It
	 * is hoped that under the conditions where nopreempt is used, this
	 * will not matter (i.e. all requests to that context will be
	 * nopreempt for as long as desired).
	 */
	if (i915_request_has_nopreempt(rq))
		prio = I915_PRIORITY_UNPREEMPTABLE;

	/*
	 * On unwinding the active request, we give it a priority bump
	 * if it has completed waiting on any semaphore. If we know that
	 * the request has already started, we can prevent an unwanted
	 * preempt-to-idle cycle by taking that into account now.
	 */
	if (__i915_request_has_started(rq))
		prio |= I915_PRIORITY_NOSEMAPHORE;

	/* Restrict mere WAIT boosts from triggering preemption */
	BUILD_BUG_ON(__NO_PREEMPTION & ~I915_PRIORITY_MASK); /* only internal */
	return prio | __NO_PREEMPTION;
}

static int queue_prio(const struct intel_engine_execlists *execlists)
{
	struct i915_priolist *p;
	struct rb_node *rb;

	rb = rb_first_cached(&execlists->queue);
	if (!rb)
		return INT_MIN;

	/*
	 * As the priolist[] are inverted, with the highest priority in [0],
	 * we have to flip the index value to become priority.
	 */
	p = to_priolist(rb);
	return ((p->priority + 1) << I915_USER_PRIORITY_SHIFT) - ffs(p->used);
}

static inline bool need_preempt(const struct intel_engine_cs *engine,
				const struct i915_request *rq,
				struct rb_node *rb)
{
	int last_prio;

	if (!intel_engine_has_semaphores(engine))
		return false;

	/*
	 * Check if the current priority hint merits a preemption attempt.
	 *
	 * We record the highest value priority we saw during rescheduling
	 * prior to this dequeue, therefore we know that if it is strictly
	 * less than the current tail of ESLP[0], we do not need to force
	 * a preempt-to-idle cycle.
	 *
	 * However, the priority hint is a mere hint that we may need to
	 * preempt. If that hint is stale or we may be trying to preempt
	 * ourselves, ignore the request.
	 *
	 * More naturally we would write
	 *      prio >= max(0, last);
	 * except that we wish to prevent triggering preemption at the same
	 * priority level: the task that is running should remain running
	 * to preserve FIFO ordering of dependencies.
	 */
	last_prio = max(effective_prio(rq), I915_PRIORITY_NORMAL - 1);
	if (engine->execlists.queue_priority_hint <= last_prio)
		return false;

	/*
	 * Check against the first request in ELSP[1], it will, thanks to the
	 * power of PI, be the highest priority of that context.
	 */
	if (!list_is_last(&rq->sched.link, &engine->active.requests) &&
	    rq_prio(list_next_entry(rq, sched.link)) > last_prio)
		return true;

	if (rb) {
		struct virtual_engine *ve =
			rb_entry(rb, typeof(*ve), nodes[engine->id].rb);
		bool preempt = false;

		if (engine == ve->siblings[0]) { /* only preempt one sibling */
			struct i915_request *next;

			rcu_read_lock();
			next = READ_ONCE(ve->request);
			if (next)
				preempt = rq_prio(next) > last_prio;
			rcu_read_unlock();
		}

		if (preempt)
			return preempt;
	}

	/*
	 * If the inflight context did not trigger the preemption, then maybe
	 * it was the set of queued requests? Pick the highest priority in
	 * the queue (the first active priolist) and see if it deserves to be
	 * running instead of ELSP[0].
	 *
	 * The highest priority request in the queue can not be either
	 * ELSP[0] or ELSP[1] as, thanks again to PI, if it was the same
	 * context, it's priority would not exceed ELSP[0] aka last_prio.
	 */
	return queue_prio(&engine->execlists) > last_prio;
}

__maybe_unused static inline bool
assert_priority_queue(const struct i915_request *prev,
		      const struct i915_request *next)
{
	/*
	 * Without preemption, the prev may refer to the still active element
	 * which we refuse to let go.
	 *
	 * Even with preemption, there are times when we think it is better not
	 * to preempt and leave an ostensibly lower priority request in flight.
	 */
	if (i915_request_is_active(prev))
		return true;

	return rq_prio(prev) >= rq_prio(next);
}

/*
 * The context descriptor encodes various attributes of a context,
 * including its GTT address and some flags. Because it's fairly
 * expensive to calculate, we'll just do it once and cache the result,
 * which remains valid until the context is unpinned.
 *
 * This is what a descriptor looks like, from LSB to MSB::
 *
 *      bits  0-11:    flags, GEN8_CTX_* (cached in ctx->desc_template)
 *      bits 12-31:    LRCA, GTT address of (the HWSP of) this context
 *      bits 32-52:    ctx ID, a globally unique tag (highest bit used by GuC)
 *      bits 53-54:    mbz, reserved for use by hardware
 *      bits 55-63:    group ID, currently unused and set to 0
 *
 * Starting from Gen11, the upper dword of the descriptor has a new format:
 *
 *      bits 32-36:    reserved
 *      bits 37-47:    SW context ID
 *      bits 48:53:    engine instance
 *      bit 54:        mbz, reserved for use by hardware
 *      bits 55-60:    SW counter
 *      bits 61-63:    engine class
 *
 * engine info, SW context ID and SW counter need to form a unique number
 * (Context ID) per lrc.
 */
static u64
lrc_descriptor(struct intel_context *ce, struct intel_engine_cs *engine)
{
	u64 desc;

	desc = INTEL_LEGACY_32B_CONTEXT;
	if (i915_vm_is_4lvl(ce->vm))
		desc = INTEL_LEGACY_64B_CONTEXT;
	desc <<= GEN8_CTX_ADDRESSING_MODE_SHIFT;

	desc |= GEN8_CTX_VALID | GEN8_CTX_PRIVILEGE;
	if (IS_GEN(engine->i915, 8))
		desc |= GEN8_CTX_L3LLC_COHERENT;

	desc |= i915_ggtt_offset(ce->state); /* bits 12-31 */
	/*
	 * The following 32bits are copied into the OA reports (dword 2).
	 * Consider updating oa_get_render_ctx_id in i915_perf.c when changing
	 * anything below.
	 */
	if (INTEL_GEN(engine->i915) >= 11) {
		desc |= (u64)engine->instance << GEN11_ENGINE_INSTANCE_SHIFT;
								/* bits 48-53 */

		desc |= (u64)engine->class << GEN11_ENGINE_CLASS_SHIFT;
								/* bits 61-63 */
	}

	return desc;
}

static inline unsigned int dword_in_page(void *addr)
{
	return offset_in_page(addr) / sizeof(u32);
}

static void set_offsets(u32 *regs,
			const u8 *data,
			const struct intel_engine_cs *engine,
			bool clear)
#define NOP(x) (BIT(7) | (x))
#define LRI(count, flags) ((flags) << 6 | (count) | BUILD_BUG_ON_ZERO(count >= BIT(6)))
#define POSTED BIT(0)
#define REG(x) (((x) >> 2) | BUILD_BUG_ON_ZERO(x >= 0x200))
#define REG16(x) \
	(((x) >> 9) | BIT(7) | BUILD_BUG_ON_ZERO(x >= 0x10000)), \
	(((x) >> 2) & 0x7f)
#define END(x) 0, (x)
{
	const u32 base = engine->mmio_base;

	while (*data) {
		u8 count, flags;

		if (*data & BIT(7)) { /* skip */
			count = *data++ & ~BIT(7);
			if (clear)
				memset32(regs, MI_NOOP, count);
			regs += count;
			continue;
		}

		count = *data & 0x3f;
		flags = *data >> 6;
		data++;

		*regs = MI_LOAD_REGISTER_IMM(count);
		if (flags & POSTED)
			*regs |= MI_LRI_FORCE_POSTED;
		if (INTEL_GEN(engine->i915) >= 11)
			*regs |= MI_LRI_CS_MMIO;
		regs++;

		GEM_BUG_ON(!count);
		do {
			u32 offset = 0;
			u8 v;

			do {
				v = *data++;
				offset <<= 7;
				offset |= v & ~BIT(7);
			} while (v & BIT(7));

			regs[0] = base + (offset << 2);
			if (clear)
				regs[1] = 0;
			regs += 2;
		} while (--count);
	}

	if (clear) {
		u8 count = *++data;

		/* Clear past the tail for HW access */
		GEM_BUG_ON(dword_in_page(regs) > count);
		memset32(regs, MI_NOOP, count - dword_in_page(regs));

		/* Close the batch; used mainly by live_lrc_layout() */
		*regs = MI_BATCH_BUFFER_END;
		if (INTEL_GEN(engine->i915) >= 10)
			*regs |= BIT(0);
	}
}

static const u8 gen8_xcs_offsets[] = {
	NOP(1),
	LRI(11, 0),
	REG16(0x244),
	REG(0x034),
	REG(0x030),
	REG(0x038),
	REG(0x03c),
	REG(0x168),
	REG(0x140),
	REG(0x110),
	REG(0x11c),
	REG(0x114),
	REG(0x118),

	NOP(9),
	LRI(9, 0),
	REG16(0x3a8),
	REG16(0x28c),
	REG16(0x288),
	REG16(0x284),
	REG16(0x280),
	REG16(0x27c),
	REG16(0x278),
	REG16(0x274),
	REG16(0x270),

	NOP(13),
	LRI(2, 0),
	REG16(0x200),
	REG(0x028),

	END(80)
};

static const u8 gen9_xcs_offsets[] = {
	NOP(1),
	LRI(14, POSTED),
	REG16(0x244),
	REG(0x034),
	REG(0x030),
	REG(0x038),
	REG(0x03c),
	REG(0x168),
	REG(0x140),
	REG(0x110),
	REG(0x11c),
	REG(0x114),
	REG(0x118),
	REG(0x1c0),
	REG(0x1c4),
	REG(0x1c8),

	NOP(3),
	LRI(9, POSTED),
	REG16(0x3a8),
	REG16(0x28c),
	REG16(0x288),
	REG16(0x284),
	REG16(0x280),
	REG16(0x27c),
	REG16(0x278),
	REG16(0x274),
	REG16(0x270),

	NOP(13),
	LRI(1, POSTED),
	REG16(0x200),

	NOP(13),
	LRI(44, POSTED),
	REG(0x028),
	REG(0x09c),
	REG(0x0c0),
	REG(0x178),
	REG(0x17c),
	REG16(0x358),
	REG(0x170),
	REG(0x150),
	REG(0x154),
	REG(0x158),
	REG16(0x41c),
	REG16(0x600),
	REG16(0x604),
	REG16(0x608),
	REG16(0x60c),
	REG16(0x610),
	REG16(0x614),
	REG16(0x618),
	REG16(0x61c),
	REG16(0x620),
	REG16(0x624),
	REG16(0x628),
	REG16(0x62c),
	REG16(0x630),
	REG16(0x634),
	REG16(0x638),
	REG16(0x63c),
	REG16(0x640),
	REG16(0x644),
	REG16(0x648),
	REG16(0x64c),
	REG16(0x650),
	REG16(0x654),
	REG16(0x658),
	REG16(0x65c),
	REG16(0x660),
	REG16(0x664),
	REG16(0x668),
	REG16(0x66c),
	REG16(0x670),
	REG16(0x674),
	REG16(0x678),
	REG16(0x67c),
	REG(0x068),

	END(176)
};

static const u8 gen12_xcs_offsets[] = {
	NOP(1),
	LRI(13, POSTED),
	REG16(0x244),
	REG(0x034),
	REG(0x030),
	REG(0x038),
	REG(0x03c),
	REG(0x168),
	REG(0x140),
	REG(0x110),
	REG(0x1c0),
	REG(0x1c4),
	REG(0x1c8),
	REG(0x180),
	REG16(0x2b4),

	NOP(5),
	LRI(9, POSTED),
	REG16(0x3a8),
	REG16(0x28c),
	REG16(0x288),
	REG16(0x284),
	REG16(0x280),
	REG16(0x27c),
	REG16(0x278),
	REG16(0x274),
	REG16(0x270),

	END(80)
};

static const u8 gen8_rcs_offsets[] = {
	NOP(1),
	LRI(14, POSTED),
	REG16(0x244),
	REG(0x034),
	REG(0x030),
	REG(0x038),
	REG(0x03c),
	REG(0x168),
	REG(0x140),
	REG(0x110),
	REG(0x11c),
	REG(0x114),
	REG(0x118),
	REG(0x1c0),
	REG(0x1c4),
	REG(0x1c8),

	NOP(3),
	LRI(9, POSTED),
	REG16(0x3a8),
	REG16(0x28c),
	REG16(0x288),
	REG16(0x284),
	REG16(0x280),
	REG16(0x27c),
	REG16(0x278),
	REG16(0x274),
	REG16(0x270),

	NOP(13),
	LRI(1, 0),
	REG(0x0c8),

	END(80)
};

static const u8 gen9_rcs_offsets[] = {
	NOP(1),
	LRI(14, POSTED),
	REG16(0x244),
	REG(0x34),
	REG(0x30),
	REG(0x38),
	REG(0x3c),
	REG(0x168),
	REG(0x140),
	REG(0x110),
	REG(0x11c),
	REG(0x114),
	REG(0x118),
	REG(0x1c0),
	REG(0x1c4),
	REG(0x1c8),

	NOP(3),
	LRI(9, POSTED),
	REG16(0x3a8),
	REG16(0x28c),
	REG16(0x288),
	REG16(0x284),
	REG16(0x280),
	REG16(0x27c),
	REG16(0x278),
	REG16(0x274),
	REG16(0x270),

	NOP(13),
	LRI(1, 0),
	REG(0xc8),

	NOP(13),
	LRI(44, POSTED),
	REG(0x28),
	REG(0x9c),
	REG(0xc0),
	REG(0x178),
	REG(0x17c),
	REG16(0x358),
	REG(0x170),
	REG(0x150),
	REG(0x154),
	REG(0x158),
	REG16(0x41c),
	REG16(0x600),
	REG16(0x604),
	REG16(0x608),
	REG16(0x60c),
	REG16(0x610),
	REG16(0x614),
	REG16(0x618),
	REG16(0x61c),
	REG16(0x620),
	REG16(0x624),
	REG16(0x628),
	REG16(0x62c),
	REG16(0x630),
	REG16(0x634),
	REG16(0x638),
	REG16(0x63c),
	REG16(0x640),
	REG16(0x644),
	REG16(0x648),
	REG16(0x64c),
	REG16(0x650),
	REG16(0x654),
	REG16(0x658),
	REG16(0x65c),
	REG16(0x660),
	REG16(0x664),
	REG16(0x668),
	REG16(0x66c),
	REG16(0x670),
	REG16(0x674),
	REG16(0x678),
	REG16(0x67c),
	REG(0x68),

	END(176)
};

static const u8 gen11_rcs_offsets[] = {
	NOP(1),
	LRI(15, POSTED),
	REG16(0x244),
	REG(0x034),
	REG(0x030),
	REG(0x038),
	REG(0x03c),
	REG(0x168),
	REG(0x140),
	REG(0x110),
	REG(0x11c),
	REG(0x114),
	REG(0x118),
	REG(0x1c0),
	REG(0x1c4),
	REG(0x1c8),
	REG(0x180),

	NOP(1),
	LRI(9, POSTED),
	REG16(0x3a8),
	REG16(0x28c),
	REG16(0x288),
	REG16(0x284),
	REG16(0x280),
	REG16(0x27c),
	REG16(0x278),
	REG16(0x274),
	REG16(0x270),

	LRI(1, POSTED),
	REG(0x1b0),

	NOP(10),
	LRI(1, 0),
	REG(0x0c8),

	END(80)
};

static const u8 gen12_rcs_offsets[] = {
	NOP(1),
	LRI(13, POSTED),
	REG16(0x244),
	REG(0x034),
	REG(0x030),
	REG(0x038),
	REG(0x03c),
	REG(0x168),
	REG(0x140),
	REG(0x110),
	REG(0x1c0),
	REG(0x1c4),
	REG(0x1c8),
	REG(0x180),
	REG16(0x2b4),

	NOP(5),
	LRI(9, POSTED),
	REG16(0x3a8),
	REG16(0x28c),
	REG16(0x288),
	REG16(0x284),
	REG16(0x280),
	REG16(0x27c),
	REG16(0x278),
	REG16(0x274),
	REG16(0x270),

	LRI(3, POSTED),
	REG(0x1b0),
	REG16(0x5a8),
	REG16(0x5ac),

	NOP(6),
	LRI(1, 0),
	REG(0x0c8),

	END(80)
};

#undef END
#undef REG16
#undef REG
#undef LRI
#undef NOP

static const u8 *reg_offsets(const struct intel_engine_cs *engine)
{
	/*
	 * The gen12+ lists only have the registers we program in the basic
	 * default state. We rely on the context image using relative
	 * addressing to automatic fixup the register state between the
	 * physical engines for virtual engine.
	 */
	GEM_BUG_ON(INTEL_GEN(engine->i915) >= 12 &&
		   !intel_engine_has_relative_mmio(engine));

	if (engine->class == RENDER_CLASS) {
		if (INTEL_GEN(engine->i915) >= 12)
			return gen12_rcs_offsets;
		else if (INTEL_GEN(engine->i915) >= 11)
			return gen11_rcs_offsets;
		else if (INTEL_GEN(engine->i915) >= 9)
			return gen9_rcs_offsets;
		else
			return gen8_rcs_offsets;
	} else {
		if (INTEL_GEN(engine->i915) >= 12)
			return gen12_xcs_offsets;
		else if (INTEL_GEN(engine->i915) >= 9)
			return gen9_xcs_offsets;
		else
			return gen8_xcs_offsets;
	}
}

static struct i915_request *
__unwind_incomplete_requests(struct intel_engine_cs *engine)
{
	struct i915_request *rq, *rn, *active = NULL;
	struct list_head *uninitialized_var(pl);
	int prio = I915_PRIORITY_INVALID;

	lockdep_assert_held(&engine->active.lock);

	list_for_each_entry_safe_reverse(rq, rn,
					 &engine->active.requests,
					 sched.link) {
		if (i915_request_completed(rq))
			continue; /* XXX */

		__i915_request_unsubmit(rq);

		/*
		 * Push the request back into the queue for later resubmission.
		 * If this request is not native to this physical engine (i.e.
		 * it came from a virtual source), push it back onto the virtual
		 * engine so that it can be moved across onto another physical
		 * engine as load dictates.
		 */
		if (likely(rq->execution_mask == engine->mask)) {
			GEM_BUG_ON(rq_prio(rq) == I915_PRIORITY_INVALID);
			if (rq_prio(rq) != prio) {
				prio = rq_prio(rq);
				pl = i915_sched_lookup_priolist(engine, prio);
			}
			GEM_BUG_ON(RB_EMPTY_ROOT(&engine->execlists.queue.rb_root));

			list_move(&rq->sched.link, pl);
			set_bit(I915_FENCE_FLAG_PQUEUE, &rq->fence.flags);

			active = rq;
		} else {
			struct intel_engine_cs *owner = rq->context->engine;

			/*
			 * Decouple the virtual breadcrumb before moving it
			 * back to the virtual engine -- we don't want the
			 * request to complete in the background and try
			 * and cancel the breadcrumb on the virtual engine
			 * (instead of the old engine where it is linked)!
			 */
			if (test_bit(DMA_FENCE_FLAG_ENABLE_SIGNAL_BIT,
				     &rq->fence.flags)) {
				spin_lock_nested(&rq->lock,
						 SINGLE_DEPTH_NESTING);
				i915_request_cancel_breadcrumb(rq);
				spin_unlock(&rq->lock);
			}
			rq->engine = owner;
			owner->submit_request(rq);
			active = NULL;
		}
	}

	return active;
}

struct i915_request *
execlists_unwind_incomplete_requests(struct intel_engine_execlists *execlists)
{
	struct intel_engine_cs *engine =
		container_of(execlists, typeof(*engine), execlists);

	return __unwind_incomplete_requests(engine);
}

static inline void
execlists_context_status_change(struct i915_request *rq, unsigned long status)
{
	/*
	 * Only used when GVT-g is enabled now. When GVT-g is disabled,
	 * The compiler should eliminate this function as dead-code.
	 */
	if (!IS_ENABLED(CONFIG_DRM_I915_GVT))
		return;

	atomic_notifier_call_chain(&rq->engine->context_status_notifier,
				   status, rq);
}

static void intel_engine_context_in(struct intel_engine_cs *engine)
{
	unsigned long flags;

	if (READ_ONCE(engine->stats.enabled) == 0)
		return;

	write_seqlock_irqsave(&engine->stats.lock, flags);

	if (engine->stats.enabled > 0) {
		if (engine->stats.active++ == 0)
			engine->stats.start = ktime_get();
		GEM_BUG_ON(engine->stats.active == 0);
	}

	write_sequnlock_irqrestore(&engine->stats.lock, flags);
}

static void intel_engine_context_out(struct intel_engine_cs *engine)
{
	unsigned long flags;

	if (READ_ONCE(engine->stats.enabled) == 0)
		return;

	write_seqlock_irqsave(&engine->stats.lock, flags);

	if (engine->stats.enabled > 0) {
		ktime_t last;

		if (engine->stats.active && --engine->stats.active == 0) {
			/*
			 * Decrement the active context count and in case GPU
			 * is now idle add up to the running total.
			 */
			last = ktime_sub(ktime_get(), engine->stats.start);

			engine->stats.total = ktime_add(engine->stats.total,
							last);
		} else if (engine->stats.active == 0) {
			/*
			 * After turning on engine stats, context out might be
			 * the first event in which case we account from the
			 * time stats gathering was turned on.
			 */
			last = ktime_sub(ktime_get(), engine->stats.enabled_at);

			engine->stats.total = ktime_add(engine->stats.total,
							last);
		}
	}

	write_sequnlock_irqrestore(&engine->stats.lock, flags);
}

static int lrc_ring_mi_mode(const struct intel_engine_cs *engine)
{
	if (INTEL_GEN(engine->i915) >= 12)
		return 0x60;
	else if (INTEL_GEN(engine->i915) >= 9)
		return 0x54;
	else if (engine->class == RENDER_CLASS)
		return 0x58;
	else
		return -1;
}

static void
execlists_check_context(const struct intel_context *ce,
			const struct intel_engine_cs *engine)
{
	const struct intel_ring *ring = ce->ring;
	u32 *regs = ce->lrc_reg_state;
	bool valid = true;
	int x;

	if (regs[CTX_RING_START] != i915_ggtt_offset(ring->vma)) {
		pr_err("%s: context submitted with incorrect RING_START [%08x], expected %08x\n",
		       engine->name,
		       regs[CTX_RING_START],
		       i915_ggtt_offset(ring->vma));
		regs[CTX_RING_START] = i915_ggtt_offset(ring->vma);
		valid = false;
	}

	if ((regs[CTX_RING_CTL] & ~(RING_WAIT | RING_WAIT_SEMAPHORE)) !=
	    (RING_CTL_SIZE(ring->size) | RING_VALID)) {
		pr_err("%s: context submitted with incorrect RING_CTL [%08x], expected %08x\n",
		       engine->name,
		       regs[CTX_RING_CTL],
		       (u32)(RING_CTL_SIZE(ring->size) | RING_VALID));
		regs[CTX_RING_CTL] = RING_CTL_SIZE(ring->size) | RING_VALID;
		valid = false;
	}

	x = lrc_ring_mi_mode(engine);
	if (x != -1 && regs[x + 1] & (regs[x + 1] >> 16) & STOP_RING) {
		pr_err("%s: context submitted with STOP_RING [%08x] in RING_MI_MODE\n",
		       engine->name, regs[x + 1]);
		regs[x + 1] &= ~STOP_RING;
		regs[x + 1] |= STOP_RING << 16;
		valid = false;
	}

	WARN_ONCE(!valid, "Invalid lrc state found before submission\n");
}

static void restore_default_state(struct intel_context *ce,
				  struct intel_engine_cs *engine)
{
	u32 *regs = ce->lrc_reg_state;

	if (engine->pinned_default_state)
		memcpy(regs, /* skip restoring the vanilla PPHWSP */
		       engine->pinned_default_state + LRC_STATE_PN * PAGE_SIZE,
		       engine->context_size - PAGE_SIZE);

	execlists_init_reg_state(regs, ce, engine, ce->ring, false);
}

static void reset_active(struct i915_request *rq,
			 struct intel_engine_cs *engine)
{
	struct intel_context * const ce = rq->context;
	u32 head;

	/*
	 * The executing context has been cancelled. We want to prevent
	 * further execution along this context and propagate the error on
	 * to anything depending on its results.
	 *
	 * In __i915_request_submit(), we apply the -EIO and remove the
	 * requests' payloads for any banned requests. But first, we must
	 * rewind the context back to the start of the incomplete request so
	 * that we do not jump back into the middle of the batch.
	 *
	 * We preserve the breadcrumbs and semaphores of the incomplete
	 * requests so that inter-timeline dependencies (i.e other timelines)
	 * remain correctly ordered. And we defer to __i915_request_submit()
	 * so that all asynchronous waits are correctly handled.
	 */
	ENGINE_TRACE(engine, "{ rq=%llx:%lld }\n",
		     rq->fence.context, rq->fence.seqno);

	/* On resubmission of the active request, payload will be scrubbed */
	if (i915_request_completed(rq))
		head = rq->tail;
	else
		head = active_request(ce->timeline, rq)->head;
	head = intel_ring_wrap(ce->ring, head);

	/* Scrub the context image to prevent replaying the previous batch */
	restore_default_state(ce, engine);
	__execlists_update_reg_state(ce, engine, head);

	/* We've switched away, so this should be a no-op, but intent matters */
	ce->lrc_desc |= CTX_DESC_FORCE_RESTORE;
}

static inline struct intel_engine_cs *
__execlists_schedule_in(struct i915_request *rq)
{
	struct intel_engine_cs * const engine = rq->engine;
	struct intel_context * const ce = rq->context;

	intel_context_get(ce);

	if (unlikely(intel_context_is_banned(ce)))
		reset_active(rq, engine);

	if (IS_ENABLED(CONFIG_DRM_I915_DEBUG_GEM))
		execlists_check_context(ce, engine);

	if (ce->tag) {
		/* Use a fixed tag for OA and friends */
		ce->lrc_desc |= (u64)ce->tag << 32;
	} else {
		/* We don't need a strict matching tag, just different values */
		ce->lrc_desc &= ~GENMASK_ULL(47, 37);
		ce->lrc_desc |=
			(u64)(++engine->context_tag % NUM_CONTEXT_TAG) <<
			GEN11_SW_CTX_ID_SHIFT;
		BUILD_BUG_ON(NUM_CONTEXT_TAG > GEN12_MAX_CONTEXT_HW_ID);
	}

	__intel_gt_pm_get(engine->gt);
	execlists_context_status_change(rq, INTEL_CONTEXT_SCHEDULE_IN);
	intel_engine_context_in(engine);

	return engine;
}

static inline struct i915_request *
execlists_schedule_in(struct i915_request *rq, int idx)
{
	struct intel_context * const ce = rq->context;
	struct intel_engine_cs *old;

	GEM_BUG_ON(!intel_engine_pm_is_awake(rq->engine));
	trace_i915_request_in(rq, idx);

	old = READ_ONCE(ce->inflight);
	do {
		if (!old) {
			WRITE_ONCE(ce->inflight, __execlists_schedule_in(rq));
			break;
		}
	} while (!try_cmpxchg(&ce->inflight, &old, ptr_inc(old)));

	GEM_BUG_ON(intel_context_inflight(ce) != rq->engine);
	return i915_request_get(rq);
}

static void kick_siblings(struct i915_request *rq, struct intel_context *ce)
{
	struct virtual_engine *ve = container_of(ce, typeof(*ve), context);
	struct i915_request *next = READ_ONCE(ve->request);

	if (next && next->execution_mask & ~rq->execution_mask)
		tasklet_schedule(&ve->base.execlists.tasklet);
}

static inline void
__execlists_schedule_out(struct i915_request *rq,
			 struct intel_engine_cs * const engine)
{
	struct intel_context * const ce = rq->context;

	/*
	 * NB process_csb() is not under the engine->active.lock and hence
	 * schedule_out can race with schedule_in meaning that we should
	 * refrain from doing non-trivial work here.
	 */

	/*
	 * If we have just completed this context, the engine may now be
	 * idle and we want to re-enter powersaving.
	 */
	if (list_is_last(&rq->link, &ce->timeline->requests) &&
	    i915_request_completed(rq))
		intel_engine_add_retire(engine, ce->timeline);

	intel_engine_context_out(engine);
	execlists_context_status_change(rq, INTEL_CONTEXT_SCHEDULE_OUT);
	intel_gt_pm_put_async(engine->gt);

	/*
	 * If this is part of a virtual engine, its next request may
	 * have been blocked waiting for access to the active context.
	 * We have to kick all the siblings again in case we need to
	 * switch (e.g. the next request is not runnable on this
	 * engine). Hopefully, we will already have submitted the next
	 * request before the tasklet runs and do not need to rebuild
	 * each virtual tree and kick everyone again.
	 */
	if (ce->engine != engine)
		kick_siblings(rq, ce);

	intel_context_put(ce);
}

static inline void
execlists_schedule_out(struct i915_request *rq)
{
	struct intel_context * const ce = rq->context;
	struct intel_engine_cs *cur, *old;

	trace_i915_request_out(rq);

	old = READ_ONCE(ce->inflight);
	do
		cur = ptr_unmask_bits(old, 2) ? ptr_dec(old) : NULL;
	while (!try_cmpxchg(&ce->inflight, &old, cur));
	if (!cur)
		__execlists_schedule_out(rq, old);

	i915_request_put(rq);
}

static u64 execlists_update_context(struct i915_request *rq)
{
	struct intel_context *ce = rq->context;
	u64 desc = ce->lrc_desc;
<<<<<<< HEAD
	u32 tail;
=======
	u32 tail, prev;
>>>>>>> 2c523b34

	/*
	 * WaIdleLiteRestore:bdw,skl
	 *
	 * We should never submit the context with the same RING_TAIL twice
	 * just in case we submit an empty ring, which confuses the HW.
	 *
	 * We append a couple of NOOPs (gen8_emit_wa_tail) after the end of
	 * the normal request to be able to always advance the RING_TAIL on
	 * subsequent resubmissions (for lite restore). Should that fail us,
	 * and we try and submit the same tail again, force the context
	 * reload.
<<<<<<< HEAD
	 */
	tail = intel_ring_set_tail(rq->ring, rq->tail);
	if (unlikely(ce->lrc_reg_state[CTX_RING_TAIL] == tail))
=======
	 *
	 * If we need to return to a preempted context, we need to skip the
	 * lite-restore and force it to reload the RING_TAIL. Otherwise, the
	 * HW has a tendency to ignore us rewinding the TAIL to the end of
	 * an earlier request.
	 */
	tail = intel_ring_set_tail(rq->ring, rq->tail);
	prev = ce->lrc_reg_state[CTX_RING_TAIL];
	if (unlikely(intel_ring_direction(rq->ring, tail, prev) <= 0))
>>>>>>> 2c523b34
		desc |= CTX_DESC_FORCE_RESTORE;
	ce->lrc_reg_state[CTX_RING_TAIL] = tail;
	rq->tail = rq->wa_tail;

	/*
	 * Make sure the context image is complete before we submit it to HW.
	 *
	 * Ostensibly, writes (including the WCB) should be flushed prior to
	 * an uncached write such as our mmio register access, the empirical
	 * evidence (esp. on Braswell) suggests that the WC write into memory
	 * may not be visible to the HW prior to the completion of the UC
	 * register write and that we may begin execution from the context
	 * before its image is complete leading to invalid PD chasing.
	 */
	wmb();

	ce->lrc_desc &= ~CTX_DESC_FORCE_RESTORE;
	return desc;
}

static inline void write_desc(struct intel_engine_execlists *execlists, u64 desc, u32 port)
{
	if (execlists->ctrl_reg) {
		writel(lower_32_bits(desc), execlists->submit_reg + port * 2);
		writel(upper_32_bits(desc), execlists->submit_reg + port * 2 + 1);
	} else {
		writel(upper_32_bits(desc), execlists->submit_reg);
		writel(lower_32_bits(desc), execlists->submit_reg);
	}
}

static __maybe_unused void
trace_ports(const struct intel_engine_execlists *execlists,
	    const char *msg,
	    struct i915_request * const *ports)
{
	const struct intel_engine_cs *engine =
		container_of(execlists, typeof(*engine), execlists);

	if (!ports[0])
		return;

	ENGINE_TRACE(engine, "%s { %llx:%lld%s, %llx:%lld }\n", msg,
		     ports[0]->fence.context,
		     ports[0]->fence.seqno,
		     i915_request_completed(ports[0]) ? "!" :
		     i915_request_started(ports[0]) ? "*" :
		     "",
		     ports[1] ? ports[1]->fence.context : 0,
		     ports[1] ? ports[1]->fence.seqno : 0);
}

static __maybe_unused bool
assert_pending_valid(const struct intel_engine_execlists *execlists,
		     const char *msg)
{
	struct i915_request * const *port, *rq;
	struct intel_context *ce = NULL;

	trace_ports(execlists, msg, execlists->pending);

	if (!execlists->pending[0]) {
		GEM_TRACE_ERR("Nothing pending for promotion!\n");
		return false;
	}

	if (execlists->pending[execlists_num_ports(execlists)]) {
		GEM_TRACE_ERR("Excess pending[%d] for promotion!\n",
			      execlists_num_ports(execlists));
		return false;
	}

	for (port = execlists->pending; (rq = *port); port++) {
		unsigned long flags;
		bool ok = true;

		GEM_BUG_ON(!kref_read(&rq->fence.refcount));
		GEM_BUG_ON(!i915_request_is_active(rq));

		if (ce == rq->context) {
			GEM_TRACE_ERR("Dup context:%llx in pending[%zd]\n",
				      ce->timeline->fence_context,
				      port - execlists->pending);
			return false;
		}
		ce = rq->context;

		/* Hold tightly onto the lock to prevent concurrent retires! */
		if (!spin_trylock_irqsave(&rq->lock, flags))
			continue;

		if (i915_request_completed(rq))
			goto unlock;

		if (i915_active_is_idle(&ce->active) &&
		    !intel_context_is_barrier(ce)) {
			GEM_TRACE_ERR("Inactive context:%llx in pending[%zd]\n",
				      ce->timeline->fence_context,
				      port - execlists->pending);
			ok = false;
			goto unlock;
		}

		if (!i915_vma_is_pinned(ce->state)) {
			GEM_TRACE_ERR("Unpinned context:%llx in pending[%zd]\n",
				      ce->timeline->fence_context,
				      port - execlists->pending);
			ok = false;
			goto unlock;
		}

		if (!i915_vma_is_pinned(ce->ring->vma)) {
			GEM_TRACE_ERR("Unpinned ring:%llx in pending[%zd]\n",
				      ce->timeline->fence_context,
				      port - execlists->pending);
			ok = false;
			goto unlock;
		}

unlock:
		spin_unlock_irqrestore(&rq->lock, flags);
		if (!ok)
			return false;
	}

	return ce;
}

static void execlists_submit_ports(struct intel_engine_cs *engine)
{
	struct intel_engine_execlists *execlists = &engine->execlists;
	unsigned int n;

	GEM_BUG_ON(!assert_pending_valid(execlists, "submit"));

	/*
	 * We can skip acquiring intel_runtime_pm_get() here as it was taken
	 * on our behalf by the request (see i915_gem_mark_busy()) and it will
	 * not be relinquished until the device is idle (see
	 * i915_gem_idle_work_handler()). As a precaution, we make sure
	 * that all ELSP are drained i.e. we have processed the CSB,
	 * before allowing ourselves to idle and calling intel_runtime_pm_put().
	 */
	GEM_BUG_ON(!intel_engine_pm_is_awake(engine));

	/*
	 * ELSQ note: the submit queue is not cleared after being submitted
	 * to the HW so we need to make sure we always clean it up. This is
	 * currently ensured by the fact that we always write the same number
	 * of elsq entries, keep this in mind before changing the loop below.
	 */
	for (n = execlists_num_ports(execlists); n--; ) {
		struct i915_request *rq = execlists->pending[n];

		write_desc(execlists,
			   rq ? execlists_update_context(rq) : 0,
			   n);
	}

	/* we need to manually load the submit queue */
	if (execlists->ctrl_reg)
		writel(EL_CTRL_LOAD, execlists->ctrl_reg);
}

static bool ctx_single_port_submission(const struct intel_context *ce)
{
	return (IS_ENABLED(CONFIG_DRM_I915_GVT) &&
		intel_context_force_single_submission(ce));
}

static bool can_merge_ctx(const struct intel_context *prev,
			  const struct intel_context *next)
{
	if (prev != next)
		return false;

	if (ctx_single_port_submission(prev))
		return false;

	return true;
}

static bool can_merge_rq(const struct i915_request *prev,
			 const struct i915_request *next)
{
	GEM_BUG_ON(prev == next);
	GEM_BUG_ON(!assert_priority_queue(prev, next));

	/*
	 * We do not submit known completed requests. Therefore if the next
	 * request is already completed, we can pretend to merge it in
	 * with the previous context (and we will skip updating the ELSP
	 * and tracking). Thus hopefully keeping the ELSP full with active
	 * contexts, despite the best efforts of preempt-to-busy to confuse
	 * us.
	 */
	if (i915_request_completed(next))
		return true;

	if (unlikely((prev->fence.flags ^ next->fence.flags) &
<<<<<<< HEAD
		     (I915_FENCE_FLAG_NOPREEMPT | I915_FENCE_FLAG_SENTINEL)))
=======
		     (BIT(I915_FENCE_FLAG_NOPREEMPT) |
		      BIT(I915_FENCE_FLAG_SENTINEL))))
>>>>>>> 2c523b34
		return false;

	if (!can_merge_ctx(prev->context, next->context))
		return false;

	return true;
}

static void virtual_update_register_offsets(u32 *regs,
					    struct intel_engine_cs *engine)
{
	set_offsets(regs, reg_offsets(engine), engine, false);
}

static bool virtual_matches(const struct virtual_engine *ve,
			    const struct i915_request *rq,
			    const struct intel_engine_cs *engine)
{
	const struct intel_engine_cs *inflight;

	if (!(rq->execution_mask & engine->mask)) /* We peeked too soon! */
		return false;

	/*
	 * We track when the HW has completed saving the context image
	 * (i.e. when we have seen the final CS event switching out of
	 * the context) and must not overwrite the context image before
	 * then. This restricts us to only using the active engine
	 * while the previous virtualized request is inflight (so
	 * we reuse the register offsets). This is a very small
	 * hystersis on the greedy seelction algorithm.
	 */
	inflight = intel_context_inflight(&ve->context);
	if (inflight && inflight != engine)
		return false;

	return true;
}

static void virtual_xfer_breadcrumbs(struct virtual_engine *ve,
				     struct intel_engine_cs *engine)
{
	struct intel_engine_cs *old = ve->siblings[0];

	/* All unattached (rq->engine == old) must already be completed */

	spin_lock(&old->breadcrumbs.irq_lock);
	if (!list_empty(&ve->context.signal_link)) {
		list_move_tail(&ve->context.signal_link,
			       &engine->breadcrumbs.signalers);
		intel_engine_signal_breadcrumbs(engine);
	}
	spin_unlock(&old->breadcrumbs.irq_lock);
}

static struct i915_request *
last_active(const struct intel_engine_execlists *execlists)
{
	struct i915_request * const *last = READ_ONCE(execlists->active);

	while (*last && i915_request_completed(*last))
		last++;

	return *last;
}

#define for_each_waiter(p__, rq__) \
	list_for_each_entry_lockless(p__, \
				     &(rq__)->sched.waiters_list, \
				     wait_link)

static void defer_request(struct i915_request *rq, struct list_head * const pl)
{
	LIST_HEAD(list);

	/*
	 * We want to move the interrupted request to the back of
	 * the round-robin list (i.e. its priority level), but
	 * in doing so, we must then move all requests that were in
	 * flight and were waiting for the interrupted request to
	 * be run after it again.
	 */
	do {
		struct i915_dependency *p;

		GEM_BUG_ON(i915_request_is_active(rq));
		list_move_tail(&rq->sched.link, pl);

		for_each_waiter(p, rq) {
			struct i915_request *w =
				container_of(p->waiter, typeof(*w), sched);

			/* Leave semaphores spinning on the other engines */
			if (w->engine != rq->engine)
				continue;

			/* No waiter should start before its signaler */
			GEM_BUG_ON(i915_request_started(w) &&
				   !i915_request_completed(rq));

			GEM_BUG_ON(i915_request_is_active(w));
			if (!i915_request_is_ready(w))
				continue;

			if (rq_prio(w) < rq_prio(rq))
				continue;

			GEM_BUG_ON(rq_prio(w) > rq_prio(rq));
			list_move_tail(&w->sched.link, &list);
		}

		rq = list_first_entry_or_null(&list, typeof(*rq), sched.link);
	} while (rq);
}

static void defer_active(struct intel_engine_cs *engine)
{
	struct i915_request *rq;

	rq = __unwind_incomplete_requests(engine);
	if (!rq)
		return;

	defer_request(rq, i915_sched_lookup_priolist(engine, rq_prio(rq)));
}

static bool
need_timeslice(struct intel_engine_cs *engine, const struct i915_request *rq)
{
	int hint;

	if (!intel_engine_has_timeslices(engine))
		return false;

	if (list_is_last(&rq->sched.link, &engine->active.requests))
		return false;

	hint = max(rq_prio(list_next_entry(rq, sched.link)),
		   engine->execlists.queue_priority_hint);

	return hint >= effective_prio(rq);
}

static int
switch_prio(struct intel_engine_cs *engine, const struct i915_request *rq)
{
	if (list_is_last(&rq->sched.link, &engine->active.requests))
		return INT_MIN;

	return rq_prio(list_next_entry(rq, sched.link));
}

static inline unsigned long
timeslice(const struct intel_engine_cs *engine)
{
	return READ_ONCE(engine->props.timeslice_duration_ms);
}

static unsigned long
active_timeslice(const struct intel_engine_cs *engine)
{
	const struct i915_request *rq = *engine->execlists.active;

	if (!rq || i915_request_completed(rq))
		return 0;

	if (engine->execlists.switch_priority_hint < effective_prio(rq))
		return 0;

	return timeslice(engine);
}

static void set_timeslice(struct intel_engine_cs *engine)
{
	if (!intel_engine_has_timeslices(engine))
		return;

	set_timer_ms(&engine->execlists.timer, active_timeslice(engine));
}

static void record_preemption(struct intel_engine_execlists *execlists)
{
	(void)I915_SELFTEST_ONLY(execlists->preempt_hang.count++);
}

static unsigned long active_preempt_timeout(struct intel_engine_cs *engine)
{
	struct i915_request *rq;

	rq = last_active(&engine->execlists);
	if (!rq)
		return 0;

	/* Force a fast reset for terminated contexts (ignoring sysfs!) */
	if (unlikely(intel_context_is_banned(rq->context)))
		return 1;

	return READ_ONCE(engine->props.preempt_timeout_ms);
}

static void set_preempt_timeout(struct intel_engine_cs *engine)
{
	if (!intel_engine_has_preempt_reset(engine))
		return;

	set_timer_ms(&engine->execlists.preempt,
		     active_preempt_timeout(engine));
}

static inline void clear_ports(struct i915_request **ports, int count)
{
	memset_p((void **)ports, NULL, count);
}

static void execlists_dequeue(struct intel_engine_cs *engine)
{
	struct intel_engine_execlists * const execlists = &engine->execlists;
	struct i915_request **port = execlists->pending;
	struct i915_request ** const last_port = port + execlists->port_mask;
	struct i915_request *last;
	struct rb_node *rb;
	bool submit = false;

	/*
	 * Hardware submission is through 2 ports. Conceptually each port
	 * has a (RING_START, RING_HEAD, RING_TAIL) tuple. RING_START is
	 * static for a context, and unique to each, so we only execute
	 * requests belonging to a single context from each ring. RING_HEAD
	 * is maintained by the CS in the context image, it marks the place
	 * where it got up to last time, and through RING_TAIL we tell the CS
	 * where we want to execute up to this time.
	 *
	 * In this list the requests are in order of execution. Consecutive
	 * requests from the same context are adjacent in the ringbuffer. We
	 * can combine these requests into a single RING_TAIL update:
	 *
	 *              RING_HEAD...req1...req2
	 *                                    ^- RING_TAIL
	 * since to execute req2 the CS must first execute req1.
	 *
	 * Our goal then is to point each port to the end of a consecutive
	 * sequence of requests as being the most optimal (fewest wake ups
	 * and context switches) submission.
	 */

	for (rb = rb_first_cached(&execlists->virtual); rb; ) {
		struct virtual_engine *ve =
			rb_entry(rb, typeof(*ve), nodes[engine->id].rb);
		struct i915_request *rq = READ_ONCE(ve->request);

		if (!rq) { /* lazily cleanup after another engine handled rq */
			rb_erase_cached(rb, &execlists->virtual);
			RB_CLEAR_NODE(rb);
			rb = rb_first_cached(&execlists->virtual);
			continue;
		}

		if (!virtual_matches(ve, rq, engine)) {
			rb = rb_next(rb);
			continue;
		}

		break;
	}

	/*
	 * If the queue is higher priority than the last
	 * request in the currently active context, submit afresh.
	 * We will resubmit again afterwards in case we need to split
	 * the active context to interject the preemption request,
	 * i.e. we will retrigger preemption following the ack in case
	 * of trouble.
	 */
	last = last_active(execlists);
	if (last) {
		if (need_preempt(engine, last, rb)) {
			ENGINE_TRACE(engine,
				     "preempting last=%llx:%lld, prio=%d, hint=%d\n",
				     last->fence.context,
				     last->fence.seqno,
				     last->sched.attr.priority,
				     execlists->queue_priority_hint);
			record_preemption(execlists);

			/*
			 * Don't let the RING_HEAD advance past the breadcrumb
			 * as we unwind (and until we resubmit) so that we do
			 * not accidentally tell it to go backwards.
			 */
			ring_set_paused(engine, 1);

			/*
			 * Note that we have not stopped the GPU at this point,
			 * so we are unwinding the incomplete requests as they
			 * remain inflight and so by the time we do complete
			 * the preemption, some of the unwound requests may
			 * complete!
			 */
			__unwind_incomplete_requests(engine);

<<<<<<< HEAD
			/*
			 * If we need to return to the preempted context, we
			 * need to skip the lite-restore and force it to
			 * reload the RING_TAIL. Otherwise, the HW has a
			 * tendency to ignore us rewinding the TAIL to the
			 * end of an earlier request.
			 */
			last->context->lrc_desc |= CTX_DESC_FORCE_RESTORE;
=======
>>>>>>> 2c523b34
			last = NULL;
		} else if (need_timeslice(engine, last) &&
			   timer_expired(&engine->execlists.timer)) {
			ENGINE_TRACE(engine,
				     "expired last=%llx:%lld, prio=%d, hint=%d\n",
				     last->fence.context,
				     last->fence.seqno,
				     last->sched.attr.priority,
				     execlists->queue_priority_hint);

			ring_set_paused(engine, 1);
			defer_active(engine);

			/*
			 * Unlike for preemption, if we rewind and continue
			 * executing the same context as previously active,
			 * the order of execution will remain the same and
			 * the tail will only advance. We do not need to
			 * force a full context restore, as a lite-restore
			 * is sufficient to resample the monotonic TAIL.
			 *
			 * If we switch to any other context, similarly we
			 * will not rewind TAIL of current context, and
			 * normal save/restore will preserve state and allow
			 * us to later continue executing the same request.
			 */
			last = NULL;
		} else {
			/*
			 * Otherwise if we already have a request pending
			 * for execution after the current one, we can
			 * just wait until the next CS event before
			 * queuing more. In either case we will force a
			 * lite-restore preemption event, but if we wait
			 * we hopefully coalesce several updates into a single
			 * submission.
			 */
			if (!list_is_last(&last->sched.link,
					  &engine->active.requests)) {
				/*
				 * Even if ELSP[1] is occupied and not worthy
				 * of timeslices, our queue might be.
				 */
				if (!execlists->timer.expires &&
				    need_timeslice(engine, last))
					set_timer_ms(&execlists->timer,
						     timeslice(engine));

				return;
			}
		}
	}

	while (rb) { /* XXX virtual is always taking precedence */
		struct virtual_engine *ve =
			rb_entry(rb, typeof(*ve), nodes[engine->id].rb);
		struct i915_request *rq;

		spin_lock(&ve->base.active.lock);

		rq = ve->request;
		if (unlikely(!rq)) { /* lost the race to a sibling */
			spin_unlock(&ve->base.active.lock);
			rb_erase_cached(rb, &execlists->virtual);
			RB_CLEAR_NODE(rb);
			rb = rb_first_cached(&execlists->virtual);
			continue;
		}

		GEM_BUG_ON(rq != ve->request);
		GEM_BUG_ON(rq->engine != &ve->base);
		GEM_BUG_ON(rq->context != &ve->context);

		if (rq_prio(rq) >= queue_prio(execlists)) {
			if (!virtual_matches(ve, rq, engine)) {
				spin_unlock(&ve->base.active.lock);
				rb = rb_next(rb);
				continue;
			}

			if (last && !can_merge_rq(last, rq)) {
				spin_unlock(&ve->base.active.lock);
				return; /* leave this for another */
			}

			ENGINE_TRACE(engine,
				     "virtual rq=%llx:%lld%s, new engine? %s\n",
				     rq->fence.context,
				     rq->fence.seqno,
				     i915_request_completed(rq) ? "!" :
				     i915_request_started(rq) ? "*" :
				     "",
				     yesno(engine != ve->siblings[0]));

			ve->request = NULL;
			ve->base.execlists.queue_priority_hint = INT_MIN;
			rb_erase_cached(rb, &execlists->virtual);
			RB_CLEAR_NODE(rb);

			GEM_BUG_ON(!(rq->execution_mask & engine->mask));
			rq->engine = engine;

			if (engine != ve->siblings[0]) {
				u32 *regs = ve->context.lrc_reg_state;
				unsigned int n;

				GEM_BUG_ON(READ_ONCE(ve->context.inflight));

				if (!intel_engine_has_relative_mmio(engine))
					virtual_update_register_offsets(regs,
									engine);

				if (!list_empty(&ve->context.signals))
					virtual_xfer_breadcrumbs(ve, engine);

				/*
				 * Move the bound engine to the top of the list
				 * for future execution. We then kick this
				 * tasklet first before checking others, so that
				 * we preferentially reuse this set of bound
				 * registers.
				 */
				for (n = 1; n < ve->num_siblings; n++) {
					if (ve->siblings[n] == engine) {
						swap(ve->siblings[n],
						     ve->siblings[0]);
						break;
					}
				}

				GEM_BUG_ON(ve->siblings[0] != engine);
			}

			if (__i915_request_submit(rq)) {
				submit = true;
				last = rq;
			}
			i915_request_put(rq);

			/*
			 * Hmm, we have a bunch of virtual engine requests,
			 * but the first one was already completed (thanks
			 * preempt-to-busy!). Keep looking at the veng queue
			 * until we have no more relevant requests (i.e.
			 * the normal submit queue has higher priority).
			 */
			if (!submit) {
				spin_unlock(&ve->base.active.lock);
				rb = rb_first_cached(&execlists->virtual);
				continue;
			}
		}

		spin_unlock(&ve->base.active.lock);
		break;
	}

	while ((rb = rb_first_cached(&execlists->queue))) {
		struct i915_priolist *p = to_priolist(rb);
		struct i915_request *rq, *rn;
		int i;

		priolist_for_each_request_consume(rq, rn, p, i) {
			bool merge = true;

			/*
			 * Can we combine this request with the current port?
			 * It has to be the same context/ringbuffer and not
			 * have any exceptions (e.g. GVT saying never to
			 * combine contexts).
			 *
			 * If we can combine the requests, we can execute both
			 * by updating the RING_TAIL to point to the end of the
			 * second request, and so we never need to tell the
			 * hardware about the first.
			 */
			if (last && !can_merge_rq(last, rq)) {
				/*
				 * If we are on the second port and cannot
				 * combine this request with the last, then we
				 * are done.
				 */
				if (port == last_port)
					goto done;

				/*
				 * We must not populate both ELSP[] with the
				 * same LRCA, i.e. we must submit 2 different
				 * contexts if we submit 2 ELSP.
				 */
				if (last->context == rq->context)
					goto done;

				if (i915_request_has_sentinel(last))
					goto done;

				/*
				 * If GVT overrides us we only ever submit
				 * port[0], leaving port[1] empty. Note that we
				 * also have to be careful that we don't queue
				 * the same context (even though a different
				 * request) to the second port.
				 */
				if (ctx_single_port_submission(last->context) ||
				    ctx_single_port_submission(rq->context))
					goto done;

				merge = false;
			}

			if (__i915_request_submit(rq)) {
				if (!merge) {
					*port = execlists_schedule_in(last, port - execlists->pending);
					port++;
					last = NULL;
				}

				GEM_BUG_ON(last &&
					   !can_merge_ctx(last->context,
							  rq->context));

				submit = true;
				last = rq;
			}
		}

		rb_erase_cached(&p->node, &execlists->queue);
		i915_priolist_free(p);
	}

done:
	/*
	 * Here be a bit of magic! Or sleight-of-hand, whichever you prefer.
	 *
	 * We choose the priority hint such that if we add a request of greater
	 * priority than this, we kick the submission tasklet to decide on
	 * the right order of submitting the requests to hardware. We must
	 * also be prepared to reorder requests as they are in-flight on the
	 * HW. We derive the priority hint then as the first "hole" in
	 * the HW submission ports and if there are no available slots,
	 * the priority of the lowest executing request, i.e. last.
	 *
	 * When we do receive a higher priority request ready to run from the
	 * user, see queue_request(), the priority hint is bumped to that
	 * request triggering preemption on the next dequeue (or subsequent
	 * interrupt for secondary ports).
	 */
	execlists->queue_priority_hint = queue_prio(execlists);

	if (submit) {
		*port = execlists_schedule_in(last, port - execlists->pending);
		execlists->switch_priority_hint =
			switch_prio(engine, *execlists->pending);

		/*
		 * Skip if we ended up with exactly the same set of requests,
		 * e.g. trying to timeslice a pair of ordered contexts
		 */
		if (!memcmp(execlists->active, execlists->pending,
			    (port - execlists->pending + 1) * sizeof(*port))) {
			do
				execlists_schedule_out(fetch_and_zero(port));
			while (port-- != execlists->pending);

			goto skip_submit;
		}
		clear_ports(port + 1, last_port - port);

		execlists_submit_ports(engine);
		set_preempt_timeout(engine);
	} else {
skip_submit:
		ring_set_paused(engine, 0);
	}
}

static void
cancel_port_requests(struct intel_engine_execlists * const execlists)
{
	struct i915_request * const *port;

	for (port = execlists->pending; *port; port++)
		execlists_schedule_out(*port);
	clear_ports(execlists->pending, ARRAY_SIZE(execlists->pending));

	/* Mark the end of active before we overwrite *active */
	for (port = xchg(&execlists->active, execlists->pending); *port; port++)
		execlists_schedule_out(*port);
	clear_ports(execlists->inflight, ARRAY_SIZE(execlists->inflight));

	WRITE_ONCE(execlists->active, execlists->inflight);
}

static inline void
invalidate_csb_entries(const u32 *first, const u32 *last)
{
	clflush((void *)first);
	clflush((void *)last);
}

static inline bool
reset_in_progress(const struct intel_engine_execlists *execlists)
{
	return unlikely(!__tasklet_is_enabled(&execlists->tasklet));
}

/*
 * Starting with Gen12, the status has a new format:
 *
 *     bit  0:     switched to new queue
 *     bit  1:     reserved
 *     bit  2:     semaphore wait mode (poll or signal), only valid when
 *                 switch detail is set to "wait on semaphore"
 *     bits 3-5:   engine class
 *     bits 6-11:  engine instance
 *     bits 12-14: reserved
 *     bits 15-25: sw context id of the lrc the GT switched to
 *     bits 26-31: sw counter of the lrc the GT switched to
 *     bits 32-35: context switch detail
 *                  - 0: ctx complete
 *                  - 1: wait on sync flip
 *                  - 2: wait on vblank
 *                  - 3: wait on scanline
 *                  - 4: wait on semaphore
 *                  - 5: context preempted (not on SEMAPHORE_WAIT or
 *                       WAIT_FOR_EVENT)
 *     bit  36:    reserved
 *     bits 37-43: wait detail (for switch detail 1 to 4)
 *     bits 44-46: reserved
 *     bits 47-57: sw context id of the lrc the GT switched away from
 *     bits 58-63: sw counter of the lrc the GT switched away from
 */
static inline bool
gen12_csb_parse(const struct intel_engine_execlists *execlists, const u32 *csb)
{
	u32 lower_dw = csb[0];
	u32 upper_dw = csb[1];
	bool ctx_to_valid = GEN12_CSB_CTX_VALID(lower_dw);
	bool ctx_away_valid = GEN12_CSB_CTX_VALID(upper_dw);
	bool new_queue = lower_dw & GEN12_CTX_STATUS_SWITCHED_TO_NEW_QUEUE;

	/*
	 * The context switch detail is not guaranteed to be 5 when a preemption
	 * occurs, so we can't just check for that. The check below works for
	 * all the cases we care about, including preemptions of WAIT
	 * instructions and lite-restore. Preempt-to-idle via the CTRL register
	 * would require some extra handling, but we don't support that.
	 */
	if (!ctx_away_valid || new_queue) {
		GEM_BUG_ON(!ctx_to_valid);
		return true;
	}

	/*
	 * switch detail = 5 is covered by the case above and we do not expect a
	 * context switch on an unsuccessful wait instruction since we always
	 * use polling mode.
	 */
	GEM_BUG_ON(GEN12_CTX_SWITCH_DETAIL(upper_dw));
	return false;
}

static inline bool
gen8_csb_parse(const struct intel_engine_execlists *execlists, const u32 *csb)
{
	return *csb & (GEN8_CTX_STATUS_IDLE_ACTIVE | GEN8_CTX_STATUS_PREEMPTED);
}

static void process_csb(struct intel_engine_cs *engine)
{
	struct intel_engine_execlists * const execlists = &engine->execlists;
	const u32 * const buf = execlists->csb_status;
	const u8 num_entries = execlists->csb_size;
	u8 head, tail;

	/*
	 * As we modify our execlists state tracking we require exclusive
	 * access. Either we are inside the tasklet, or the tasklet is disabled
	 * and we assume that is only inside the reset paths and so serialised.
	 */
	GEM_BUG_ON(!tasklet_is_locked(&execlists->tasklet) &&
		   !reset_in_progress(execlists));
	GEM_BUG_ON(!intel_engine_in_execlists_submission_mode(engine));

	/*
	 * Note that csb_write, csb_status may be either in HWSP or mmio.
	 * When reading from the csb_write mmio register, we have to be
	 * careful to only use the GEN8_CSB_WRITE_PTR portion, which is
	 * the low 4bits. As it happens we know the next 4bits are always
	 * zero and so we can simply masked off the low u8 of the register
	 * and treat it identically to reading from the HWSP (without having
	 * to use explicit shifting and masking, and probably bifurcating
	 * the code to handle the legacy mmio read).
	 */
	head = execlists->csb_head;
	tail = READ_ONCE(*execlists->csb_write);
	ENGINE_TRACE(engine, "cs-irq head=%d, tail=%d\n", head, tail);
	if (unlikely(head == tail))
		return;

	/*
	 * Hopefully paired with a wmb() in HW!
	 *
	 * We must complete the read of the write pointer before any reads
	 * from the CSB, so that we do not see stale values. Without an rmb
	 * (lfence) the HW may speculatively perform the CSB[] reads *before*
	 * we perform the READ_ONCE(*csb_write).
	 */
	rmb();

	do {
		bool promote;

		if (++head == num_entries)
			head = 0;

		/*
		 * We are flying near dragons again.
		 *
		 * We hold a reference to the request in execlist_port[]
		 * but no more than that. We are operating in softirq
		 * context and so cannot hold any mutex or sleep. That
		 * prevents us stopping the requests we are processing
		 * in port[] from being retired simultaneously (the
		 * breadcrumb will be complete before we see the
		 * context-switch). As we only hold the reference to the
		 * request, any pointer chasing underneath the request
		 * is subject to a potential use-after-free. Thus we
		 * store all of the bookkeeping within port[] as
		 * required, and avoid using unguarded pointers beneath
		 * request itself. The same applies to the atomic
		 * status notifier.
		 */

		ENGINE_TRACE(engine, "csb[%d]: status=0x%08x:0x%08x\n",
			     head, buf[2 * head + 0], buf[2 * head + 1]);

		if (INTEL_GEN(engine->i915) >= 12)
			promote = gen12_csb_parse(execlists, buf + 2 * head);
		else
			promote = gen8_csb_parse(execlists, buf + 2 * head);
		if (promote) {
			struct i915_request * const *old = execlists->active;

			/* Point active to the new ELSP; prevent overwriting */
			WRITE_ONCE(execlists->active, execlists->pending);

			if (!inject_preempt_hang(execlists))
				ring_set_paused(engine, 0);

			/* cancel old inflight, prepare for switch */
			trace_ports(execlists, "preempted", old);
			while (*old)
				execlists_schedule_out(*old++);

			/* switch pending to inflight */
			GEM_BUG_ON(!assert_pending_valid(execlists, "promote"));
			WRITE_ONCE(execlists->active,
				   memcpy(execlists->inflight,
					  execlists->pending,
					  execlists_num_ports(execlists) *
					  sizeof(*execlists->pending)));

			WRITE_ONCE(execlists->pending[0], NULL);
		} else {
			GEM_BUG_ON(!*execlists->active);

			/* port0 completed, advanced to port1 */
			trace_ports(execlists, "completed", execlists->active);

			/*
			 * We rely on the hardware being strongly
			 * ordered, that the breadcrumb write is
			 * coherent (visible from the CPU) before the
			 * user interrupt and CSB is processed.
			 */
			GEM_BUG_ON(!i915_request_completed(*execlists->active) &&
				   !reset_in_progress(execlists));
			execlists_schedule_out(*execlists->active++);

			GEM_BUG_ON(execlists->active - execlists->inflight >
				   execlists_num_ports(execlists));
		}
	} while (head != tail);

	execlists->csb_head = head;
	set_timeslice(engine);

	/*
	 * Gen11 has proven to fail wrt global observation point between
	 * entry and tail update, failing on the ordering and thus
	 * we see an old entry in the context status buffer.
	 *
	 * Forcibly evict out entries for the next gpu csb update,
	 * to increase the odds that we get a fresh entries with non
	 * working hardware. The cost for doing so comes out mostly with
	 * the wash as hardware, working or not, will need to do the
	 * invalidation before.
	 */
	invalidate_csb_entries(&buf[0], &buf[num_entries - 1]);
}

static void __execlists_submission_tasklet(struct intel_engine_cs *const engine)
{
	lockdep_assert_held(&engine->active.lock);
	if (!engine->execlists.pending[0]) {
		rcu_read_lock(); /* protect peeking at execlists->active */
		execlists_dequeue(engine);
		rcu_read_unlock();
	}
}

static void __execlists_hold(struct i915_request *rq)
{
	LIST_HEAD(list);

	do {
		struct i915_dependency *p;

		if (i915_request_is_active(rq))
			__i915_request_unsubmit(rq);

		RQ_TRACE(rq, "on hold\n");
		clear_bit(I915_FENCE_FLAG_PQUEUE, &rq->fence.flags);
		list_move_tail(&rq->sched.link, &rq->engine->active.hold);
		i915_request_set_hold(rq);

		list_for_each_entry(p, &rq->sched.waiters_list, wait_link) {
			struct i915_request *w =
				container_of(p->waiter, typeof(*w), sched);

			/* Leave semaphores spinning on the other engines */
			if (w->engine != rq->engine)
				continue;

			if (!i915_request_is_ready(w))
				continue;

			if (i915_request_completed(w))
				continue;

			if (i915_request_on_hold(rq))
				continue;

			list_move_tail(&w->sched.link, &list);
		}

		rq = list_first_entry_or_null(&list, typeof(*rq), sched.link);
	} while (rq);
}

static bool execlists_hold(struct intel_engine_cs *engine,
			   struct i915_request *rq)
{
	spin_lock_irq(&engine->active.lock);

	if (i915_request_completed(rq)) { /* too late! */
		rq = NULL;
		goto unlock;
	}

	if (rq->engine != engine) { /* preempted virtual engine */
		struct virtual_engine *ve = to_virtual_engine(rq->engine);

		/*
		 * intel_context_inflight() is only protected by virtue
		 * of process_csb() being called only by the tasklet (or
		 * directly from inside reset while the tasklet is suspended).
		 * Assert that neither of those are allowed to run while we
		 * poke at the request queues.
		 */
		GEM_BUG_ON(!reset_in_progress(&engine->execlists));

		/*
		 * An unsubmitted request along a virtual engine will
		 * remain on the active (this) engine until we are able
		 * to process the context switch away (and so mark the
		 * context as no longer in flight). That cannot have happened
		 * yet, otherwise we would not be hanging!
		 */
		spin_lock(&ve->base.active.lock);
		GEM_BUG_ON(intel_context_inflight(rq->context) != engine);
		GEM_BUG_ON(ve->request != rq);
		ve->request = NULL;
		spin_unlock(&ve->base.active.lock);
		i915_request_put(rq);

		rq->engine = engine;
	}

	/*
	 * Transfer this request onto the hold queue to prevent it
	 * being resumbitted to HW (and potentially completed) before we have
	 * released it. Since we may have already submitted following
	 * requests, we need to remove those as well.
	 */
	GEM_BUG_ON(i915_request_on_hold(rq));
	GEM_BUG_ON(rq->engine != engine);
	__execlists_hold(rq);

unlock:
	spin_unlock_irq(&engine->active.lock);
	return rq;
}

static bool hold_request(const struct i915_request *rq)
{
	struct i915_dependency *p;

	/*
	 * If one of our ancestors is on hold, we must also be on hold,
	 * otherwise we will bypass it and execute before it.
	 */
	list_for_each_entry(p, &rq->sched.signalers_list, signal_link) {
		const struct i915_request *s =
			container_of(p->signaler, typeof(*s), sched);

		if (s->engine != rq->engine)
			continue;

		if (i915_request_on_hold(s))
			return true;
	}

	return false;
}

static void __execlists_unhold(struct i915_request *rq)
{
	LIST_HEAD(list);

	do {
		struct i915_dependency *p;

		GEM_BUG_ON(!i915_request_on_hold(rq));
		GEM_BUG_ON(!i915_sw_fence_signaled(&rq->submit));

		i915_request_clear_hold(rq);
		list_move_tail(&rq->sched.link,
			       i915_sched_lookup_priolist(rq->engine,
							  rq_prio(rq)));
		set_bit(I915_FENCE_FLAG_PQUEUE, &rq->fence.flags);
		RQ_TRACE(rq, "hold release\n");

		/* Also release any children on this engine that are ready */
		list_for_each_entry(p, &rq->sched.waiters_list, wait_link) {
			struct i915_request *w =
				container_of(p->waiter, typeof(*w), sched);

			if (w->engine != rq->engine)
				continue;

			if (!i915_request_on_hold(rq))
				continue;

			/* Check that no other parents are also on hold */
			if (hold_request(rq))
				continue;

			list_move_tail(&w->sched.link, &list);
		}

		rq = list_first_entry_or_null(&list, typeof(*rq), sched.link);
	} while (rq);
}

static void execlists_unhold(struct intel_engine_cs *engine,
			     struct i915_request *rq)
{
	spin_lock_irq(&engine->active.lock);

	/*
	 * Move this request back to the priority queue, and all of its
	 * children and grandchildren that were suspended along with it.
	 */
	__execlists_unhold(rq);

	if (rq_prio(rq) > engine->execlists.queue_priority_hint) {
		engine->execlists.queue_priority_hint = rq_prio(rq);
		tasklet_hi_schedule(&engine->execlists.tasklet);
	}

	spin_unlock_irq(&engine->active.lock);
}

struct execlists_capture {
	struct work_struct work;
	struct i915_request *rq;
	struct i915_gpu_coredump *error;
};

static void execlists_capture_work(struct work_struct *work)
{
	struct execlists_capture *cap = container_of(work, typeof(*cap), work);
	const gfp_t gfp = GFP_KERNEL | __GFP_RETRY_MAYFAIL | __GFP_NOWARN;
	struct intel_engine_cs *engine = cap->rq->engine;
	struct intel_gt_coredump *gt = cap->error->gt;
	struct intel_engine_capture_vma *vma;

	/* Compress all the objects attached to the request, slow! */
	vma = intel_engine_coredump_add_request(gt->engine, cap->rq, gfp);
	if (vma) {
		struct i915_vma_compress *compress =
			i915_vma_capture_prepare(gt);

		intel_engine_coredump_add_vma(gt->engine, vma, compress);
		i915_vma_capture_finish(gt, compress);
	}

	gt->simulated = gt->engine->simulated;
	cap->error->simulated = gt->simulated;

	/* Publish the error state, and announce it to the world */
	i915_error_state_store(cap->error);
	i915_gpu_coredump_put(cap->error);

	/* Return this request and all that depend upon it for signaling */
	execlists_unhold(engine, cap->rq);
	i915_request_put(cap->rq);

	kfree(cap);
}

static struct execlists_capture *capture_regs(struct intel_engine_cs *engine)
{
	const gfp_t gfp = GFP_ATOMIC | __GFP_NOWARN;
	struct execlists_capture *cap;

	cap = kmalloc(sizeof(*cap), gfp);
	if (!cap)
		return NULL;

	cap->error = i915_gpu_coredump_alloc(engine->i915, gfp);
	if (!cap->error)
		goto err_cap;

	cap->error->gt = intel_gt_coredump_alloc(engine->gt, gfp);
	if (!cap->error->gt)
		goto err_gpu;

	cap->error->gt->engine = intel_engine_coredump_alloc(engine, gfp);
	if (!cap->error->gt->engine)
		goto err_gt;

	return cap;

err_gt:
	kfree(cap->error->gt);
err_gpu:
	kfree(cap->error);
err_cap:
	kfree(cap);
	return NULL;
}

static bool execlists_capture(struct intel_engine_cs *engine)
{
	struct execlists_capture *cap;

	if (!IS_ENABLED(CONFIG_DRM_I915_CAPTURE_ERROR))
		return true;

	/*
	 * We need to _quickly_ capture the engine state before we reset.
	 * We are inside an atomic section (softirq) here and we are delaying
	 * the forced preemption event.
	 */
	cap = capture_regs(engine);
	if (!cap)
		return true;

	cap->rq = execlists_active(&engine->execlists);
	GEM_BUG_ON(!cap->rq);

	rcu_read_lock();
	cap->rq = active_request(cap->rq->context->timeline, cap->rq);
	cap->rq = i915_request_get_rcu(cap->rq);
	rcu_read_unlock();
	if (!cap->rq)
		goto err_free;

	/*
	 * Remove the request from the execlists queue, and take ownership
	 * of the request. We pass it to our worker who will _slowly_ compress
	 * all the pages the _user_ requested for debugging their batch, after
	 * which we return it to the queue for signaling.
	 *
	 * By removing them from the execlists queue, we also remove the
	 * requests from being processed by __unwind_incomplete_requests()
	 * during the intel_engine_reset(), and so they will *not* be replayed
	 * afterwards.
	 *
	 * Note that because we have not yet reset the engine at this point,
	 * it is possible for the request that we have identified as being
	 * guilty, did in fact complete and we will then hit an arbitration
	 * point allowing the outstanding preemption to succeed. The likelihood
	 * of that is very low (as capturing of the engine registers should be
	 * fast enough to run inside an irq-off atomic section!), so we will
	 * simply hold that request accountable for being non-preemptible
	 * long enough to force the reset.
	 */
	if (!execlists_hold(engine, cap->rq))
		goto err_rq;

	INIT_WORK(&cap->work, execlists_capture_work);
	schedule_work(&cap->work);
	return true;

err_rq:
	i915_request_put(cap->rq);
err_free:
	i915_gpu_coredump_put(cap->error);
	kfree(cap);
	return false;
}

static noinline void preempt_reset(struct intel_engine_cs *engine)
{
	const unsigned int bit = I915_RESET_ENGINE + engine->id;
	unsigned long *lock = &engine->gt->reset.flags;

	if (i915_modparams.reset < 3)
		return;

	if (test_and_set_bit(bit, lock))
		return;

	/* Mark this tasklet as disabled to avoid waiting for it to complete */
	tasklet_disable_nosync(&engine->execlists.tasklet);

	ENGINE_TRACE(engine, "preempt timeout %lu+%ums\n",
		     READ_ONCE(engine->props.preempt_timeout_ms),
		     jiffies_to_msecs(jiffies - engine->execlists.preempt.expires));
<<<<<<< HEAD
	intel_engine_reset(engine, "preemption time out");
=======

	ring_set_paused(engine, 1); /* Freeze the current request in place */
	if (execlists_capture(engine))
		intel_engine_reset(engine, "preemption time out");
	else
		ring_set_paused(engine, 0);
>>>>>>> 2c523b34

	tasklet_enable(&engine->execlists.tasklet);
	clear_and_wake_up_bit(bit, lock);
}

static bool preempt_timeout(const struct intel_engine_cs *const engine)
{
	const struct timer_list *t = &engine->execlists.preempt;

	if (!CONFIG_DRM_I915_PREEMPT_TIMEOUT)
		return false;

	if (!timer_expired(t))
		return false;

	return READ_ONCE(engine->execlists.pending[0]);
}

/*
 * Check the unread Context Status Buffers and manage the submission of new
 * contexts to the ELSP accordingly.
 */
static void execlists_submission_tasklet(unsigned long data)
{
	struct intel_engine_cs * const engine = (struct intel_engine_cs *)data;
	bool timeout = preempt_timeout(engine);

	process_csb(engine);
	if (!READ_ONCE(engine->execlists.pending[0]) || timeout) {
		unsigned long flags;

		spin_lock_irqsave(&engine->active.lock, flags);
		__execlists_submission_tasklet(engine);
		spin_unlock_irqrestore(&engine->active.lock, flags);

		/* Recheck after serialising with direct-submission */
		if (timeout && preempt_timeout(engine))
			preempt_reset(engine);
	}
}

static void __execlists_kick(struct intel_engine_execlists *execlists)
{
	/* Kick the tasklet for some interrupt coalescing and reset handling */
	tasklet_hi_schedule(&execlists->tasklet);
}

#define execlists_kick(t, member) \
	__execlists_kick(container_of(t, struct intel_engine_execlists, member))

static void execlists_timeslice(struct timer_list *timer)
{
	execlists_kick(timer, timer);
}

static void execlists_preempt(struct timer_list *timer)
{
	execlists_kick(timer, preempt);
}

static void queue_request(struct intel_engine_cs *engine,
			  struct i915_request *rq)
{
	GEM_BUG_ON(!list_empty(&rq->sched.link));
	list_add_tail(&rq->sched.link,
		      i915_sched_lookup_priolist(engine, rq_prio(rq)));
	set_bit(I915_FENCE_FLAG_PQUEUE, &rq->fence.flags);
}

static void __submit_queue_imm(struct intel_engine_cs *engine)
{
	struct intel_engine_execlists * const execlists = &engine->execlists;

	if (reset_in_progress(execlists))
		return; /* defer until we restart the engine following reset */

	if (execlists->tasklet.func == execlists_submission_tasklet)
		__execlists_submission_tasklet(engine);
	else
		tasklet_hi_schedule(&execlists->tasklet);
}

static void submit_queue(struct intel_engine_cs *engine,
			 const struct i915_request *rq)
{
	struct intel_engine_execlists *execlists = &engine->execlists;

	if (rq_prio(rq) <= execlists->queue_priority_hint)
		return;

	execlists->queue_priority_hint = rq_prio(rq);
	__submit_queue_imm(engine);
}

static bool ancestor_on_hold(const struct intel_engine_cs *engine,
			     const struct i915_request *rq)
{
	GEM_BUG_ON(i915_request_on_hold(rq));
	return !list_empty(&engine->active.hold) && hold_request(rq);
}

static void execlists_submit_request(struct i915_request *request)
{
	struct intel_engine_cs *engine = request->engine;
	unsigned long flags;

	/* Will be called from irq-context when using foreign fences. */
	spin_lock_irqsave(&engine->active.lock, flags);

	if (unlikely(ancestor_on_hold(engine, request))) {
		list_add_tail(&request->sched.link, &engine->active.hold);
		i915_request_set_hold(request);
	} else {
		queue_request(engine, request);

		GEM_BUG_ON(RB_EMPTY_ROOT(&engine->execlists.queue.rb_root));
		GEM_BUG_ON(list_empty(&request->sched.link));

		submit_queue(engine, request);
	}

	spin_unlock_irqrestore(&engine->active.lock, flags);
}

static void __execlists_context_fini(struct intel_context *ce)
{
	intel_ring_put(ce->ring);
	i915_vma_put(ce->state);
}

static void execlists_context_destroy(struct kref *kref)
{
	struct intel_context *ce = container_of(kref, typeof(*ce), ref);

	GEM_BUG_ON(!i915_active_is_idle(&ce->active));
	GEM_BUG_ON(intel_context_is_pinned(ce));

	if (ce->state)
		__execlists_context_fini(ce);

	intel_context_fini(ce);
	intel_context_free(ce);
}

static void
set_redzone(void *vaddr, const struct intel_engine_cs *engine)
{
	if (!IS_ENABLED(CONFIG_DRM_I915_DEBUG_GEM))
		return;

	vaddr += engine->context_size;

	memset(vaddr, CONTEXT_REDZONE, I915_GTT_PAGE_SIZE);
}

static void
check_redzone(const void *vaddr, const struct intel_engine_cs *engine)
{
	if (!IS_ENABLED(CONFIG_DRM_I915_DEBUG_GEM))
		return;

	vaddr += engine->context_size;

	if (memchr_inv(vaddr, CONTEXT_REDZONE, I915_GTT_PAGE_SIZE))
		dev_err_once(engine->i915->drm.dev,
			     "%s context redzone overwritten!\n",
			     engine->name);
}

static void execlists_context_unpin(struct intel_context *ce)
{
	check_redzone((void *)ce->lrc_reg_state - LRC_STATE_PN * PAGE_SIZE,
		      ce->engine);

	i915_gem_object_unpin_map(ce->state->obj);
}

static void
__execlists_update_reg_state(const struct intel_context *ce,
			     const struct intel_engine_cs *engine,
			     u32 head)
{
	struct intel_ring *ring = ce->ring;
	u32 *regs = ce->lrc_reg_state;

	GEM_BUG_ON(!intel_ring_offset_valid(ring, head));
	GEM_BUG_ON(!intel_ring_offset_valid(ring, ring->tail));

	regs[CTX_RING_START] = i915_ggtt_offset(ring->vma);
<<<<<<< HEAD
	regs[CTX_RING_HEAD] = ring->head;
=======
	regs[CTX_RING_HEAD] = head;
>>>>>>> 2c523b34
	regs[CTX_RING_TAIL] = ring->tail;

	/* RPCS */
	if (engine->class == RENDER_CLASS) {
		regs[CTX_R_PWR_CLK_STATE] =
			intel_sseu_make_rpcs(engine->i915, &ce->sseu);

		i915_oa_init_reg_state(ce, engine);
	}
}

static int
__execlists_context_pin(struct intel_context *ce,
			struct intel_engine_cs *engine)
{
	void *vaddr;

	GEM_BUG_ON(!ce->state);
	GEM_BUG_ON(!i915_vma_is_pinned(ce->state));

	vaddr = i915_gem_object_pin_map(ce->state->obj,
					i915_coherent_map_type(engine->i915) |
					I915_MAP_OVERRIDE);
	if (IS_ERR(vaddr))
		return PTR_ERR(vaddr);

	ce->lrc_desc = lrc_descriptor(ce, engine) | CTX_DESC_FORCE_RESTORE;
	ce->lrc_reg_state = vaddr + LRC_STATE_PN * PAGE_SIZE;
	__execlists_update_reg_state(ce, engine, ce->ring->tail);

	return 0;
}

static int execlists_context_pin(struct intel_context *ce)
{
	return __execlists_context_pin(ce, ce->engine);
}

static int execlists_context_alloc(struct intel_context *ce)
{
	return __execlists_context_alloc(ce, ce->engine);
}

static void execlists_context_reset(struct intel_context *ce)
{
	CE_TRACE(ce, "reset\n");
	GEM_BUG_ON(!intel_context_is_pinned(ce));

	/*
	 * Because we emit WA_TAIL_DWORDS there may be a disparity
	 * between our bookkeeping in ce->ring->head and ce->ring->tail and
	 * that stored in context. As we only write new commands from
	 * ce->ring->tail onwards, everything before that is junk. If the GPU
	 * starts reading from its RING_HEAD from the context, it may try to
	 * execute that junk and die.
	 *
	 * The contexts that are stilled pinned on resume belong to the
	 * kernel, and are local to each engine. All other contexts will
	 * have their head/tail sanitized upon pinning before use, so they
	 * will never see garbage,
	 *
	 * So to avoid that we reset the context images upon resume. For
	 * simplicity, we just zero everything out.
	 */
	intel_ring_reset(ce->ring, ce->ring->emit);

	/* Scrub away the garbage */
	execlists_init_reg_state(ce->lrc_reg_state,
				 ce, ce->engine, ce->ring, true);
<<<<<<< HEAD
	__execlists_update_reg_state(ce, ce->engine);
=======
	__execlists_update_reg_state(ce, ce->engine, ce->ring->tail);
>>>>>>> 2c523b34

	ce->lrc_desc |= CTX_DESC_FORCE_RESTORE;
}

static const struct intel_context_ops execlists_context_ops = {
	.alloc = execlists_context_alloc,

	.pin = execlists_context_pin,
	.unpin = execlists_context_unpin,

	.enter = intel_context_enter_engine,
	.exit = intel_context_exit_engine,

	.reset = execlists_context_reset,
	.destroy = execlists_context_destroy,
};

static int gen8_emit_init_breadcrumb(struct i915_request *rq)
{
	u32 *cs;

	GEM_BUG_ON(!i915_request_timeline(rq)->has_initial_breadcrumb);

	cs = intel_ring_begin(rq, 6);
	if (IS_ERR(cs))
		return PTR_ERR(cs);

	/*
	 * Check if we have been preempted before we even get started.
	 *
	 * After this point i915_request_started() reports true, even if
	 * we get preempted and so are no longer running.
	 */
	*cs++ = MI_ARB_CHECK;
	*cs++ = MI_NOOP;

	*cs++ = MI_STORE_DWORD_IMM_GEN4 | MI_USE_GGTT;
	*cs++ = i915_request_timeline(rq)->hwsp_offset;
	*cs++ = 0;
	*cs++ = rq->fence.seqno - 1;

	intel_ring_advance(rq, cs);

	/* Record the updated position of the request's payload */
	rq->infix = intel_ring_offset(rq, cs);

	return 0;
}

static int execlists_request_alloc(struct i915_request *request)
{
	int ret;

	GEM_BUG_ON(!intel_context_is_pinned(request->context));

	/*
	 * Flush enough space to reduce the likelihood of waiting after
	 * we start building the request - in which case we will just
	 * have to repeat work.
	 */
	request->reserved_space += EXECLISTS_REQUEST_SIZE;

	/*
	 * Note that after this point, we have committed to using
	 * this request as it is being used to both track the
	 * state of engine initialisation and liveness of the
	 * golden renderstate above. Think twice before you try
	 * to cancel/unwind this request now.
	 */

	/* Unconditionally invalidate GPU caches and TLBs. */
	ret = request->engine->emit_flush(request, EMIT_INVALIDATE);
	if (ret)
		return ret;

	request->reserved_space -= EXECLISTS_REQUEST_SIZE;
	return 0;
}

/*
 * In this WA we need to set GEN8_L3SQCREG4[21:21] and reset it after
 * PIPE_CONTROL instruction. This is required for the flush to happen correctly
 * but there is a slight complication as this is applied in WA batch where the
 * values are only initialized once so we cannot take register value at the
 * beginning and reuse it further; hence we save its value to memory, upload a
 * constant value with bit21 set and then we restore it back with the saved value.
 * To simplify the WA, a constant value is formed by using the default value
 * of this register. This shouldn't be a problem because we are only modifying
 * it for a short period and this batch in non-premptible. We can ofcourse
 * use additional instructions that read the actual value of the register
 * at that time and set our bit of interest but it makes the WA complicated.
 *
 * This WA is also required for Gen9 so extracting as a function avoids
 * code duplication.
 */
static u32 *
gen8_emit_flush_coherentl3_wa(struct intel_engine_cs *engine, u32 *batch)
{
	/* NB no one else is allowed to scribble over scratch + 256! */
	*batch++ = MI_STORE_REGISTER_MEM_GEN8 | MI_SRM_LRM_GLOBAL_GTT;
	*batch++ = i915_mmio_reg_offset(GEN8_L3SQCREG4);
	*batch++ = intel_gt_scratch_offset(engine->gt,
					   INTEL_GT_SCRATCH_FIELD_COHERENTL3_WA);
	*batch++ = 0;

	*batch++ = MI_LOAD_REGISTER_IMM(1);
	*batch++ = i915_mmio_reg_offset(GEN8_L3SQCREG4);
	*batch++ = 0x40400000 | GEN8_LQSC_FLUSH_COHERENT_LINES;

	batch = gen8_emit_pipe_control(batch,
				       PIPE_CONTROL_CS_STALL |
				       PIPE_CONTROL_DC_FLUSH_ENABLE,
				       0);

	*batch++ = MI_LOAD_REGISTER_MEM_GEN8 | MI_SRM_LRM_GLOBAL_GTT;
	*batch++ = i915_mmio_reg_offset(GEN8_L3SQCREG4);
	*batch++ = intel_gt_scratch_offset(engine->gt,
					   INTEL_GT_SCRATCH_FIELD_COHERENTL3_WA);
	*batch++ = 0;

	return batch;
}

/*
 * Typically we only have one indirect_ctx and per_ctx batch buffer which are
 * initialized at the beginning and shared across all contexts but this field
 * helps us to have multiple batches at different offsets and select them based
 * on a criteria. At the moment this batch always start at the beginning of the page
 * and at this point we don't have multiple wa_ctx batch buffers.
 *
 * The number of WA applied are not known at the beginning; we use this field
 * to return the no of DWORDS written.
 *
 * It is to be noted that this batch does not contain MI_BATCH_BUFFER_END
 * so it adds NOOPs as padding to make it cacheline aligned.
 * MI_BATCH_BUFFER_END will be added to perctx batch and both of them together
 * makes a complete batch buffer.
 */
static u32 *gen8_init_indirectctx_bb(struct intel_engine_cs *engine, u32 *batch)
{
	/* WaDisableCtxRestoreArbitration:bdw,chv */
	*batch++ = MI_ARB_ON_OFF | MI_ARB_DISABLE;

	/* WaFlushCoherentL3CacheLinesAtContextSwitch:bdw */
	if (IS_BROADWELL(engine->i915))
		batch = gen8_emit_flush_coherentl3_wa(engine, batch);

	/* WaClearSlmSpaceAtContextSwitch:bdw,chv */
	/* Actual scratch location is at 128 bytes offset */
	batch = gen8_emit_pipe_control(batch,
				       PIPE_CONTROL_FLUSH_L3 |
				       PIPE_CONTROL_STORE_DATA_INDEX |
				       PIPE_CONTROL_CS_STALL |
				       PIPE_CONTROL_QW_WRITE,
				       LRC_PPHWSP_SCRATCH_ADDR);

	*batch++ = MI_ARB_ON_OFF | MI_ARB_ENABLE;

	/* Pad to end of cacheline */
	while ((unsigned long)batch % CACHELINE_BYTES)
		*batch++ = MI_NOOP;

	/*
	 * MI_BATCH_BUFFER_END is not required in Indirect ctx BB because
	 * execution depends on the length specified in terms of cache lines
	 * in the register CTX_RCS_INDIRECT_CTX
	 */

	return batch;
}

struct lri {
	i915_reg_t reg;
	u32 value;
};

static u32 *emit_lri(u32 *batch, const struct lri *lri, unsigned int count)
{
	GEM_BUG_ON(!count || count > 63);

	*batch++ = MI_LOAD_REGISTER_IMM(count);
	do {
		*batch++ = i915_mmio_reg_offset(lri->reg);
		*batch++ = lri->value;
	} while (lri++, --count);
	*batch++ = MI_NOOP;

	return batch;
}

static u32 *gen9_init_indirectctx_bb(struct intel_engine_cs *engine, u32 *batch)
{
	static const struct lri lri[] = {
		/* WaDisableGatherAtSetShaderCommonSlice:skl,bxt,kbl,glk */
		{
			COMMON_SLICE_CHICKEN2,
			__MASKED_FIELD(GEN9_DISABLE_GATHER_AT_SET_SHADER_COMMON_SLICE,
				       0),
		},

		/* BSpec: 11391 */
		{
			FF_SLICE_CHICKEN,
			__MASKED_FIELD(FF_SLICE_CHICKEN_CL_PROVOKING_VERTEX_FIX,
				       FF_SLICE_CHICKEN_CL_PROVOKING_VERTEX_FIX),
		},

		/* BSpec: 11299 */
		{
			_3D_CHICKEN3,
			__MASKED_FIELD(_3D_CHICKEN_SF_PROVOKING_VERTEX_FIX,
				       _3D_CHICKEN_SF_PROVOKING_VERTEX_FIX),
		}
	};

	*batch++ = MI_ARB_ON_OFF | MI_ARB_DISABLE;

	/* WaFlushCoherentL3CacheLinesAtContextSwitch:skl,bxt,glk */
	batch = gen8_emit_flush_coherentl3_wa(engine, batch);

	/* WaClearSlmSpaceAtContextSwitch:skl,bxt,kbl,glk,cfl */
	batch = gen8_emit_pipe_control(batch,
				       PIPE_CONTROL_FLUSH_L3 |
				       PIPE_CONTROL_STORE_DATA_INDEX |
				       PIPE_CONTROL_CS_STALL |
				       PIPE_CONTROL_QW_WRITE,
				       LRC_PPHWSP_SCRATCH_ADDR);

	batch = emit_lri(batch, lri, ARRAY_SIZE(lri));

	/* WaMediaPoolStateCmdInWABB:bxt,glk */
	if (HAS_POOLED_EU(engine->i915)) {
		/*
		 * EU pool configuration is setup along with golden context
		 * during context initialization. This value depends on
		 * device type (2x6 or 3x6) and needs to be updated based
		 * on which subslice is disabled especially for 2x6
		 * devices, however it is safe to load default
		 * configuration of 3x6 device instead of masking off
		 * corresponding bits because HW ignores bits of a disabled
		 * subslice and drops down to appropriate config. Please
		 * see render_state_setup() in i915_gem_render_state.c for
		 * possible configurations, to avoid duplication they are
		 * not shown here again.
		 */
		*batch++ = GEN9_MEDIA_POOL_STATE;
		*batch++ = GEN9_MEDIA_POOL_ENABLE;
		*batch++ = 0x00777000;
		*batch++ = 0;
		*batch++ = 0;
		*batch++ = 0;
	}

	*batch++ = MI_ARB_ON_OFF | MI_ARB_ENABLE;

	/* Pad to end of cacheline */
	while ((unsigned long)batch % CACHELINE_BYTES)
		*batch++ = MI_NOOP;

	return batch;
}

static u32 *
gen10_init_indirectctx_bb(struct intel_engine_cs *engine, u32 *batch)
{
	int i;

	/*
	 * WaPipeControlBefore3DStateSamplePattern: cnl
	 *
	 * Ensure the engine is idle prior to programming a
	 * 3DSTATE_SAMPLE_PATTERN during a context restore.
	 */
	batch = gen8_emit_pipe_control(batch,
				       PIPE_CONTROL_CS_STALL,
				       0);
	/*
	 * WaPipeControlBefore3DStateSamplePattern says we need 4 dwords for
	 * the PIPE_CONTROL followed by 12 dwords of 0x0, so 16 dwords in
	 * total. However, a PIPE_CONTROL is 6 dwords long, not 4, which is
	 * confusing. Since gen8_emit_pipe_control() already advances the
	 * batch by 6 dwords, we advance the other 10 here, completing a
	 * cacheline. It's not clear if the workaround requires this padding
	 * before other commands, or if it's just the regular padding we would
	 * already have for the workaround bb, so leave it here for now.
	 */
	for (i = 0; i < 10; i++)
		*batch++ = MI_NOOP;

	/* Pad to end of cacheline */
	while ((unsigned long)batch % CACHELINE_BYTES)
		*batch++ = MI_NOOP;

	return batch;
}

#define CTX_WA_BB_OBJ_SIZE (PAGE_SIZE)

static int lrc_setup_wa_ctx(struct intel_engine_cs *engine)
{
	struct drm_i915_gem_object *obj;
	struct i915_vma *vma;
	int err;

	obj = i915_gem_object_create_shmem(engine->i915, CTX_WA_BB_OBJ_SIZE);
	if (IS_ERR(obj))
		return PTR_ERR(obj);

	vma = i915_vma_instance(obj, &engine->gt->ggtt->vm, NULL);
	if (IS_ERR(vma)) {
		err = PTR_ERR(vma);
		goto err;
	}

	err = i915_vma_pin(vma, 0, 0, PIN_GLOBAL | PIN_HIGH);
	if (err)
		goto err;

	engine->wa_ctx.vma = vma;
	return 0;

err:
	i915_gem_object_put(obj);
	return err;
}

static void lrc_destroy_wa_ctx(struct intel_engine_cs *engine)
{
	i915_vma_unpin_and_release(&engine->wa_ctx.vma, 0);
}

typedef u32 *(*wa_bb_func_t)(struct intel_engine_cs *engine, u32 *batch);

static int intel_init_workaround_bb(struct intel_engine_cs *engine)
{
	struct i915_ctx_workarounds *wa_ctx = &engine->wa_ctx;
	struct i915_wa_ctx_bb *wa_bb[2] = { &wa_ctx->indirect_ctx,
					    &wa_ctx->per_ctx };
	wa_bb_func_t wa_bb_fn[2];
	struct page *page;
	void *batch, *batch_ptr;
	unsigned int i;
	int ret;

	if (engine->class != RENDER_CLASS)
		return 0;

	switch (INTEL_GEN(engine->i915)) {
	case 12:
	case 11:
		return 0;
	case 10:
		wa_bb_fn[0] = gen10_init_indirectctx_bb;
		wa_bb_fn[1] = NULL;
		break;
	case 9:
		wa_bb_fn[0] = gen9_init_indirectctx_bb;
		wa_bb_fn[1] = NULL;
		break;
	case 8:
		wa_bb_fn[0] = gen8_init_indirectctx_bb;
		wa_bb_fn[1] = NULL;
		break;
	default:
		MISSING_CASE(INTEL_GEN(engine->i915));
		return 0;
	}

	ret = lrc_setup_wa_ctx(engine);
	if (ret) {
		DRM_DEBUG_DRIVER("Failed to setup context WA page: %d\n", ret);
		return ret;
	}

	page = i915_gem_object_get_dirty_page(wa_ctx->vma->obj, 0);
	batch = batch_ptr = kmap_atomic(page);

	/*
	 * Emit the two workaround batch buffers, recording the offset from the
	 * start of the workaround batch buffer object for each and their
	 * respective sizes.
	 */
	for (i = 0; i < ARRAY_SIZE(wa_bb_fn); i++) {
		wa_bb[i]->offset = batch_ptr - batch;
		if (GEM_DEBUG_WARN_ON(!IS_ALIGNED(wa_bb[i]->offset,
						  CACHELINE_BYTES))) {
			ret = -EINVAL;
			break;
		}
		if (wa_bb_fn[i])
			batch_ptr = wa_bb_fn[i](engine, batch_ptr);
		wa_bb[i]->size = batch_ptr - (batch + wa_bb[i]->offset);
	}

	BUG_ON(batch_ptr - batch > CTX_WA_BB_OBJ_SIZE);

	kunmap_atomic(batch);
	if (ret)
		lrc_destroy_wa_ctx(engine);

	return ret;
}

static void enable_execlists(struct intel_engine_cs *engine)
{
	u32 mode;

	assert_forcewakes_active(engine->uncore, FORCEWAKE_ALL);

	intel_engine_set_hwsp_writemask(engine, ~0u); /* HWSTAM */

	if (INTEL_GEN(engine->i915) >= 11)
		mode = _MASKED_BIT_ENABLE(GEN11_GFX_DISABLE_LEGACY_MODE);
	else
		mode = _MASKED_BIT_ENABLE(GFX_RUN_LIST_ENABLE);
	ENGINE_WRITE_FW(engine, RING_MODE_GEN7, mode);

	ENGINE_WRITE_FW(engine, RING_MI_MODE, _MASKED_BIT_DISABLE(STOP_RING));

	ENGINE_WRITE_FW(engine,
			RING_HWS_PGA,
			i915_ggtt_offset(engine->status_page.vma));
	ENGINE_POSTING_READ(engine, RING_HWS_PGA);

	engine->context_tag = 0;
}

static bool unexpected_starting_state(struct intel_engine_cs *engine)
{
	bool unexpected = false;

	if (ENGINE_READ_FW(engine, RING_MI_MODE) & STOP_RING) {
		DRM_DEBUG_DRIVER("STOP_RING still set in RING_MI_MODE\n");
		unexpected = true;
	}

	return unexpected;
}

static int execlists_resume(struct intel_engine_cs *engine)
{
	intel_engine_apply_workarounds(engine);
	intel_engine_apply_whitelist(engine);

	intel_mocs_init_engine(engine);

	intel_engine_reset_breadcrumbs(engine);

	if (GEM_SHOW_DEBUG() && unexpected_starting_state(engine)) {
		struct drm_printer p = drm_debug_printer(__func__);

		intel_engine_dump(engine, &p, NULL);
	}

	enable_execlists(engine);

	return 0;
}

static void execlists_reset_prepare(struct intel_engine_cs *engine)
{
	struct intel_engine_execlists * const execlists = &engine->execlists;
	unsigned long flags;

	ENGINE_TRACE(engine, "depth<-%d\n",
		     atomic_read(&execlists->tasklet.count));

	/*
	 * Prevent request submission to the hardware until we have
	 * completed the reset in i915_gem_reset_finish(). If a request
	 * is completed by one engine, it may then queue a request
	 * to a second via its execlists->tasklet *just* as we are
	 * calling engine->resume() and also writing the ELSP.
	 * Turning off the execlists->tasklet until the reset is over
	 * prevents the race.
	 */
	__tasklet_disable_sync_once(&execlists->tasklet);
	GEM_BUG_ON(!reset_in_progress(execlists));

	/* And flush any current direct submission. */
	spin_lock_irqsave(&engine->active.lock, flags);
	spin_unlock_irqrestore(&engine->active.lock, flags);

	/*
	 * We stop engines, otherwise we might get failed reset and a
	 * dead gpu (on elk). Also as modern gpu as kbl can suffer
	 * from system hang if batchbuffer is progressing when
	 * the reset is issued, regardless of READY_TO_RESET ack.
	 * Thus assume it is best to stop engines on all gens
	 * where we have a gpu reset.
	 *
	 * WaKBLVECSSemaphoreWaitPoll:kbl (on ALL_ENGINES)
	 *
	 * FIXME: Wa for more modern gens needs to be validated
	 */
	intel_engine_stop_cs(engine);
}

static void reset_csb_pointers(struct intel_engine_cs *engine)
{
	struct intel_engine_execlists * const execlists = &engine->execlists;
	const unsigned int reset_value = execlists->csb_size - 1;

	ring_set_paused(engine, 0);

	/*
	 * After a reset, the HW starts writing into CSB entry [0]. We
	 * therefore have to set our HEAD pointer back one entry so that
	 * the *first* entry we check is entry 0. To complicate this further,
	 * as we don't wait for the first interrupt after reset, we have to
	 * fake the HW write to point back to the last entry so that our
	 * inline comparison of our cached head position against the last HW
	 * write works even before the first interrupt.
	 */
	execlists->csb_head = reset_value;
	WRITE_ONCE(*execlists->csb_write, reset_value);
	wmb(); /* Make sure this is visible to HW (paranoia?) */

	/*
	 * Sometimes Icelake forgets to reset its pointers on a GPU reset.
	 * Bludgeon them with a mmio update to be sure.
	 */
	ENGINE_WRITE(engine, RING_CONTEXT_STATUS_PTR,
		     reset_value << 8 | reset_value);
	ENGINE_POSTING_READ(engine, RING_CONTEXT_STATUS_PTR);

	invalidate_csb_entries(&execlists->csb_status[0],
			       &execlists->csb_status[reset_value]);
}

static void __reset_stop_ring(u32 *regs, const struct intel_engine_cs *engine)
{
	int x;

	x = lrc_ring_mi_mode(engine);
	if (x != -1) {
		regs[x + 1] &= ~STOP_RING;
		regs[x + 1] |= STOP_RING << 16;
	}
}

static void __execlists_reset_reg_state(const struct intel_context *ce,
					const struct intel_engine_cs *engine)
{
	u32 *regs = ce->lrc_reg_state;

	__reset_stop_ring(regs, engine);
}

static void __execlists_reset(struct intel_engine_cs *engine, bool stalled)
{
	struct intel_engine_execlists * const execlists = &engine->execlists;
	struct intel_context *ce;
	struct i915_request *rq;
	u32 head;

	mb(); /* paranoia: read the CSB pointers from after the reset */
	clflush(execlists->csb_write);
	mb();

	process_csb(engine); /* drain preemption events */

	/* Following the reset, we need to reload the CSB read/write pointers */
	reset_csb_pointers(engine);

	/*
	 * Save the currently executing context, even if we completed
	 * its request, it was still running at the time of the
	 * reset and will have been clobbered.
	 */
	rq = execlists_active(execlists);
	if (!rq)
		goto unwind;

	/* We still have requests in-flight; the engine should be active */
	GEM_BUG_ON(!intel_engine_pm_is_awake(engine));

	ce = rq->context;
	GEM_BUG_ON(!i915_vma_is_pinned(ce->state));

	if (i915_request_completed(rq)) {
		/* Idle context; tidy up the ring so we can restart afresh */
		head = intel_ring_wrap(ce->ring, rq->tail);
		goto out_replay;
	}

	/* Context has requests still in-flight; it should not be idle! */
	GEM_BUG_ON(i915_active_is_idle(&ce->active));
	rq = active_request(ce->timeline, rq);
	head = intel_ring_wrap(ce->ring, rq->head);
	GEM_BUG_ON(head == ce->ring->tail);

	/*
	 * If this request hasn't started yet, e.g. it is waiting on a
	 * semaphore, we need to avoid skipping the request or else we
	 * break the signaling chain. However, if the context is corrupt
	 * the request will not restart and we will be stuck with a wedged
	 * device. It is quite often the case that if we issue a reset
	 * while the GPU is loading the context image, that the context
	 * image becomes corrupt.
	 *
	 * Otherwise, if we have not started yet, the request should replay
	 * perfectly and we do not need to flag the result as being erroneous.
	 */
	if (!i915_request_started(rq))
		goto out_replay;

	/*
	 * If the request was innocent, we leave the request in the ELSP
	 * and will try to replay it on restarting. The context image may
	 * have been corrupted by the reset, in which case we may have
	 * to service a new GPU hang, but more likely we can continue on
	 * without impact.
	 *
	 * If the request was guilty, we presume the context is corrupt
	 * and have to at least restore the RING register in the context
	 * image back to the expected values to skip over the guilty request.
	 */
	__i915_request_reset(rq, stalled);
	if (!stalled)
		goto out_replay;

	/*
	 * We want a simple context + ring to execute the breadcrumb update.
	 * We cannot rely on the context being intact across the GPU hang,
	 * so clear it and rebuild just what we need for the breadcrumb.
	 * All pending requests for this context will be zapped, and any
	 * future request will be after userspace has had the opportunity
	 * to recreate its own state.
	 */
	GEM_BUG_ON(!intel_context_is_pinned(ce));
	restore_default_state(ce, engine);

out_replay:
	ENGINE_TRACE(engine, "replay {head:%04x, tail:%04x}\n",
<<<<<<< HEAD
		     ce->ring->head, ce->ring->tail);
	intel_ring_update_space(ce->ring);
=======
		     head, ce->ring->tail);
>>>>>>> 2c523b34
	__execlists_reset_reg_state(ce, engine);
	__execlists_update_reg_state(ce, engine, head);
	ce->lrc_desc |= CTX_DESC_FORCE_RESTORE; /* paranoid: GPU was reset! */

unwind:
	/* Push back any incomplete requests for replay after the reset. */
	cancel_port_requests(execlists);
	__unwind_incomplete_requests(engine);
}

static void execlists_reset_rewind(struct intel_engine_cs *engine, bool stalled)
{
	unsigned long flags;

	ENGINE_TRACE(engine, "\n");

	spin_lock_irqsave(&engine->active.lock, flags);

	__execlists_reset(engine, stalled);

	spin_unlock_irqrestore(&engine->active.lock, flags);
}

static void nop_submission_tasklet(unsigned long data)
{
	/* The driver is wedged; don't process any more events. */
}

static void execlists_reset_cancel(struct intel_engine_cs *engine)
{
	struct intel_engine_execlists * const execlists = &engine->execlists;
	struct i915_request *rq, *rn;
	struct rb_node *rb;
	unsigned long flags;

	ENGINE_TRACE(engine, "\n");

	/*
	 * Before we call engine->cancel_requests(), we should have exclusive
	 * access to the submission state. This is arranged for us by the
	 * caller disabling the interrupt generation, the tasklet and other
	 * threads that may then access the same state, giving us a free hand
	 * to reset state. However, we still need to let lockdep be aware that
	 * we know this state may be accessed in hardirq context, so we
	 * disable the irq around this manipulation and we want to keep
	 * the spinlock focused on its duties and not accidentally conflate
	 * coverage to the submission's irq state. (Similarly, although we
	 * shouldn't need to disable irq around the manipulation of the
	 * submission's irq state, we also wish to remind ourselves that
	 * it is irq state.)
	 */
	spin_lock_irqsave(&engine->active.lock, flags);

	__execlists_reset(engine, true);

	/* Mark all executing requests as skipped. */
	list_for_each_entry(rq, &engine->active.requests, sched.link)
		mark_eio(rq);

	/* Flush the queued requests to the timeline list (for retiring). */
	while ((rb = rb_first_cached(&execlists->queue))) {
		struct i915_priolist *p = to_priolist(rb);
		int i;

		priolist_for_each_request_consume(rq, rn, p, i) {
			mark_eio(rq);
			__i915_request_submit(rq);
		}

		rb_erase_cached(&p->node, &execlists->queue);
		i915_priolist_free(p);
	}

	/* On-hold requests will be flushed to timeline upon their release */
	list_for_each_entry(rq, &engine->active.hold, sched.link)
		mark_eio(rq);

	/* Cancel all attached virtual engines */
	while ((rb = rb_first_cached(&execlists->virtual))) {
		struct virtual_engine *ve =
			rb_entry(rb, typeof(*ve), nodes[engine->id].rb);

		rb_erase_cached(rb, &execlists->virtual);
		RB_CLEAR_NODE(rb);

		spin_lock(&ve->base.active.lock);
		rq = fetch_and_zero(&ve->request);
		if (rq) {
			mark_eio(rq);

			rq->engine = engine;
			__i915_request_submit(rq);
			i915_request_put(rq);

			ve->base.execlists.queue_priority_hint = INT_MIN;
		}
		spin_unlock(&ve->base.active.lock);
	}

	/* Remaining _unready_ requests will be nop'ed when submitted */

	execlists->queue_priority_hint = INT_MIN;
	execlists->queue = RB_ROOT_CACHED;

	GEM_BUG_ON(__tasklet_is_enabled(&execlists->tasklet));
	execlists->tasklet.func = nop_submission_tasklet;

	spin_unlock_irqrestore(&engine->active.lock, flags);
}

static void execlists_reset_finish(struct intel_engine_cs *engine)
{
	struct intel_engine_execlists * const execlists = &engine->execlists;

	/*
	 * After a GPU reset, we may have requests to replay. Do so now while
	 * we still have the forcewake to be sure that the GPU is not allowed
	 * to sleep before we restart and reload a context.
	 */
	GEM_BUG_ON(!reset_in_progress(execlists));
	if (!RB_EMPTY_ROOT(&execlists->queue.rb_root))
		execlists->tasklet.func(execlists->tasklet.data);

	if (__tasklet_enable(&execlists->tasklet))
		/* And kick in case we missed a new request submission. */
		tasklet_hi_schedule(&execlists->tasklet);
	ENGINE_TRACE(engine, "depth->%d\n",
		     atomic_read(&execlists->tasklet.count));
}

static int gen8_emit_bb_start_noarb(struct i915_request *rq,
				    u64 offset, u32 len,
				    const unsigned int flags)
{
	u32 *cs;

	cs = intel_ring_begin(rq, 4);
	if (IS_ERR(cs))
		return PTR_ERR(cs);

	/*
	 * WaDisableCtxRestoreArbitration:bdw,chv
	 *
	 * We don't need to perform MI_ARB_ENABLE as often as we do (in
	 * particular all the gen that do not need the w/a at all!), if we
	 * took care to make sure that on every switch into this context
	 * (both ordinary and for preemption) that arbitrartion was enabled
	 * we would be fine.  However, for gen8 there is another w/a that
	 * requires us to not preempt inside GPGPU execution, so we keep
	 * arbitration disabled for gen8 batches. Arbitration will be
	 * re-enabled before we close the request
	 * (engine->emit_fini_breadcrumb).
	 */
	*cs++ = MI_ARB_ON_OFF | MI_ARB_DISABLE;

	/* FIXME(BDW+): Address space and security selectors. */
	*cs++ = MI_BATCH_BUFFER_START_GEN8 |
		(flags & I915_DISPATCH_SECURE ? 0 : BIT(8));
	*cs++ = lower_32_bits(offset);
	*cs++ = upper_32_bits(offset);

	intel_ring_advance(rq, cs);

	return 0;
}

static int gen8_emit_bb_start(struct i915_request *rq,
			      u64 offset, u32 len,
			      const unsigned int flags)
{
	u32 *cs;

	cs = intel_ring_begin(rq, 6);
	if (IS_ERR(cs))
		return PTR_ERR(cs);

	*cs++ = MI_ARB_ON_OFF | MI_ARB_ENABLE;

	*cs++ = MI_BATCH_BUFFER_START_GEN8 |
		(flags & I915_DISPATCH_SECURE ? 0 : BIT(8));
	*cs++ = lower_32_bits(offset);
	*cs++ = upper_32_bits(offset);

	*cs++ = MI_ARB_ON_OFF | MI_ARB_DISABLE;
	*cs++ = MI_NOOP;

	intel_ring_advance(rq, cs);

	return 0;
}

static void gen8_logical_ring_enable_irq(struct intel_engine_cs *engine)
{
	ENGINE_WRITE(engine, RING_IMR,
		     ~(engine->irq_enable_mask | engine->irq_keep_mask));
	ENGINE_POSTING_READ(engine, RING_IMR);
}

static void gen8_logical_ring_disable_irq(struct intel_engine_cs *engine)
{
	ENGINE_WRITE(engine, RING_IMR, ~engine->irq_keep_mask);
}

static int gen8_emit_flush(struct i915_request *request, u32 mode)
{
	u32 cmd, *cs;

	cs = intel_ring_begin(request, 4);
	if (IS_ERR(cs))
		return PTR_ERR(cs);

	cmd = MI_FLUSH_DW + 1;

	/* We always require a command barrier so that subsequent
	 * commands, such as breadcrumb interrupts, are strictly ordered
	 * wrt the contents of the write cache being flushed to memory
	 * (and thus being coherent from the CPU).
	 */
	cmd |= MI_FLUSH_DW_STORE_INDEX | MI_FLUSH_DW_OP_STOREDW;

	if (mode & EMIT_INVALIDATE) {
		cmd |= MI_INVALIDATE_TLB;
		if (request->engine->class == VIDEO_DECODE_CLASS)
			cmd |= MI_INVALIDATE_BSD;
	}

	*cs++ = cmd;
	*cs++ = LRC_PPHWSP_SCRATCH_ADDR;
	*cs++ = 0; /* upper addr */
	*cs++ = 0; /* value */
	intel_ring_advance(request, cs);

	return 0;
}

static int gen8_emit_flush_render(struct i915_request *request,
				  u32 mode)
{
	bool vf_flush_wa = false, dc_flush_wa = false;
	u32 *cs, flags = 0;
	int len;

	flags |= PIPE_CONTROL_CS_STALL;

	if (mode & EMIT_FLUSH) {
		flags |= PIPE_CONTROL_RENDER_TARGET_CACHE_FLUSH;
		flags |= PIPE_CONTROL_DEPTH_CACHE_FLUSH;
		flags |= PIPE_CONTROL_DC_FLUSH_ENABLE;
		flags |= PIPE_CONTROL_FLUSH_ENABLE;
	}

	if (mode & EMIT_INVALIDATE) {
		flags |= PIPE_CONTROL_TLB_INVALIDATE;
		flags |= PIPE_CONTROL_INSTRUCTION_CACHE_INVALIDATE;
		flags |= PIPE_CONTROL_TEXTURE_CACHE_INVALIDATE;
		flags |= PIPE_CONTROL_VF_CACHE_INVALIDATE;
		flags |= PIPE_CONTROL_CONST_CACHE_INVALIDATE;
		flags |= PIPE_CONTROL_STATE_CACHE_INVALIDATE;
		flags |= PIPE_CONTROL_QW_WRITE;
		flags |= PIPE_CONTROL_STORE_DATA_INDEX;

		/*
		 * On GEN9: before VF_CACHE_INVALIDATE we need to emit a NULL
		 * pipe control.
		 */
		if (IS_GEN(request->i915, 9))
			vf_flush_wa = true;

		/* WaForGAMHang:kbl */
		if (IS_KBL_REVID(request->i915, 0, KBL_REVID_B0))
			dc_flush_wa = true;
	}

	len = 6;

	if (vf_flush_wa)
		len += 6;

	if (dc_flush_wa)
		len += 12;

	cs = intel_ring_begin(request, len);
	if (IS_ERR(cs))
		return PTR_ERR(cs);

	if (vf_flush_wa)
		cs = gen8_emit_pipe_control(cs, 0, 0);

	if (dc_flush_wa)
		cs = gen8_emit_pipe_control(cs, PIPE_CONTROL_DC_FLUSH_ENABLE,
					    0);

	cs = gen8_emit_pipe_control(cs, flags, LRC_PPHWSP_SCRATCH_ADDR);

	if (dc_flush_wa)
		cs = gen8_emit_pipe_control(cs, PIPE_CONTROL_CS_STALL, 0);

	intel_ring_advance(request, cs);

	return 0;
}

static int gen11_emit_flush_render(struct i915_request *request,
				   u32 mode)
{
	if (mode & EMIT_FLUSH) {
		u32 *cs;
		u32 flags = 0;

		flags |= PIPE_CONTROL_CS_STALL;

		flags |= PIPE_CONTROL_TILE_CACHE_FLUSH;
		flags |= PIPE_CONTROL_RENDER_TARGET_CACHE_FLUSH;
		flags |= PIPE_CONTROL_DEPTH_CACHE_FLUSH;
		flags |= PIPE_CONTROL_DC_FLUSH_ENABLE;
		flags |= PIPE_CONTROL_FLUSH_ENABLE;
		flags |= PIPE_CONTROL_QW_WRITE;
		flags |= PIPE_CONTROL_STORE_DATA_INDEX;

		cs = intel_ring_begin(request, 6);
		if (IS_ERR(cs))
			return PTR_ERR(cs);

		cs = gen8_emit_pipe_control(cs, flags, LRC_PPHWSP_SCRATCH_ADDR);
		intel_ring_advance(request, cs);
	}

	if (mode & EMIT_INVALIDATE) {
		u32 *cs;
		u32 flags = 0;

		flags |= PIPE_CONTROL_CS_STALL;

		flags |= PIPE_CONTROL_COMMAND_CACHE_INVALIDATE;
		flags |= PIPE_CONTROL_TLB_INVALIDATE;
		flags |= PIPE_CONTROL_INSTRUCTION_CACHE_INVALIDATE;
		flags |= PIPE_CONTROL_TEXTURE_CACHE_INVALIDATE;
		flags |= PIPE_CONTROL_VF_CACHE_INVALIDATE;
		flags |= PIPE_CONTROL_CONST_CACHE_INVALIDATE;
		flags |= PIPE_CONTROL_STATE_CACHE_INVALIDATE;
		flags |= PIPE_CONTROL_QW_WRITE;
		flags |= PIPE_CONTROL_STORE_DATA_INDEX;

		cs = intel_ring_begin(request, 6);
		if (IS_ERR(cs))
			return PTR_ERR(cs);

		cs = gen8_emit_pipe_control(cs, flags, LRC_PPHWSP_SCRATCH_ADDR);
		intel_ring_advance(request, cs);
	}

	return 0;
}

static u32 preparser_disable(bool state)
{
	return MI_ARB_CHECK | 1 << 8 | state;
}

static int gen12_emit_flush_render(struct i915_request *request,
				   u32 mode)
{
	if (mode & EMIT_FLUSH) {
		u32 flags = 0;
		u32 *cs;

		flags |= PIPE_CONTROL_TILE_CACHE_FLUSH;
		flags |= PIPE_CONTROL_RENDER_TARGET_CACHE_FLUSH;
		flags |= PIPE_CONTROL_DEPTH_CACHE_FLUSH;
		/* Wa_1409600907:tgl */
		flags |= PIPE_CONTROL_DEPTH_STALL;
		flags |= PIPE_CONTROL_DC_FLUSH_ENABLE;
		flags |= PIPE_CONTROL_FLUSH_ENABLE;
		flags |= PIPE_CONTROL_HDC_PIPELINE_FLUSH;

		flags |= PIPE_CONTROL_STORE_DATA_INDEX;
		flags |= PIPE_CONTROL_QW_WRITE;

		flags |= PIPE_CONTROL_CS_STALL;

		cs = intel_ring_begin(request, 6);
		if (IS_ERR(cs))
			return PTR_ERR(cs);

		cs = gen8_emit_pipe_control(cs, flags, LRC_PPHWSP_SCRATCH_ADDR);
		intel_ring_advance(request, cs);
	}

	if (mode & EMIT_INVALIDATE) {
		u32 flags = 0;
		u32 *cs;

		flags |= PIPE_CONTROL_COMMAND_CACHE_INVALIDATE;
		flags |= PIPE_CONTROL_TLB_INVALIDATE;
		flags |= PIPE_CONTROL_INSTRUCTION_CACHE_INVALIDATE;
		flags |= PIPE_CONTROL_TEXTURE_CACHE_INVALIDATE;
		flags |= PIPE_CONTROL_VF_CACHE_INVALIDATE;
		flags |= PIPE_CONTROL_CONST_CACHE_INVALIDATE;
		flags |= PIPE_CONTROL_STATE_CACHE_INVALIDATE;
		flags |= PIPE_CONTROL_L3_RO_CACHE_INVALIDATE;

		flags |= PIPE_CONTROL_STORE_DATA_INDEX;
		flags |= PIPE_CONTROL_QW_WRITE;

		flags |= PIPE_CONTROL_CS_STALL;

		cs = intel_ring_begin(request, 8);
		if (IS_ERR(cs))
			return PTR_ERR(cs);

		/*
		 * Prevent the pre-parser from skipping past the TLB
		 * invalidate and loading a stale page for the batch
		 * buffer / request payload.
		 */
		*cs++ = preparser_disable(true);

		cs = gen8_emit_pipe_control(cs, flags, LRC_PPHWSP_SCRATCH_ADDR);

		*cs++ = preparser_disable(false);
		intel_ring_advance(request, cs);

		/*
		 * Wa_1604544889:tgl
		 */
		if (IS_TGL_REVID(request->i915, TGL_REVID_A0, TGL_REVID_A0)) {
			flags = 0;
			flags |= PIPE_CONTROL_CS_STALL;
			flags |= PIPE_CONTROL_HDC_PIPELINE_FLUSH;

			flags |= PIPE_CONTROL_STORE_DATA_INDEX;
			flags |= PIPE_CONTROL_QW_WRITE;

			cs = intel_ring_begin(request, 6);
			if (IS_ERR(cs))
				return PTR_ERR(cs);

			cs = gen8_emit_pipe_control(cs, flags,
						    LRC_PPHWSP_SCRATCH_ADDR);
			intel_ring_advance(request, cs);
		}
	}

	return 0;
}

/*
 * Reserve space for 2 NOOPs at the end of each request to be
 * used as a workaround for not being allowed to do lite
 * restore with HEAD==TAIL (WaIdleLiteRestore).
 */
static u32 *gen8_emit_wa_tail(struct i915_request *request, u32 *cs)
{
	/* Ensure there's always at least one preemption point per-request. */
	*cs++ = MI_ARB_CHECK;
	*cs++ = MI_NOOP;
	request->wa_tail = intel_ring_offset(request, cs);

	return cs;
}

static u32 *emit_preempt_busywait(struct i915_request *request, u32 *cs)
{
	*cs++ = MI_SEMAPHORE_WAIT |
		MI_SEMAPHORE_GLOBAL_GTT |
		MI_SEMAPHORE_POLL |
		MI_SEMAPHORE_SAD_EQ_SDD;
	*cs++ = 0;
	*cs++ = intel_hws_preempt_address(request->engine);
	*cs++ = 0;

	return cs;
}

static __always_inline u32*
gen8_emit_fini_breadcrumb_footer(struct i915_request *request,
				 u32 *cs)
{
	*cs++ = MI_USER_INTERRUPT;

	*cs++ = MI_ARB_ON_OFF | MI_ARB_ENABLE;
	if (intel_engine_has_semaphores(request->engine))
		cs = emit_preempt_busywait(request, cs);

	request->tail = intel_ring_offset(request, cs);
	assert_ring_tail_valid(request->ring, request->tail);

	return gen8_emit_wa_tail(request, cs);
}

static u32 *gen8_emit_fini_breadcrumb(struct i915_request *request, u32 *cs)
{
	cs = gen8_emit_ggtt_write(cs,
				  request->fence.seqno,
				  i915_request_active_timeline(request)->hwsp_offset,
				  0);

	return gen8_emit_fini_breadcrumb_footer(request, cs);
}

static u32 *gen8_emit_fini_breadcrumb_rcs(struct i915_request *request, u32 *cs)
{
	cs = gen8_emit_pipe_control(cs,
				    PIPE_CONTROL_RENDER_TARGET_CACHE_FLUSH |
				    PIPE_CONTROL_DEPTH_CACHE_FLUSH |
				    PIPE_CONTROL_DC_FLUSH_ENABLE,
				    0);

	/* XXX flush+write+CS_STALL all in one upsets gem_concurrent_blt:kbl */
	cs = gen8_emit_ggtt_write_rcs(cs,
				      request->fence.seqno,
				      i915_request_active_timeline(request)->hwsp_offset,
				      PIPE_CONTROL_FLUSH_ENABLE |
				      PIPE_CONTROL_CS_STALL);

	return gen8_emit_fini_breadcrumb_footer(request, cs);
}

static u32 *
gen11_emit_fini_breadcrumb_rcs(struct i915_request *request, u32 *cs)
{
	cs = gen8_emit_ggtt_write_rcs(cs,
				      request->fence.seqno,
				      i915_request_active_timeline(request)->hwsp_offset,
				      PIPE_CONTROL_CS_STALL |
				      PIPE_CONTROL_TILE_CACHE_FLUSH |
				      PIPE_CONTROL_RENDER_TARGET_CACHE_FLUSH |
				      PIPE_CONTROL_DEPTH_CACHE_FLUSH |
				      PIPE_CONTROL_DC_FLUSH_ENABLE |
				      PIPE_CONTROL_FLUSH_ENABLE);

	return gen8_emit_fini_breadcrumb_footer(request, cs);
}

/*
 * Note that the CS instruction pre-parser will not stall on the breadcrumb
 * flush and will continue pre-fetching the instructions after it before the
 * memory sync is completed. On pre-gen12 HW, the pre-parser will stop at
 * BB_START/END instructions, so, even though we might pre-fetch the pre-amble
 * of the next request before the memory has been flushed, we're guaranteed that
 * we won't access the batch itself too early.
 * However, on gen12+ the parser can pre-fetch across the BB_START/END commands,
 * so, if the current request is modifying an instruction in the next request on
 * the same intel_context, we might pre-fetch and then execute the pre-update
 * instruction. To avoid this, the users of self-modifying code should either
 * disable the parser around the code emitting the memory writes, via a new flag
 * added to MI_ARB_CHECK, or emit the writes from a different intel_context. For
 * the in-kernel use-cases we've opted to use a separate context, see
 * reloc_gpu() as an example.
 * All the above applies only to the instructions themselves. Non-inline data
 * used by the instructions is not pre-fetched.
 */

static u32 *gen12_emit_preempt_busywait(struct i915_request *request, u32 *cs)
{
	*cs++ = MI_SEMAPHORE_WAIT_TOKEN |
		MI_SEMAPHORE_GLOBAL_GTT |
		MI_SEMAPHORE_POLL |
		MI_SEMAPHORE_SAD_EQ_SDD;
	*cs++ = 0;
	*cs++ = intel_hws_preempt_address(request->engine);
	*cs++ = 0;
	*cs++ = 0;
	*cs++ = MI_NOOP;

	return cs;
}

static __always_inline u32*
gen12_emit_fini_breadcrumb_footer(struct i915_request *request, u32 *cs)
{
	*cs++ = MI_USER_INTERRUPT;

	*cs++ = MI_ARB_ON_OFF | MI_ARB_ENABLE;
	if (intel_engine_has_semaphores(request->engine))
		cs = gen12_emit_preempt_busywait(request, cs);

	request->tail = intel_ring_offset(request, cs);
	assert_ring_tail_valid(request->ring, request->tail);

	return gen8_emit_wa_tail(request, cs);
}

static u32 *gen12_emit_fini_breadcrumb(struct i915_request *request, u32 *cs)
{
	cs = gen8_emit_ggtt_write(cs,
				  request->fence.seqno,
				  i915_request_active_timeline(request)->hwsp_offset,
				  0);

	return gen12_emit_fini_breadcrumb_footer(request, cs);
}

static u32 *
gen12_emit_fini_breadcrumb_rcs(struct i915_request *request, u32 *cs)
{
	cs = gen8_emit_ggtt_write_rcs(cs,
				      request->fence.seqno,
				      i915_request_active_timeline(request)->hwsp_offset,
				      PIPE_CONTROL_CS_STALL |
				      PIPE_CONTROL_TILE_CACHE_FLUSH |
				      PIPE_CONTROL_RENDER_TARGET_CACHE_FLUSH |
				      PIPE_CONTROL_DEPTH_CACHE_FLUSH |
				      /* Wa_1409600907:tgl */
				      PIPE_CONTROL_DEPTH_STALL |
				      PIPE_CONTROL_DC_FLUSH_ENABLE |
				      PIPE_CONTROL_FLUSH_ENABLE |
				      PIPE_CONTROL_HDC_PIPELINE_FLUSH);

	return gen12_emit_fini_breadcrumb_footer(request, cs);
}

static void execlists_park(struct intel_engine_cs *engine)
{
	cancel_timer(&engine->execlists.timer);
	cancel_timer(&engine->execlists.preempt);
}

void intel_execlists_set_default_submission(struct intel_engine_cs *engine)
{
	engine->submit_request = execlists_submit_request;
	engine->schedule = i915_schedule;
	engine->execlists.tasklet.func = execlists_submission_tasklet;

	engine->reset.prepare = execlists_reset_prepare;
	engine->reset.rewind = execlists_reset_rewind;
	engine->reset.cancel = execlists_reset_cancel;
	engine->reset.finish = execlists_reset_finish;

	engine->park = execlists_park;
	engine->unpark = NULL;

	engine->flags |= I915_ENGINE_SUPPORTS_STATS;
	if (!intel_vgpu_active(engine->i915)) {
		engine->flags |= I915_ENGINE_HAS_SEMAPHORES;
		if (HAS_LOGICAL_RING_PREEMPTION(engine->i915))
			engine->flags |= I915_ENGINE_HAS_PREEMPTION;
	}

	if (INTEL_GEN(engine->i915) >= 12)
		engine->flags |= I915_ENGINE_HAS_RELATIVE_MMIO;

	if (intel_engine_has_preemption(engine))
		engine->emit_bb_start = gen8_emit_bb_start;
	else
		engine->emit_bb_start = gen8_emit_bb_start_noarb;
<<<<<<< HEAD
}

static void execlists_shutdown(struct intel_engine_cs *engine)
{
	/* Synchronise with residual timers and any softirq they raise */
	del_timer_sync(&engine->execlists.timer);
	del_timer_sync(&engine->execlists.preempt);
	tasklet_kill(&engine->execlists.tasklet);
}

static void execlists_release(struct intel_engine_cs *engine)
{
=======
}

static void execlists_shutdown(struct intel_engine_cs *engine)
{
	/* Synchronise with residual timers and any softirq they raise */
	del_timer_sync(&engine->execlists.timer);
	del_timer_sync(&engine->execlists.preempt);
	tasklet_kill(&engine->execlists.tasklet);
}

static void execlists_release(struct intel_engine_cs *engine)
{
>>>>>>> 2c523b34
	execlists_shutdown(engine);

	intel_engine_cleanup_common(engine);
	lrc_destroy_wa_ctx(engine);
}

static void
logical_ring_default_vfuncs(struct intel_engine_cs *engine)
{
	/* Default vfuncs which can be overriden by each engine. */

	engine->resume = execlists_resume;

	engine->cops = &execlists_context_ops;
	engine->request_alloc = execlists_request_alloc;

	engine->emit_flush = gen8_emit_flush;
	engine->emit_init_breadcrumb = gen8_emit_init_breadcrumb;
	engine->emit_fini_breadcrumb = gen8_emit_fini_breadcrumb;
	if (INTEL_GEN(engine->i915) >= 12)
		engine->emit_fini_breadcrumb = gen12_emit_fini_breadcrumb;

	engine->set_default_submission = intel_execlists_set_default_submission;

	if (INTEL_GEN(engine->i915) < 11) {
		engine->irq_enable = gen8_logical_ring_enable_irq;
		engine->irq_disable = gen8_logical_ring_disable_irq;
	} else {
		/*
		 * TODO: On Gen11 interrupt masks need to be clear
		 * to allow C6 entry. Keep interrupts enabled at
		 * and take the hit of generating extra interrupts
		 * until a more refined solution exists.
		 */
	}
}

static inline void
logical_ring_default_irqs(struct intel_engine_cs *engine)
{
	unsigned int shift = 0;

	if (INTEL_GEN(engine->i915) < 11) {
		const u8 irq_shifts[] = {
			[RCS0]  = GEN8_RCS_IRQ_SHIFT,
			[BCS0]  = GEN8_BCS_IRQ_SHIFT,
			[VCS0]  = GEN8_VCS0_IRQ_SHIFT,
			[VCS1]  = GEN8_VCS1_IRQ_SHIFT,
			[VECS0] = GEN8_VECS_IRQ_SHIFT,
		};

		shift = irq_shifts[engine->id];
	}

	engine->irq_enable_mask = GT_RENDER_USER_INTERRUPT << shift;
	engine->irq_keep_mask = GT_CONTEXT_SWITCH_INTERRUPT << shift;
}

static void rcs_submission_override(struct intel_engine_cs *engine)
{
	switch (INTEL_GEN(engine->i915)) {
	case 12:
		engine->emit_flush = gen12_emit_flush_render;
		engine->emit_fini_breadcrumb = gen12_emit_fini_breadcrumb_rcs;
		break;
	case 11:
		engine->emit_flush = gen11_emit_flush_render;
		engine->emit_fini_breadcrumb = gen11_emit_fini_breadcrumb_rcs;
		break;
	default:
		engine->emit_flush = gen8_emit_flush_render;
		engine->emit_fini_breadcrumb = gen8_emit_fini_breadcrumb_rcs;
		break;
	}
}

int intel_execlists_submission_setup(struct intel_engine_cs *engine)
{
	struct intel_engine_execlists * const execlists = &engine->execlists;
	struct drm_i915_private *i915 = engine->i915;
	struct intel_uncore *uncore = engine->uncore;
	u32 base = engine->mmio_base;

	tasklet_init(&engine->execlists.tasklet,
		     execlists_submission_tasklet, (unsigned long)engine);
	timer_setup(&engine->execlists.timer, execlists_timeslice, 0);
	timer_setup(&engine->execlists.preempt, execlists_preempt, 0);

	logical_ring_default_vfuncs(engine);
	logical_ring_default_irqs(engine);

	if (engine->class == RENDER_CLASS)
		rcs_submission_override(engine);

	if (intel_init_workaround_bb(engine))
		/*
		 * We continue even if we fail to initialize WA batch
		 * because we only expect rare glitches but nothing
		 * critical to prevent us from using GPU
		 */
		DRM_ERROR("WA batch buffer initialization failed\n");

	if (HAS_LOGICAL_RING_ELSQ(i915)) {
		execlists->submit_reg = uncore->regs +
			i915_mmio_reg_offset(RING_EXECLIST_SQ_CONTENTS(base));
		execlists->ctrl_reg = uncore->regs +
			i915_mmio_reg_offset(RING_EXECLIST_CONTROL(base));
	} else {
		execlists->submit_reg = uncore->regs +
			i915_mmio_reg_offset(RING_ELSP(base));
	}

	execlists->csb_status =
		&engine->status_page.addr[I915_HWS_CSB_BUF0_INDEX];

	execlists->csb_write =
		&engine->status_page.addr[intel_hws_csb_write_index(i915)];

	if (INTEL_GEN(i915) < 11)
		execlists->csb_size = GEN8_CSB_ENTRIES;
	else
		execlists->csb_size = GEN11_CSB_ENTRIES;

	reset_csb_pointers(engine);

	/* Finally, take ownership and responsibility for cleanup! */
	engine->release = execlists_release;

	return 0;
}

static u32 intel_lr_indirect_ctx_offset(const struct intel_engine_cs *engine)
{
	u32 indirect_ctx_offset;

	switch (INTEL_GEN(engine->i915)) {
	default:
		MISSING_CASE(INTEL_GEN(engine->i915));
		/* fall through */
	case 12:
		indirect_ctx_offset =
			GEN12_CTX_RCS_INDIRECT_CTX_OFFSET_DEFAULT;
		break;
	case 11:
		indirect_ctx_offset =
			GEN11_CTX_RCS_INDIRECT_CTX_OFFSET_DEFAULT;
		break;
	case 10:
		indirect_ctx_offset =
			GEN10_CTX_RCS_INDIRECT_CTX_OFFSET_DEFAULT;
		break;
	case 9:
		indirect_ctx_offset =
			GEN9_CTX_RCS_INDIRECT_CTX_OFFSET_DEFAULT;
		break;
	case 8:
		indirect_ctx_offset =
			GEN8_CTX_RCS_INDIRECT_CTX_OFFSET_DEFAULT;
		break;
	}

	return indirect_ctx_offset;
}


static void init_common_reg_state(u32 * const regs,
				  const struct intel_engine_cs *engine,
				  const struct intel_ring *ring,
				  bool inhibit)
{
	u32 ctl;

	ctl = _MASKED_BIT_ENABLE(CTX_CTRL_INHIBIT_SYN_CTX_SWITCH);
	ctl |= _MASKED_BIT_DISABLE(CTX_CTRL_ENGINE_CTX_RESTORE_INHIBIT);
	if (inhibit)
		ctl |= CTX_CTRL_ENGINE_CTX_RESTORE_INHIBIT;
	if (INTEL_GEN(engine->i915) < 11)
		ctl |= _MASKED_BIT_DISABLE(CTX_CTRL_ENGINE_CTX_SAVE_INHIBIT |
					   CTX_CTRL_RS_CTX_ENABLE);
	regs[CTX_CONTEXT_CONTROL] = ctl;

	regs[CTX_RING_CTL] = RING_CTL_SIZE(ring->size) | RING_VALID;
}

static void init_wa_bb_reg_state(u32 * const regs,
				 const struct intel_engine_cs *engine,
				 u32 pos_bb_per_ctx)
{
	const struct i915_ctx_workarounds * const wa_ctx = &engine->wa_ctx;

	if (wa_ctx->per_ctx.size) {
		const u32 ggtt_offset = i915_ggtt_offset(wa_ctx->vma);

		regs[pos_bb_per_ctx] =
			(ggtt_offset + wa_ctx->per_ctx.offset) | 0x01;
	}

	if (wa_ctx->indirect_ctx.size) {
		const u32 ggtt_offset = i915_ggtt_offset(wa_ctx->vma);

		regs[pos_bb_per_ctx + 2] =
			(ggtt_offset + wa_ctx->indirect_ctx.offset) |
			(wa_ctx->indirect_ctx.size / CACHELINE_BYTES);

		regs[pos_bb_per_ctx + 4] =
			intel_lr_indirect_ctx_offset(engine) << 6;
	}
}

static void init_ppgtt_reg_state(u32 *regs, const struct i915_ppgtt *ppgtt)
{
	if (i915_vm_is_4lvl(&ppgtt->vm)) {
		/* 64b PPGTT (48bit canonical)
		 * PDP0_DESCRIPTOR contains the base address to PML4 and
		 * other PDP Descriptors are ignored.
		 */
		ASSIGN_CTX_PML4(ppgtt, regs);
	} else {
		ASSIGN_CTX_PDP(ppgtt, regs, 3);
		ASSIGN_CTX_PDP(ppgtt, regs, 2);
		ASSIGN_CTX_PDP(ppgtt, regs, 1);
		ASSIGN_CTX_PDP(ppgtt, regs, 0);
	}
}

static struct i915_ppgtt *vm_alias(struct i915_address_space *vm)
{
	if (i915_is_ggtt(vm))
		return i915_vm_to_ggtt(vm)->alias;
	else
		return i915_vm_to_ppgtt(vm);
}

static void execlists_init_reg_state(u32 *regs,
				     const struct intel_context *ce,
				     const struct intel_engine_cs *engine,
				     const struct intel_ring *ring,
				     bool inhibit)
{
	/*
	 * A context is actually a big batch buffer with several
	 * MI_LOAD_REGISTER_IMM commands followed by (reg, value) pairs. The
	 * values we are setting here are only for the first context restore:
	 * on a subsequent save, the GPU will recreate this batchbuffer with new
	 * values (including all the missing MI_LOAD_REGISTER_IMM commands that
	 * we are not initializing here).
	 *
	 * Must keep consistent with virtual_update_register_offsets().
	 */
	set_offsets(regs, reg_offsets(engine), engine, inhibit);

	init_common_reg_state(regs, engine, ring, inhibit);
	init_ppgtt_reg_state(regs, vm_alias(ce->vm));

	init_wa_bb_reg_state(regs, engine,
			     INTEL_GEN(engine->i915) >= 12 ?
			     GEN12_CTX_BB_PER_CTX_PTR :
			     CTX_BB_PER_CTX_PTR);

	__reset_stop_ring(regs, engine);
}

static int
populate_lr_context(struct intel_context *ce,
		    struct drm_i915_gem_object *ctx_obj,
		    struct intel_engine_cs *engine,
		    struct intel_ring *ring)
{
	bool inhibit = true;
	void *vaddr;
	int ret;

	vaddr = i915_gem_object_pin_map(ctx_obj, I915_MAP_WB);
	if (IS_ERR(vaddr)) {
		ret = PTR_ERR(vaddr);
		DRM_DEBUG_DRIVER("Could not map object pages! (%d)\n", ret);
		return ret;
	}

	set_redzone(vaddr, engine);

	if (engine->default_state) {
		void *defaults;

		defaults = i915_gem_object_pin_map(engine->default_state,
						   I915_MAP_WB);
		if (IS_ERR(defaults)) {
			ret = PTR_ERR(defaults);
			goto err_unpin_ctx;
		}

		memcpy(vaddr, defaults, engine->context_size);
		i915_gem_object_unpin_map(engine->default_state);
		__set_bit(CONTEXT_VALID_BIT, &ce->flags);
		inhibit = false;
	}

	/* The second page of the context object contains some fields which must
	 * be set up prior to the first execution. */
	execlists_init_reg_state(vaddr + LRC_STATE_PN * PAGE_SIZE,
				 ce, engine, ring, inhibit);

	ret = 0;
err_unpin_ctx:
	__i915_gem_object_flush_map(ctx_obj, 0, engine->context_size);
	i915_gem_object_unpin_map(ctx_obj);
	return ret;
}

static int __execlists_context_alloc(struct intel_context *ce,
				     struct intel_engine_cs *engine)
{
	struct drm_i915_gem_object *ctx_obj;
	struct intel_ring *ring;
	struct i915_vma *vma;
	u32 context_size;
	int ret;

	GEM_BUG_ON(ce->state);
	context_size = round_up(engine->context_size, I915_GTT_PAGE_SIZE);

	if (IS_ENABLED(CONFIG_DRM_I915_DEBUG_GEM))
		context_size += I915_GTT_PAGE_SIZE; /* for redzone */

	ctx_obj = i915_gem_object_create_shmem(engine->i915, context_size);
	if (IS_ERR(ctx_obj))
		return PTR_ERR(ctx_obj);

	vma = i915_vma_instance(ctx_obj, &engine->gt->ggtt->vm, NULL);
	if (IS_ERR(vma)) {
		ret = PTR_ERR(vma);
		goto error_deref_obj;
	}

	if (!ce->timeline) {
		struct intel_timeline *tl;

		tl = intel_timeline_create(engine->gt, NULL);
		if (IS_ERR(tl)) {
			ret = PTR_ERR(tl);
			goto error_deref_obj;
		}

		ce->timeline = tl;
	}

	ring = intel_engine_create_ring(engine, (unsigned long)ce->ring);
	if (IS_ERR(ring)) {
		ret = PTR_ERR(ring);
		goto error_deref_obj;
	}

	ret = populate_lr_context(ce, ctx_obj, engine, ring);
	if (ret) {
		DRM_DEBUG_DRIVER("Failed to populate LRC: %d\n", ret);
		goto error_ring_free;
	}

	ce->ring = ring;
	ce->state = vma;

	return 0;

error_ring_free:
	intel_ring_put(ring);
error_deref_obj:
	i915_gem_object_put(ctx_obj);
	return ret;
}

static struct list_head *virtual_queue(struct virtual_engine *ve)
{
	return &ve->base.execlists.default_priolist.requests[0];
}

static void virtual_context_destroy(struct kref *kref)
{
	struct virtual_engine *ve =
		container_of(kref, typeof(*ve), context.ref);
	unsigned int n;

	GEM_BUG_ON(!list_empty(virtual_queue(ve)));
	GEM_BUG_ON(ve->request);
	GEM_BUG_ON(ve->context.inflight);

	for (n = 0; n < ve->num_siblings; n++) {
		struct intel_engine_cs *sibling = ve->siblings[n];
		struct rb_node *node = &ve->nodes[sibling->id].rb;
		unsigned long flags;

		if (RB_EMPTY_NODE(node))
			continue;

		spin_lock_irqsave(&sibling->active.lock, flags);

		/* Detachment is lazily performed in the execlists tasklet */
		if (!RB_EMPTY_NODE(node))
			rb_erase_cached(node, &sibling->execlists.virtual);

		spin_unlock_irqrestore(&sibling->active.lock, flags);
	}
	GEM_BUG_ON(__tasklet_is_scheduled(&ve->base.execlists.tasklet));

	if (ve->context.state)
		__execlists_context_fini(&ve->context);
	intel_context_fini(&ve->context);

	kfree(ve->bonds);
	kfree(ve);
}

static void virtual_engine_initial_hint(struct virtual_engine *ve)
{
	int swp;

	/*
	 * Pick a random sibling on starting to help spread the load around.
	 *
	 * New contexts are typically created with exactly the same order
	 * of siblings, and often started in batches. Due to the way we iterate
	 * the array of sibling when submitting requests, sibling[0] is
	 * prioritised for dequeuing. If we make sure that sibling[0] is fairly
	 * randomised across the system, we also help spread the load by the
	 * first engine we inspect being different each time.
	 *
	 * NB This does not force us to execute on this engine, it will just
	 * typically be the first we inspect for submission.
	 */
	swp = prandom_u32_max(ve->num_siblings);
	if (!swp)
		return;

	swap(ve->siblings[swp], ve->siblings[0]);
	if (!intel_engine_has_relative_mmio(ve->siblings[0]))
		virtual_update_register_offsets(ve->context.lrc_reg_state,
						ve->siblings[0]);
}

static int virtual_context_alloc(struct intel_context *ce)
{
	struct virtual_engine *ve = container_of(ce, typeof(*ve), context);

	return __execlists_context_alloc(ce, ve->siblings[0]);
}

static int virtual_context_pin(struct intel_context *ce)
{
	struct virtual_engine *ve = container_of(ce, typeof(*ve), context);
	int err;

	/* Note: we must use a real engine class for setting up reg state */
	err = __execlists_context_pin(ce, ve->siblings[0]);
	if (err)
		return err;

	virtual_engine_initial_hint(ve);
	return 0;
}

static void virtual_context_enter(struct intel_context *ce)
{
	struct virtual_engine *ve = container_of(ce, typeof(*ve), context);
	unsigned int n;

	for (n = 0; n < ve->num_siblings; n++)
		intel_engine_pm_get(ve->siblings[n]);

	intel_timeline_enter(ce->timeline);
}

static void virtual_context_exit(struct intel_context *ce)
{
	struct virtual_engine *ve = container_of(ce, typeof(*ve), context);
	unsigned int n;

	intel_timeline_exit(ce->timeline);

	for (n = 0; n < ve->num_siblings; n++)
		intel_engine_pm_put(ve->siblings[n]);
}

static const struct intel_context_ops virtual_context_ops = {
	.alloc = virtual_context_alloc,

	.pin = virtual_context_pin,
	.unpin = execlists_context_unpin,

	.enter = virtual_context_enter,
	.exit = virtual_context_exit,

	.destroy = virtual_context_destroy,
};

static intel_engine_mask_t virtual_submission_mask(struct virtual_engine *ve)
{
	struct i915_request *rq;
	intel_engine_mask_t mask;

	rq = READ_ONCE(ve->request);
	if (!rq)
		return 0;

	/* The rq is ready for submission; rq->execution_mask is now stable. */
	mask = rq->execution_mask;
	if (unlikely(!mask)) {
		/* Invalid selection, submit to a random engine in error */
		i915_request_skip(rq, -ENODEV);
		mask = ve->siblings[0]->mask;
	}

	ENGINE_TRACE(&ve->base, "rq=%llx:%lld, mask=%x, prio=%d\n",
		     rq->fence.context, rq->fence.seqno,
		     mask, ve->base.execlists.queue_priority_hint);

	return mask;
}

static void virtual_submission_tasklet(unsigned long data)
{
	struct virtual_engine * const ve = (struct virtual_engine *)data;
	const int prio = ve->base.execlists.queue_priority_hint;
	intel_engine_mask_t mask;
	unsigned int n;

	rcu_read_lock();
	mask = virtual_submission_mask(ve);
	rcu_read_unlock();
	if (unlikely(!mask))
		return;

	local_irq_disable();
	for (n = 0; READ_ONCE(ve->request) && n < ve->num_siblings; n++) {
		struct intel_engine_cs *sibling = ve->siblings[n];
		struct ve_node * const node = &ve->nodes[sibling->id];
		struct rb_node **parent, *rb;
		bool first;

		if (unlikely(!(mask & sibling->mask))) {
			if (!RB_EMPTY_NODE(&node->rb)) {
				spin_lock(&sibling->active.lock);
				rb_erase_cached(&node->rb,
						&sibling->execlists.virtual);
				RB_CLEAR_NODE(&node->rb);
				spin_unlock(&sibling->active.lock);
			}
			continue;
		}

		spin_lock(&sibling->active.lock);

		if (!RB_EMPTY_NODE(&node->rb)) {
			/*
			 * Cheat and avoid rebalancing the tree if we can
			 * reuse this node in situ.
			 */
			first = rb_first_cached(&sibling->execlists.virtual) ==
				&node->rb;
			if (prio == node->prio || (prio > node->prio && first))
				goto submit_engine;

			rb_erase_cached(&node->rb, &sibling->execlists.virtual);
		}

		rb = NULL;
		first = true;
		parent = &sibling->execlists.virtual.rb_root.rb_node;
		while (*parent) {
			struct ve_node *other;

			rb = *parent;
			other = rb_entry(rb, typeof(*other), rb);
			if (prio > other->prio) {
				parent = &rb->rb_left;
			} else {
				parent = &rb->rb_right;
				first = false;
			}
		}

		rb_link_node(&node->rb, rb, parent);
		rb_insert_color_cached(&node->rb,
				       &sibling->execlists.virtual,
				       first);

submit_engine:
		GEM_BUG_ON(RB_EMPTY_NODE(&node->rb));
		node->prio = prio;
		if (first && prio > sibling->execlists.queue_priority_hint) {
			sibling->execlists.queue_priority_hint = prio;
			tasklet_hi_schedule(&sibling->execlists.tasklet);
		}

		spin_unlock(&sibling->active.lock);
	}
	local_irq_enable();
}

static void virtual_submit_request(struct i915_request *rq)
{
	struct virtual_engine *ve = to_virtual_engine(rq->engine);
	struct i915_request *old;
	unsigned long flags;

	ENGINE_TRACE(&ve->base, "rq=%llx:%lld\n",
		     rq->fence.context,
		     rq->fence.seqno);

	GEM_BUG_ON(ve->base.submit_request != virtual_submit_request);

	spin_lock_irqsave(&ve->base.active.lock, flags);

	old = ve->request;
	if (old) { /* background completion event from preempt-to-busy */
		GEM_BUG_ON(!i915_request_completed(old));
		__i915_request_submit(old);
		i915_request_put(old);
	}

	if (i915_request_completed(rq)) {
		__i915_request_submit(rq);

		ve->base.execlists.queue_priority_hint = INT_MIN;
		ve->request = NULL;
	} else {
		ve->base.execlists.queue_priority_hint = rq_prio(rq);
		ve->request = i915_request_get(rq);

		GEM_BUG_ON(!list_empty(virtual_queue(ve)));
		list_move_tail(&rq->sched.link, virtual_queue(ve));

		tasklet_schedule(&ve->base.execlists.tasklet);
	}

	spin_unlock_irqrestore(&ve->base.active.lock, flags);
}

static struct ve_bond *
virtual_find_bond(struct virtual_engine *ve,
		  const struct intel_engine_cs *master)
{
	int i;

	for (i = 0; i < ve->num_bonds; i++) {
		if (ve->bonds[i].master == master)
			return &ve->bonds[i];
	}

	return NULL;
}

static void
virtual_bond_execute(struct i915_request *rq, struct dma_fence *signal)
{
	struct virtual_engine *ve = to_virtual_engine(rq->engine);
	intel_engine_mask_t allowed, exec;
	struct ve_bond *bond;

	allowed = ~to_request(signal)->engine->mask;

	bond = virtual_find_bond(ve, to_request(signal)->engine);
	if (bond)
		allowed &= bond->sibling_mask;

	/* Restrict the bonded request to run on only the available engines */
	exec = READ_ONCE(rq->execution_mask);
	while (!try_cmpxchg(&rq->execution_mask, &exec, exec & allowed))
		;

	/* Prevent the master from being re-run on the bonded engines */
	to_request(signal)->execution_mask &= ~allowed;
}

struct intel_context *
intel_execlists_create_virtual(struct intel_engine_cs **siblings,
			       unsigned int count)
{
	struct virtual_engine *ve;
	unsigned int n;
	int err;

	if (count == 0)
		return ERR_PTR(-EINVAL);

	if (count == 1)
		return intel_context_create(siblings[0]);

	ve = kzalloc(struct_size(ve, siblings, count), GFP_KERNEL);
	if (!ve)
		return ERR_PTR(-ENOMEM);

	ve->base.i915 = siblings[0]->i915;
	ve->base.gt = siblings[0]->gt;
	ve->base.uncore = siblings[0]->uncore;
	ve->base.id = -1;

	ve->base.class = OTHER_CLASS;
	ve->base.uabi_class = I915_ENGINE_CLASS_INVALID;
	ve->base.instance = I915_ENGINE_CLASS_INVALID_VIRTUAL;
	ve->base.uabi_instance = I915_ENGINE_CLASS_INVALID_VIRTUAL;

	/*
	 * The decision on whether to submit a request using semaphores
	 * depends on the saturated state of the engine. We only compute
	 * this during HW submission of the request, and we need for this
	 * state to be globally applied to all requests being submitted
	 * to this engine. Virtual engines encompass more than one physical
	 * engine and so we cannot accurately tell in advance if one of those
	 * engines is already saturated and so cannot afford to use a semaphore
	 * and be pessimized in priority for doing so -- if we are the only
	 * context using semaphores after all other clients have stopped, we
	 * will be starved on the saturated system. Such a global switch for
	 * semaphores is less than ideal, but alas is the current compromise.
	 */
	ve->base.saturated = ALL_ENGINES;

	snprintf(ve->base.name, sizeof(ve->base.name), "virtual");

	intel_engine_init_active(&ve->base, ENGINE_VIRTUAL);
	intel_engine_init_breadcrumbs(&ve->base);
	intel_engine_init_execlists(&ve->base);

	ve->base.cops = &virtual_context_ops;
	ve->base.request_alloc = execlists_request_alloc;

	ve->base.schedule = i915_schedule;
	ve->base.submit_request = virtual_submit_request;
	ve->base.bond_execute = virtual_bond_execute;

	INIT_LIST_HEAD(virtual_queue(ve));
	ve->base.execlists.queue_priority_hint = INT_MIN;
	tasklet_init(&ve->base.execlists.tasklet,
		     virtual_submission_tasklet,
		     (unsigned long)ve);

	intel_context_init(&ve->context, &ve->base);

	for (n = 0; n < count; n++) {
		struct intel_engine_cs *sibling = siblings[n];

		GEM_BUG_ON(!is_power_of_2(sibling->mask));
		if (sibling->mask & ve->base.mask) {
			DRM_DEBUG("duplicate %s entry in load balancer\n",
				  sibling->name);
			err = -EINVAL;
			goto err_put;
		}

		/*
		 * The virtual engine implementation is tightly coupled to
		 * the execlists backend -- we push out request directly
		 * into a tree inside each physical engine. We could support
		 * layering if we handle cloning of the requests and
		 * submitting a copy into each backend.
		 */
		if (sibling->execlists.tasklet.func !=
		    execlists_submission_tasklet) {
			err = -ENODEV;
			goto err_put;
		}

		GEM_BUG_ON(RB_EMPTY_NODE(&ve->nodes[sibling->id].rb));
		RB_CLEAR_NODE(&ve->nodes[sibling->id].rb);

		ve->siblings[ve->num_siblings++] = sibling;
		ve->base.mask |= sibling->mask;

		/*
		 * All physical engines must be compatible for their emission
		 * functions (as we build the instructions during request
		 * construction and do not alter them before submission
		 * on the physical engine). We use the engine class as a guide
		 * here, although that could be refined.
		 */
		if (ve->base.class != OTHER_CLASS) {
			if (ve->base.class != sibling->class) {
				DRM_DEBUG("invalid mixing of engine class, sibling %d, already %d\n",
					  sibling->class, ve->base.class);
				err = -EINVAL;
				goto err_put;
			}
			continue;
		}

		ve->base.class = sibling->class;
		ve->base.uabi_class = sibling->uabi_class;
		snprintf(ve->base.name, sizeof(ve->base.name),
			 "v%dx%d", ve->base.class, count);
		ve->base.context_size = sibling->context_size;

		ve->base.emit_bb_start = sibling->emit_bb_start;
		ve->base.emit_flush = sibling->emit_flush;
		ve->base.emit_init_breadcrumb = sibling->emit_init_breadcrumb;
		ve->base.emit_fini_breadcrumb = sibling->emit_fini_breadcrumb;
		ve->base.emit_fini_breadcrumb_dw =
			sibling->emit_fini_breadcrumb_dw;

		ve->base.flags = sibling->flags;
	}

	ve->base.flags |= I915_ENGINE_IS_VIRTUAL;

	return &ve->context;

err_put:
	intel_context_put(&ve->context);
	return ERR_PTR(err);
}

struct intel_context *
intel_execlists_clone_virtual(struct intel_engine_cs *src)
{
	struct virtual_engine *se = to_virtual_engine(src);
	struct intel_context *dst;

	dst = intel_execlists_create_virtual(se->siblings,
					     se->num_siblings);
	if (IS_ERR(dst))
		return dst;

	if (se->num_bonds) {
		struct virtual_engine *de = to_virtual_engine(dst->engine);

		de->bonds = kmemdup(se->bonds,
				    sizeof(*se->bonds) * se->num_bonds,
				    GFP_KERNEL);
		if (!de->bonds) {
			intel_context_put(dst);
			return ERR_PTR(-ENOMEM);
		}

		de->num_bonds = se->num_bonds;
	}

	return dst;
}

int intel_virtual_engine_attach_bond(struct intel_engine_cs *engine,
				     const struct intel_engine_cs *master,
				     const struct intel_engine_cs *sibling)
{
	struct virtual_engine *ve = to_virtual_engine(engine);
	struct ve_bond *bond;
	int n;

	/* Sanity check the sibling is part of the virtual engine */
	for (n = 0; n < ve->num_siblings; n++)
		if (sibling == ve->siblings[n])
			break;
	if (n == ve->num_siblings)
		return -EINVAL;

	bond = virtual_find_bond(ve, master);
	if (bond) {
		bond->sibling_mask |= sibling->mask;
		return 0;
	}

	bond = krealloc(ve->bonds,
			sizeof(*bond) * (ve->num_bonds + 1),
			GFP_KERNEL);
	if (!bond)
		return -ENOMEM;

	bond[ve->num_bonds].master = master;
	bond[ve->num_bonds].sibling_mask = sibling->mask;

	ve->bonds = bond;
	ve->num_bonds++;

	return 0;
}

struct intel_engine_cs *
intel_virtual_engine_get_sibling(struct intel_engine_cs *engine,
				 unsigned int sibling)
{
	struct virtual_engine *ve = to_virtual_engine(engine);

	if (sibling >= ve->num_siblings)
		return NULL;

	return ve->siblings[sibling];
}

void intel_execlists_show_requests(struct intel_engine_cs *engine,
				   struct drm_printer *m,
				   void (*show_request)(struct drm_printer *m,
							struct i915_request *rq,
							const char *prefix),
				   unsigned int max)
{
	const struct intel_engine_execlists *execlists = &engine->execlists;
	struct i915_request *rq, *last;
	unsigned long flags;
	unsigned int count;
	struct rb_node *rb;

	spin_lock_irqsave(&engine->active.lock, flags);

	last = NULL;
	count = 0;
	list_for_each_entry(rq, &engine->active.requests, sched.link) {
		if (count++ < max - 1)
			show_request(m, rq, "\t\tE ");
		else
			last = rq;
	}
	if (last) {
		if (count > max) {
			drm_printf(m,
				   "\t\t...skipping %d executing requests...\n",
				   count - max);
		}
		show_request(m, last, "\t\tE ");
	}

	last = NULL;
	count = 0;
	if (execlists->queue_priority_hint != INT_MIN)
		drm_printf(m, "\t\tQueue priority hint: %d\n",
			   execlists->queue_priority_hint);
	for (rb = rb_first_cached(&execlists->queue); rb; rb = rb_next(rb)) {
		struct i915_priolist *p = rb_entry(rb, typeof(*p), node);
		int i;

		priolist_for_each_request(rq, p, i) {
			if (count++ < max - 1)
				show_request(m, rq, "\t\tQ ");
			else
				last = rq;
		}
	}
	if (last) {
		if (count > max) {
			drm_printf(m,
				   "\t\t...skipping %d queued requests...\n",
				   count - max);
		}
		show_request(m, last, "\t\tQ ");
	}

	last = NULL;
	count = 0;
	for (rb = rb_first_cached(&execlists->virtual); rb; rb = rb_next(rb)) {
		struct virtual_engine *ve =
			rb_entry(rb, typeof(*ve), nodes[engine->id].rb);
		struct i915_request *rq = READ_ONCE(ve->request);

		if (rq) {
			if (count++ < max - 1)
				show_request(m, rq, "\t\tV ");
			else
				last = rq;
		}
	}
	if (last) {
		if (count > max) {
			drm_printf(m,
				   "\t\t...skipping %d virtual requests...\n",
				   count - max);
		}
		show_request(m, last, "\t\tV ");
	}

	spin_unlock_irqrestore(&engine->active.lock, flags);
}

void intel_lr_context_reset(struct intel_engine_cs *engine,
			    struct intel_context *ce,
			    u32 head,
			    bool scrub)
{
	GEM_BUG_ON(!intel_context_is_pinned(ce));

	/*
	 * We want a simple context + ring to execute the breadcrumb update.
	 * We cannot rely on the context being intact across the GPU hang,
	 * so clear it and rebuild just what we need for the breadcrumb.
	 * All pending requests for this context will be zapped, and any
	 * future request will be after userspace has had the opportunity
	 * to recreate its own state.
	 */
	if (scrub)
		restore_default_state(ce, engine);

	/* Rerun the request; its payload has been neutered (if guilty). */
	__execlists_update_reg_state(ce, engine, head);
}

bool
intel_engine_in_execlists_submission_mode(const struct intel_engine_cs *engine)
{
	return engine->set_default_submission ==
	       intel_execlists_set_default_submission;
}

#if IS_ENABLED(CONFIG_DRM_I915_SELFTEST)
#include "selftest_lrc.c"
#endif<|MERGE_RESOLUTION|>--- conflicted
+++ resolved
@@ -1321,11 +1321,7 @@
 {
 	struct intel_context *ce = rq->context;
 	u64 desc = ce->lrc_desc;
-<<<<<<< HEAD
-	u32 tail;
-=======
 	u32 tail, prev;
->>>>>>> 2c523b34
 
 	/*
 	 * WaIdleLiteRestore:bdw,skl
@@ -1338,11 +1334,6 @@
 	 * subsequent resubmissions (for lite restore). Should that fail us,
 	 * and we try and submit the same tail again, force the context
 	 * reload.
-<<<<<<< HEAD
-	 */
-	tail = intel_ring_set_tail(rq->ring, rq->tail);
-	if (unlikely(ce->lrc_reg_state[CTX_RING_TAIL] == tail))
-=======
 	 *
 	 * If we need to return to a preempted context, we need to skip the
 	 * lite-restore and force it to reload the RING_TAIL. Otherwise, the
@@ -1352,7 +1343,6 @@
 	tail = intel_ring_set_tail(rq->ring, rq->tail);
 	prev = ce->lrc_reg_state[CTX_RING_TAIL];
 	if (unlikely(intel_ring_direction(rq->ring, tail, prev) <= 0))
->>>>>>> 2c523b34
 		desc |= CTX_DESC_FORCE_RESTORE;
 	ce->lrc_reg_state[CTX_RING_TAIL] = tail;
 	rq->tail = rq->wa_tail;
@@ -1553,12 +1543,8 @@
 		return true;
 
 	if (unlikely((prev->fence.flags ^ next->fence.flags) &
-<<<<<<< HEAD
-		     (I915_FENCE_FLAG_NOPREEMPT | I915_FENCE_FLAG_SENTINEL)))
-=======
 		     (BIT(I915_FENCE_FLAG_NOPREEMPT) |
 		      BIT(I915_FENCE_FLAG_SENTINEL))))
->>>>>>> 2c523b34
 		return false;
 
 	if (!can_merge_ctx(prev->context, next->context))
@@ -1859,17 +1845,6 @@
 			 */
 			__unwind_incomplete_requests(engine);
 
-<<<<<<< HEAD
-			/*
-			 * If we need to return to the preempted context, we
-			 * need to skip the lite-restore and force it to
-			 * reload the RING_TAIL. Otherwise, the HW has a
-			 * tendency to ignore us rewinding the TAIL to the
-			 * end of an earlier request.
-			 */
-			last->context->lrc_desc |= CTX_DESC_FORCE_RESTORE;
-=======
->>>>>>> 2c523b34
 			last = NULL;
 		} else if (need_timeslice(engine, last) &&
 			   timer_expired(&engine->execlists.timer)) {
@@ -2703,16 +2678,12 @@
 	ENGINE_TRACE(engine, "preempt timeout %lu+%ums\n",
 		     READ_ONCE(engine->props.preempt_timeout_ms),
 		     jiffies_to_msecs(jiffies - engine->execlists.preempt.expires));
-<<<<<<< HEAD
-	intel_engine_reset(engine, "preemption time out");
-=======
 
 	ring_set_paused(engine, 1); /* Freeze the current request in place */
 	if (execlists_capture(engine))
 		intel_engine_reset(engine, "preemption time out");
 	else
 		ring_set_paused(engine, 0);
->>>>>>> 2c523b34
 
 	tasklet_enable(&engine->execlists.tasklet);
 	clear_and_wake_up_bit(bit, lock);
@@ -2902,11 +2873,7 @@
 	GEM_BUG_ON(!intel_ring_offset_valid(ring, ring->tail));
 
 	regs[CTX_RING_START] = i915_ggtt_offset(ring->vma);
-<<<<<<< HEAD
-	regs[CTX_RING_HEAD] = ring->head;
-=======
 	regs[CTX_RING_HEAD] = head;
->>>>>>> 2c523b34
 	regs[CTX_RING_TAIL] = ring->tail;
 
 	/* RPCS */
@@ -2976,11 +2943,7 @@
 	/* Scrub away the garbage */
 	execlists_init_reg_state(ce->lrc_reg_state,
 				 ce, ce->engine, ce->ring, true);
-<<<<<<< HEAD
-	__execlists_update_reg_state(ce, ce->engine);
-=======
 	__execlists_update_reg_state(ce, ce->engine, ce->ring->tail);
->>>>>>> 2c523b34
 
 	ce->lrc_desc |= CTX_DESC_FORCE_RESTORE;
 }
@@ -3616,12 +3579,7 @@
 
 out_replay:
 	ENGINE_TRACE(engine, "replay {head:%04x, tail:%04x}\n",
-<<<<<<< HEAD
-		     ce->ring->head, ce->ring->tail);
-	intel_ring_update_space(ce->ring);
-=======
 		     head, ce->ring->tail);
->>>>>>> 2c523b34
 	__execlists_reset_reg_state(ce, engine);
 	__execlists_update_reg_state(ce, engine, head);
 	ce->lrc_desc |= CTX_DESC_FORCE_RESTORE; /* paranoid: GPU was reset! */
@@ -4268,7 +4226,6 @@
 		engine->emit_bb_start = gen8_emit_bb_start;
 	else
 		engine->emit_bb_start = gen8_emit_bb_start_noarb;
-<<<<<<< HEAD
 }
 
 static void execlists_shutdown(struct intel_engine_cs *engine)
@@ -4281,20 +4238,6 @@
 
 static void execlists_release(struct intel_engine_cs *engine)
 {
-=======
-}
-
-static void execlists_shutdown(struct intel_engine_cs *engine)
-{
-	/* Synchronise with residual timers and any softirq they raise */
-	del_timer_sync(&engine->execlists.timer);
-	del_timer_sync(&engine->execlists.preempt);
-	tasklet_kill(&engine->execlists.tasklet);
-}
-
-static void execlists_release(struct intel_engine_cs *engine)
-{
->>>>>>> 2c523b34
 	execlists_shutdown(engine);
 
 	intel_engine_cleanup_common(engine);
