/*
 * Copyright © 2006-2007 Intel Corporation
 *
 * Permission is hereby granted, free of charge, to any person obtaining a
 * copy of this software and associated documentation files (the "Software"),
 * to deal in the Software without restriction, including without limitation
 * the rights to use, copy, modify, merge, publish, distribute, sublicense,
 * and/or sell copies of the Software, and to permit persons to whom the
 * Software is furnished to do so, subject to the following conditions:
 *
 * The above copyright notice and this permission notice (including the next
 * paragraph) shall be included in all copies or substantial portions of the
 * Software.
 *
 * THE SOFTWARE IS PROVIDED "AS IS", WITHOUT WARRANTY OF ANY KIND, EXPRESS OR
 * IMPLIED, INCLUDING BUT NOT LIMITED TO THE WARRANTIES OF MERCHANTABILITY,
 * FITNESS FOR A PARTICULAR PURPOSE AND NONINFRINGEMENT.  IN NO EVENT SHALL
 * THE AUTHORS OR COPYRIGHT HOLDERS BE LIABLE FOR ANY CLAIM, DAMAGES OR OTHER
 * LIABILITY, WHETHER IN AN ACTION OF CONTRACT, TORT OR OTHERWISE, ARISING
 * FROM, OUT OF OR IN CONNECTION WITH THE SOFTWARE OR THE USE OR OTHER
 * DEALINGS IN THE SOFTWARE.
 *
 * Authors:
 *	Eric Anholt <eric@anholt.net>
 */

#include <linux/dmi.h>
#include <linux/module.h>
#include <linux/input.h>
#include <linux/i2c.h>
#include <linux/kernel.h>
#include <linux/slab.h>
#include <linux/vgaarb.h>
#include <drm/drm_edid.h>
#include <drm/drmP.h>
#include "intel_drv.h"
#include <drm/i915_drm.h>
#include "i915_drv.h"
#include "i915_trace.h"
#include <drm/drm_atomic.h>
#include <drm/drm_atomic_helper.h>
#include <drm/drm_dp_helper.h>
#include <drm/drm_crtc_helper.h>
#include <drm/drm_plane_helper.h>
#include <drm/drm_rect.h>
#include <linux/dma_remapping.h>
#include <linux/reservation.h>
#include <linux/dma-buf.h>

/* Primary plane formats for gen <= 3 */
static const uint32_t i8xx_primary_formats[] = {
	DRM_FORMAT_C8,
	DRM_FORMAT_RGB565,
	DRM_FORMAT_XRGB1555,
	DRM_FORMAT_XRGB8888,
};

/* Primary plane formats for gen >= 4 */
static const uint32_t i965_primary_formats[] = {
	DRM_FORMAT_C8,
	DRM_FORMAT_RGB565,
	DRM_FORMAT_XRGB8888,
	DRM_FORMAT_XBGR8888,
	DRM_FORMAT_XRGB2101010,
	DRM_FORMAT_XBGR2101010,
};

static const uint32_t skl_primary_formats[] = {
	DRM_FORMAT_C8,
	DRM_FORMAT_RGB565,
	DRM_FORMAT_XRGB8888,
	DRM_FORMAT_XBGR8888,
	DRM_FORMAT_ARGB8888,
	DRM_FORMAT_ABGR8888,
	DRM_FORMAT_XRGB2101010,
	DRM_FORMAT_XBGR2101010,
	DRM_FORMAT_YUYV,
	DRM_FORMAT_YVYU,
	DRM_FORMAT_UYVY,
	DRM_FORMAT_VYUY,
};

/* Cursor formats */
static const uint32_t intel_cursor_formats[] = {
	DRM_FORMAT_ARGB8888,
};

static void intel_crtc_update_cursor(struct drm_crtc *crtc, bool on);

static void i9xx_crtc_clock_get(struct intel_crtc *crtc,
				struct intel_crtc_state *pipe_config);
static void ironlake_pch_clock_get(struct intel_crtc *crtc,
				   struct intel_crtc_state *pipe_config);

static int intel_framebuffer_init(struct drm_device *dev,
				  struct intel_framebuffer *ifb,
				  struct drm_mode_fb_cmd2 *mode_cmd,
				  struct drm_i915_gem_object *obj);
static void i9xx_set_pipeconf(struct intel_crtc *intel_crtc);
static void intel_set_pipe_timings(struct intel_crtc *intel_crtc);
static void intel_cpu_transcoder_set_m_n(struct intel_crtc *crtc,
					 struct intel_link_m_n *m_n,
					 struct intel_link_m_n *m2_n2);
static void ironlake_set_pipeconf(struct drm_crtc *crtc);
static void haswell_set_pipeconf(struct drm_crtc *crtc);
static void intel_set_pipe_csc(struct drm_crtc *crtc);
static void vlv_prepare_pll(struct intel_crtc *crtc,
			    const struct intel_crtc_state *pipe_config);
static void chv_prepare_pll(struct intel_crtc *crtc,
			    const struct intel_crtc_state *pipe_config);
static void intel_begin_crtc_commit(struct drm_crtc *, struct drm_crtc_state *);
static void intel_finish_crtc_commit(struct drm_crtc *, struct drm_crtc_state *);
static void skl_init_scalers(struct drm_device *dev, struct intel_crtc *intel_crtc,
	struct intel_crtc_state *crtc_state);
static int i9xx_get_refclk(const struct intel_crtc_state *crtc_state,
			   int num_connectors);
static void skylake_pfit_enable(struct intel_crtc *crtc);
static void ironlake_pfit_disable(struct intel_crtc *crtc, bool force);
static void ironlake_pfit_enable(struct intel_crtc *crtc);
static void intel_modeset_setup_hw_state(struct drm_device *dev);
static void intel_pre_disable_primary(struct drm_crtc *crtc);

typedef struct {
	int	min, max;
} intel_range_t;

typedef struct {
	int	dot_limit;
	int	p2_slow, p2_fast;
} intel_p2_t;

typedef struct intel_limit intel_limit_t;
struct intel_limit {
	intel_range_t   dot, vco, n, m, m1, m2, p, p1;
	intel_p2_t	    p2;
};

/* returns HPLL frequency in kHz */
static int valleyview_get_vco(struct drm_i915_private *dev_priv)
{
	int hpll_freq, vco_freq[] = { 800, 1600, 2000, 2400 };

	/* Obtain SKU information */
	mutex_lock(&dev_priv->sb_lock);
	hpll_freq = vlv_cck_read(dev_priv, CCK_FUSE_REG) &
		CCK_FUSE_HPLL_FREQ_MASK;
	mutex_unlock(&dev_priv->sb_lock);

	return vco_freq[hpll_freq] * 1000;
}

static int vlv_get_cck_clock_hpll(struct drm_i915_private *dev_priv,
				  const char *name, u32 reg)
{
	u32 val;
	int divider;

	if (dev_priv->hpll_freq == 0)
		dev_priv->hpll_freq = valleyview_get_vco(dev_priv);

	mutex_lock(&dev_priv->sb_lock);
	val = vlv_cck_read(dev_priv, reg);
	mutex_unlock(&dev_priv->sb_lock);

	divider = val & CCK_FREQUENCY_VALUES;

	WARN((val & CCK_FREQUENCY_STATUS) !=
	     (divider << CCK_FREQUENCY_STATUS_SHIFT),
	     "%s change in progress\n", name);

	return DIV_ROUND_CLOSEST(dev_priv->hpll_freq << 1, divider + 1);
}

int
intel_pch_rawclk(struct drm_device *dev)
{
	struct drm_i915_private *dev_priv = dev->dev_private;

	WARN_ON(!HAS_PCH_SPLIT(dev));

	return I915_READ(PCH_RAWCLK_FREQ) & RAWCLK_FREQ_MASK;
}

/* hrawclock is 1/4 the FSB frequency */
int intel_hrawclk(struct drm_device *dev)
{
	struct drm_i915_private *dev_priv = dev->dev_private;
	uint32_t clkcfg;

	/* There is no CLKCFG reg in Valleyview. VLV hrawclk is 200 MHz */
	if (IS_VALLEYVIEW(dev) || IS_CHERRYVIEW(dev))
		return 200;

	clkcfg = I915_READ(CLKCFG);
	switch (clkcfg & CLKCFG_FSB_MASK) {
	case CLKCFG_FSB_400:
		return 100;
	case CLKCFG_FSB_533:
		return 133;
	case CLKCFG_FSB_667:
		return 166;
	case CLKCFG_FSB_800:
		return 200;
	case CLKCFG_FSB_1067:
		return 266;
	case CLKCFG_FSB_1333:
		return 333;
	/* these two are just a guess; one of them might be right */
	case CLKCFG_FSB_1600:
	case CLKCFG_FSB_1600_ALT:
		return 400;
	default:
		return 133;
	}
}

static void intel_update_czclk(struct drm_i915_private *dev_priv)
{
	if (!(IS_VALLEYVIEW(dev_priv) || IS_CHERRYVIEW(dev_priv)))
		return;

	dev_priv->czclk_freq = vlv_get_cck_clock_hpll(dev_priv, "czclk",
						      CCK_CZ_CLOCK_CONTROL);

	DRM_DEBUG_DRIVER("CZ clock rate: %d kHz\n", dev_priv->czclk_freq);
}

static inline u32 /* units of 100MHz */
intel_fdi_link_freq(struct drm_device *dev)
{
	if (IS_GEN5(dev)) {
		struct drm_i915_private *dev_priv = dev->dev_private;
		return (I915_READ(FDI_PLL_BIOS_0) & FDI_PLL_FB_CLOCK_MASK) + 2;
	} else
		return 27;
}

static const intel_limit_t intel_limits_i8xx_dac = {
	.dot = { .min = 25000, .max = 350000 },
	.vco = { .min = 908000, .max = 1512000 },
	.n = { .min = 2, .max = 16 },
	.m = { .min = 96, .max = 140 },
	.m1 = { .min = 18, .max = 26 },
	.m2 = { .min = 6, .max = 16 },
	.p = { .min = 4, .max = 128 },
	.p1 = { .min = 2, .max = 33 },
	.p2 = { .dot_limit = 165000,
		.p2_slow = 4, .p2_fast = 2 },
};

static const intel_limit_t intel_limits_i8xx_dvo = {
	.dot = { .min = 25000, .max = 350000 },
	.vco = { .min = 908000, .max = 1512000 },
	.n = { .min = 2, .max = 16 },
	.m = { .min = 96, .max = 140 },
	.m1 = { .min = 18, .max = 26 },
	.m2 = { .min = 6, .max = 16 },
	.p = { .min = 4, .max = 128 },
	.p1 = { .min = 2, .max = 33 },
	.p2 = { .dot_limit = 165000,
		.p2_slow = 4, .p2_fast = 4 },
};

static const intel_limit_t intel_limits_i8xx_lvds = {
	.dot = { .min = 25000, .max = 350000 },
	.vco = { .min = 908000, .max = 1512000 },
	.n = { .min = 2, .max = 16 },
	.m = { .min = 96, .max = 140 },
	.m1 = { .min = 18, .max = 26 },
	.m2 = { .min = 6, .max = 16 },
	.p = { .min = 4, .max = 128 },
	.p1 = { .min = 1, .max = 6 },
	.p2 = { .dot_limit = 165000,
		.p2_slow = 14, .p2_fast = 7 },
};

static const intel_limit_t intel_limits_i9xx_sdvo = {
	.dot = { .min = 20000, .max = 400000 },
	.vco = { .min = 1400000, .max = 2800000 },
	.n = { .min = 1, .max = 6 },
	.m = { .min = 70, .max = 120 },
	.m1 = { .min = 8, .max = 18 },
	.m2 = { .min = 3, .max = 7 },
	.p = { .min = 5, .max = 80 },
	.p1 = { .min = 1, .max = 8 },
	.p2 = { .dot_limit = 200000,
		.p2_slow = 10, .p2_fast = 5 },
};

static const intel_limit_t intel_limits_i9xx_lvds = {
	.dot = { .min = 20000, .max = 400000 },
	.vco = { .min = 1400000, .max = 2800000 },
	.n = { .min = 1, .max = 6 },
	.m = { .min = 70, .max = 120 },
	.m1 = { .min = 8, .max = 18 },
	.m2 = { .min = 3, .max = 7 },
	.p = { .min = 7, .max = 98 },
	.p1 = { .min = 1, .max = 8 },
	.p2 = { .dot_limit = 112000,
		.p2_slow = 14, .p2_fast = 7 },
};


static const intel_limit_t intel_limits_g4x_sdvo = {
	.dot = { .min = 25000, .max = 270000 },
	.vco = { .min = 1750000, .max = 3500000},
	.n = { .min = 1, .max = 4 },
	.m = { .min = 104, .max = 138 },
	.m1 = { .min = 17, .max = 23 },
	.m2 = { .min = 5, .max = 11 },
	.p = { .min = 10, .max = 30 },
	.p1 = { .min = 1, .max = 3},
	.p2 = { .dot_limit = 270000,
		.p2_slow = 10,
		.p2_fast = 10
	},
};

static const intel_limit_t intel_limits_g4x_hdmi = {
	.dot = { .min = 22000, .max = 400000 },
	.vco = { .min = 1750000, .max = 3500000},
	.n = { .min = 1, .max = 4 },
	.m = { .min = 104, .max = 138 },
	.m1 = { .min = 16, .max = 23 },
	.m2 = { .min = 5, .max = 11 },
	.p = { .min = 5, .max = 80 },
	.p1 = { .min = 1, .max = 8},
	.p2 = { .dot_limit = 165000,
		.p2_slow = 10, .p2_fast = 5 },
};

static const intel_limit_t intel_limits_g4x_single_channel_lvds = {
	.dot = { .min = 20000, .max = 115000 },
	.vco = { .min = 1750000, .max = 3500000 },
	.n = { .min = 1, .max = 3 },
	.m = { .min = 104, .max = 138 },
	.m1 = { .min = 17, .max = 23 },
	.m2 = { .min = 5, .max = 11 },
	.p = { .min = 28, .max = 112 },
	.p1 = { .min = 2, .max = 8 },
	.p2 = { .dot_limit = 0,
		.p2_slow = 14, .p2_fast = 14
	},
};

static const intel_limit_t intel_limits_g4x_dual_channel_lvds = {
	.dot = { .min = 80000, .max = 224000 },
	.vco = { .min = 1750000, .max = 3500000 },
	.n = { .min = 1, .max = 3 },
	.m = { .min = 104, .max = 138 },
	.m1 = { .min = 17, .max = 23 },
	.m2 = { .min = 5, .max = 11 },
	.p = { .min = 14, .max = 42 },
	.p1 = { .min = 2, .max = 6 },
	.p2 = { .dot_limit = 0,
		.p2_slow = 7, .p2_fast = 7
	},
};

static const intel_limit_t intel_limits_pineview_sdvo = {
	.dot = { .min = 20000, .max = 400000},
	.vco = { .min = 1700000, .max = 3500000 },
	/* Pineview's Ncounter is a ring counter */
	.n = { .min = 3, .max = 6 },
	.m = { .min = 2, .max = 256 },
	/* Pineview only has one combined m divider, which we treat as m2. */
	.m1 = { .min = 0, .max = 0 },
	.m2 = { .min = 0, .max = 254 },
	.p = { .min = 5, .max = 80 },
	.p1 = { .min = 1, .max = 8 },
	.p2 = { .dot_limit = 200000,
		.p2_slow = 10, .p2_fast = 5 },
};

static const intel_limit_t intel_limits_pineview_lvds = {
	.dot = { .min = 20000, .max = 400000 },
	.vco = { .min = 1700000, .max = 3500000 },
	.n = { .min = 3, .max = 6 },
	.m = { .min = 2, .max = 256 },
	.m1 = { .min = 0, .max = 0 },
	.m2 = { .min = 0, .max = 254 },
	.p = { .min = 7, .max = 112 },
	.p1 = { .min = 1, .max = 8 },
	.p2 = { .dot_limit = 112000,
		.p2_slow = 14, .p2_fast = 14 },
};

/* Ironlake / Sandybridge
 *
 * We calculate clock using (register_value + 2) for N/M1/M2, so here
 * the range value for them is (actual_value - 2).
 */
static const intel_limit_t intel_limits_ironlake_dac = {
	.dot = { .min = 25000, .max = 350000 },
	.vco = { .min = 1760000, .max = 3510000 },
	.n = { .min = 1, .max = 5 },
	.m = { .min = 79, .max = 127 },
	.m1 = { .min = 12, .max = 22 },
	.m2 = { .min = 5, .max = 9 },
	.p = { .min = 5, .max = 80 },
	.p1 = { .min = 1, .max = 8 },
	.p2 = { .dot_limit = 225000,
		.p2_slow = 10, .p2_fast = 5 },
};

static const intel_limit_t intel_limits_ironlake_single_lvds = {
	.dot = { .min = 25000, .max = 350000 },
	.vco = { .min = 1760000, .max = 3510000 },
	.n = { .min = 1, .max = 3 },
	.m = { .min = 79, .max = 118 },
	.m1 = { .min = 12, .max = 22 },
	.m2 = { .min = 5, .max = 9 },
	.p = { .min = 28, .max = 112 },
	.p1 = { .min = 2, .max = 8 },
	.p2 = { .dot_limit = 225000,
		.p2_slow = 14, .p2_fast = 14 },
};

static const intel_limit_t intel_limits_ironlake_dual_lvds = {
	.dot = { .min = 25000, .max = 350000 },
	.vco = { .min = 1760000, .max = 3510000 },
	.n = { .min = 1, .max = 3 },
	.m = { .min = 79, .max = 127 },
	.m1 = { .min = 12, .max = 22 },
	.m2 = { .min = 5, .max = 9 },
	.p = { .min = 14, .max = 56 },
	.p1 = { .min = 2, .max = 8 },
	.p2 = { .dot_limit = 225000,
		.p2_slow = 7, .p2_fast = 7 },
};

/* LVDS 100mhz refclk limits. */
static const intel_limit_t intel_limits_ironlake_single_lvds_100m = {
	.dot = { .min = 25000, .max = 350000 },
	.vco = { .min = 1760000, .max = 3510000 },
	.n = { .min = 1, .max = 2 },
	.m = { .min = 79, .max = 126 },
	.m1 = { .min = 12, .max = 22 },
	.m2 = { .min = 5, .max = 9 },
	.p = { .min = 28, .max = 112 },
	.p1 = { .min = 2, .max = 8 },
	.p2 = { .dot_limit = 225000,
		.p2_slow = 14, .p2_fast = 14 },
};

static const intel_limit_t intel_limits_ironlake_dual_lvds_100m = {
	.dot = { .min = 25000, .max = 350000 },
	.vco = { .min = 1760000, .max = 3510000 },
	.n = { .min = 1, .max = 3 },
	.m = { .min = 79, .max = 126 },
	.m1 = { .min = 12, .max = 22 },
	.m2 = { .min = 5, .max = 9 },
	.p = { .min = 14, .max = 42 },
	.p1 = { .min = 2, .max = 6 },
	.p2 = { .dot_limit = 225000,
		.p2_slow = 7, .p2_fast = 7 },
};

static const intel_limit_t intel_limits_vlv = {
	 /*
	  * These are the data rate limits (measured in fast clocks)
	  * since those are the strictest limits we have. The fast
	  * clock and actual rate limits are more relaxed, so checking
	  * them would make no difference.
	  */
	.dot = { .min = 25000 * 5, .max = 270000 * 5 },
	.vco = { .min = 4000000, .max = 6000000 },
	.n = { .min = 1, .max = 7 },
	.m1 = { .min = 2, .max = 3 },
	.m2 = { .min = 11, .max = 156 },
	.p1 = { .min = 2, .max = 3 },
	.p2 = { .p2_slow = 2, .p2_fast = 20 }, /* slow=min, fast=max */
};

static const intel_limit_t intel_limits_chv = {
	/*
	 * These are the data rate limits (measured in fast clocks)
	 * since those are the strictest limits we have.  The fast
	 * clock and actual rate limits are more relaxed, so checking
	 * them would make no difference.
	 */
	.dot = { .min = 25000 * 5, .max = 540000 * 5},
	.vco = { .min = 4800000, .max = 6480000 },
	.n = { .min = 1, .max = 1 },
	.m1 = { .min = 2, .max = 2 },
	.m2 = { .min = 24 << 22, .max = 175 << 22 },
	.p1 = { .min = 2, .max = 4 },
	.p2 = {	.p2_slow = 1, .p2_fast = 14 },
};

static const intel_limit_t intel_limits_bxt = {
	/* FIXME: find real dot limits */
	.dot = { .min = 0, .max = INT_MAX },
	.vco = { .min = 4800000, .max = 6700000 },
	.n = { .min = 1, .max = 1 },
	.m1 = { .min = 2, .max = 2 },
	/* FIXME: find real m2 limits */
	.m2 = { .min = 2 << 22, .max = 255 << 22 },
	.p1 = { .min = 2, .max = 4 },
	.p2 = { .p2_slow = 1, .p2_fast = 20 },
};

static bool
needs_modeset(struct drm_crtc_state *state)
{
	return drm_atomic_crtc_needs_modeset(state);
}

/**
 * Returns whether any output on the specified pipe is of the specified type
 */
bool intel_pipe_has_type(struct intel_crtc *crtc, enum intel_output_type type)
{
	struct drm_device *dev = crtc->base.dev;
	struct intel_encoder *encoder;

	for_each_encoder_on_crtc(dev, &crtc->base, encoder)
		if (encoder->type == type)
			return true;

	return false;
}

/**
 * Returns whether any output on the specified pipe will have the specified
 * type after a staged modeset is complete, i.e., the same as
 * intel_pipe_has_type() but looking at encoder->new_crtc instead of
 * encoder->crtc.
 */
static bool intel_pipe_will_have_type(const struct intel_crtc_state *crtc_state,
				      int type)
{
	struct drm_atomic_state *state = crtc_state->base.state;
	struct drm_connector *connector;
	struct drm_connector_state *connector_state;
	struct intel_encoder *encoder;
	int i, num_connectors = 0;

	for_each_connector_in_state(state, connector, connector_state, i) {
		if (connector_state->crtc != crtc_state->base.crtc)
			continue;

		num_connectors++;

		encoder = to_intel_encoder(connector_state->best_encoder);
		if (encoder->type == type)
			return true;
	}

	WARN_ON(num_connectors == 0);

	return false;
}

static const intel_limit_t *
intel_ironlake_limit(struct intel_crtc_state *crtc_state, int refclk)
{
	struct drm_device *dev = crtc_state->base.crtc->dev;
	const intel_limit_t *limit;

	if (intel_pipe_will_have_type(crtc_state, INTEL_OUTPUT_LVDS)) {
		if (intel_is_dual_link_lvds(dev)) {
			if (refclk == 100000)
				limit = &intel_limits_ironlake_dual_lvds_100m;
			else
				limit = &intel_limits_ironlake_dual_lvds;
		} else {
			if (refclk == 100000)
				limit = &intel_limits_ironlake_single_lvds_100m;
			else
				limit = &intel_limits_ironlake_single_lvds;
		}
	} else
		limit = &intel_limits_ironlake_dac;

	return limit;
}

static const intel_limit_t *
intel_g4x_limit(struct intel_crtc_state *crtc_state)
{
	struct drm_device *dev = crtc_state->base.crtc->dev;
	const intel_limit_t *limit;

	if (intel_pipe_will_have_type(crtc_state, INTEL_OUTPUT_LVDS)) {
		if (intel_is_dual_link_lvds(dev))
			limit = &intel_limits_g4x_dual_channel_lvds;
		else
			limit = &intel_limits_g4x_single_channel_lvds;
	} else if (intel_pipe_will_have_type(crtc_state, INTEL_OUTPUT_HDMI) ||
		   intel_pipe_will_have_type(crtc_state, INTEL_OUTPUT_ANALOG)) {
		limit = &intel_limits_g4x_hdmi;
	} else if (intel_pipe_will_have_type(crtc_state, INTEL_OUTPUT_SDVO)) {
		limit = &intel_limits_g4x_sdvo;
	} else /* The option is for other outputs */
		limit = &intel_limits_i9xx_sdvo;

	return limit;
}

static const intel_limit_t *
intel_limit(struct intel_crtc_state *crtc_state, int refclk)
{
	struct drm_device *dev = crtc_state->base.crtc->dev;
	const intel_limit_t *limit;

	if (IS_BROXTON(dev))
		limit = &intel_limits_bxt;
	else if (HAS_PCH_SPLIT(dev))
		limit = intel_ironlake_limit(crtc_state, refclk);
	else if (IS_G4X(dev)) {
		limit = intel_g4x_limit(crtc_state);
	} else if (IS_PINEVIEW(dev)) {
		if (intel_pipe_will_have_type(crtc_state, INTEL_OUTPUT_LVDS))
			limit = &intel_limits_pineview_lvds;
		else
			limit = &intel_limits_pineview_sdvo;
	} else if (IS_CHERRYVIEW(dev)) {
		limit = &intel_limits_chv;
	} else if (IS_VALLEYVIEW(dev)) {
		limit = &intel_limits_vlv;
	} else if (!IS_GEN2(dev)) {
		if (intel_pipe_will_have_type(crtc_state, INTEL_OUTPUT_LVDS))
			limit = &intel_limits_i9xx_lvds;
		else
			limit = &intel_limits_i9xx_sdvo;
	} else {
		if (intel_pipe_will_have_type(crtc_state, INTEL_OUTPUT_LVDS))
			limit = &intel_limits_i8xx_lvds;
		else if (intel_pipe_will_have_type(crtc_state, INTEL_OUTPUT_DVO))
			limit = &intel_limits_i8xx_dvo;
		else
			limit = &intel_limits_i8xx_dac;
	}
	return limit;
}

/*
 * Platform specific helpers to calculate the port PLL loopback- (clock.m),
 * and post-divider (clock.p) values, pre- (clock.vco) and post-divided fast
 * (clock.dot) clock rates. This fast dot clock is fed to the port's IO logic.
 * The helpers' return value is the rate of the clock that is fed to the
 * display engine's pipe which can be the above fast dot clock rate or a
 * divided-down version of it.
 */
/* m1 is reserved as 0 in Pineview, n is a ring counter */
static int pnv_calc_dpll_params(int refclk, intel_clock_t *clock)
{
	clock->m = clock->m2 + 2;
	clock->p = clock->p1 * clock->p2;
	if (WARN_ON(clock->n == 0 || clock->p == 0))
		return 0;
	clock->vco = DIV_ROUND_CLOSEST(refclk * clock->m, clock->n);
	clock->dot = DIV_ROUND_CLOSEST(clock->vco, clock->p);

	return clock->dot;
}

static uint32_t i9xx_dpll_compute_m(struct dpll *dpll)
{
	return 5 * (dpll->m1 + 2) + (dpll->m2 + 2);
}

static int i9xx_calc_dpll_params(int refclk, intel_clock_t *clock)
{
	clock->m = i9xx_dpll_compute_m(clock);
	clock->p = clock->p1 * clock->p2;
	if (WARN_ON(clock->n + 2 == 0 || clock->p == 0))
		return 0;
	clock->vco = DIV_ROUND_CLOSEST(refclk * clock->m, clock->n + 2);
	clock->dot = DIV_ROUND_CLOSEST(clock->vco, clock->p);

	return clock->dot;
}

static int vlv_calc_dpll_params(int refclk, intel_clock_t *clock)
{
	clock->m = clock->m1 * clock->m2;
	clock->p = clock->p1 * clock->p2;
	if (WARN_ON(clock->n == 0 || clock->p == 0))
		return 0;
	clock->vco = DIV_ROUND_CLOSEST(refclk * clock->m, clock->n);
	clock->dot = DIV_ROUND_CLOSEST(clock->vco, clock->p);

	return clock->dot / 5;
}

int chv_calc_dpll_params(int refclk, intel_clock_t *clock)
{
	clock->m = clock->m1 * clock->m2;
	clock->p = clock->p1 * clock->p2;
	if (WARN_ON(clock->n == 0 || clock->p == 0))
		return 0;
	clock->vco = DIV_ROUND_CLOSEST_ULL((uint64_t)refclk * clock->m,
			clock->n << 22);
	clock->dot = DIV_ROUND_CLOSEST(clock->vco, clock->p);

	return clock->dot / 5;
}

#define INTELPllInvalid(s)   do { /* DRM_DEBUG(s); */ return false; } while (0)
/**
 * Returns whether the given set of divisors are valid for a given refclk with
 * the given connectors.
 */

static bool intel_PLL_is_valid(struct drm_device *dev,
			       const intel_limit_t *limit,
			       const intel_clock_t *clock)
{
	if (clock->n   < limit->n.min   || limit->n.max   < clock->n)
		INTELPllInvalid("n out of range\n");
	if (clock->p1  < limit->p1.min  || limit->p1.max  < clock->p1)
		INTELPllInvalid("p1 out of range\n");
	if (clock->m2  < limit->m2.min  || limit->m2.max  < clock->m2)
		INTELPllInvalid("m2 out of range\n");
	if (clock->m1  < limit->m1.min  || limit->m1.max  < clock->m1)
		INTELPllInvalid("m1 out of range\n");

	if (!IS_PINEVIEW(dev) && !IS_VALLEYVIEW(dev) &&
	    !IS_CHERRYVIEW(dev) && !IS_BROXTON(dev))
		if (clock->m1 <= clock->m2)
			INTELPllInvalid("m1 <= m2\n");

	if (!IS_VALLEYVIEW(dev) && !IS_CHERRYVIEW(dev) && !IS_BROXTON(dev)) {
		if (clock->p < limit->p.min || limit->p.max < clock->p)
			INTELPllInvalid("p out of range\n");
		if (clock->m < limit->m.min || limit->m.max < clock->m)
			INTELPllInvalid("m out of range\n");
	}

	if (clock->vco < limit->vco.min || limit->vco.max < clock->vco)
		INTELPllInvalid("vco out of range\n");
	/* XXX: We may need to be checking "Dot clock" depending on the multiplier,
	 * connector, etc., rather than just a single range.
	 */
	if (clock->dot < limit->dot.min || limit->dot.max < clock->dot)
		INTELPllInvalid("dot out of range\n");

	return true;
}

static int
i9xx_select_p2_div(const intel_limit_t *limit,
		   const struct intel_crtc_state *crtc_state,
		   int target)
{
	struct drm_device *dev = crtc_state->base.crtc->dev;

	if (intel_pipe_will_have_type(crtc_state, INTEL_OUTPUT_LVDS)) {
		/*
		 * For LVDS just rely on its current settings for dual-channel.
		 * We haven't figured out how to reliably set up different
		 * single/dual channel state, if we even can.
		 */
		if (intel_is_dual_link_lvds(dev))
			return limit->p2.p2_fast;
		else
			return limit->p2.p2_slow;
	} else {
		if (target < limit->p2.dot_limit)
			return limit->p2.p2_slow;
		else
			return limit->p2.p2_fast;
	}
}

static bool
i9xx_find_best_dpll(const intel_limit_t *limit,
		    struct intel_crtc_state *crtc_state,
		    int target, int refclk, intel_clock_t *match_clock,
		    intel_clock_t *best_clock)
{
	struct drm_device *dev = crtc_state->base.crtc->dev;
	intel_clock_t clock;
	int err = target;

	memset(best_clock, 0, sizeof(*best_clock));

	clock.p2 = i9xx_select_p2_div(limit, crtc_state, target);

	for (clock.m1 = limit->m1.min; clock.m1 <= limit->m1.max;
	     clock.m1++) {
		for (clock.m2 = limit->m2.min;
		     clock.m2 <= limit->m2.max; clock.m2++) {
			if (clock.m2 >= clock.m1)
				break;
			for (clock.n = limit->n.min;
			     clock.n <= limit->n.max; clock.n++) {
				for (clock.p1 = limit->p1.min;
					clock.p1 <= limit->p1.max; clock.p1++) {
					int this_err;

					i9xx_calc_dpll_params(refclk, &clock);
					if (!intel_PLL_is_valid(dev, limit,
								&clock))
						continue;
					if (match_clock &&
					    clock.p != match_clock->p)
						continue;

					this_err = abs(clock.dot - target);
					if (this_err < err) {
						*best_clock = clock;
						err = this_err;
					}
				}
			}
		}
	}

	return (err != target);
}

static bool
pnv_find_best_dpll(const intel_limit_t *limit,
		   struct intel_crtc_state *crtc_state,
		   int target, int refclk, intel_clock_t *match_clock,
		   intel_clock_t *best_clock)
{
	struct drm_device *dev = crtc_state->base.crtc->dev;
	intel_clock_t clock;
	int err = target;

	memset(best_clock, 0, sizeof(*best_clock));

	clock.p2 = i9xx_select_p2_div(limit, crtc_state, target);

	for (clock.m1 = limit->m1.min; clock.m1 <= limit->m1.max;
	     clock.m1++) {
		for (clock.m2 = limit->m2.min;
		     clock.m2 <= limit->m2.max; clock.m2++) {
			for (clock.n = limit->n.min;
			     clock.n <= limit->n.max; clock.n++) {
				for (clock.p1 = limit->p1.min;
					clock.p1 <= limit->p1.max; clock.p1++) {
					int this_err;

					pnv_calc_dpll_params(refclk, &clock);
					if (!intel_PLL_is_valid(dev, limit,
								&clock))
						continue;
					if (match_clock &&
					    clock.p != match_clock->p)
						continue;

					this_err = abs(clock.dot - target);
					if (this_err < err) {
						*best_clock = clock;
						err = this_err;
					}
				}
			}
		}
	}

	return (err != target);
}

static bool
g4x_find_best_dpll(const intel_limit_t *limit,
		   struct intel_crtc_state *crtc_state,
		   int target, int refclk, intel_clock_t *match_clock,
		   intel_clock_t *best_clock)
{
	struct drm_device *dev = crtc_state->base.crtc->dev;
	intel_clock_t clock;
	int max_n;
	bool found = false;
	/* approximately equals target * 0.00585 */
	int err_most = (target >> 8) + (target >> 9);

	memset(best_clock, 0, sizeof(*best_clock));

	clock.p2 = i9xx_select_p2_div(limit, crtc_state, target);

	max_n = limit->n.max;
	/* based on hardware requirement, prefer smaller n to precision */
	for (clock.n = limit->n.min; clock.n <= max_n; clock.n++) {
		/* based on hardware requirement, prefere larger m1,m2 */
		for (clock.m1 = limit->m1.max;
		     clock.m1 >= limit->m1.min; clock.m1--) {
			for (clock.m2 = limit->m2.max;
			     clock.m2 >= limit->m2.min; clock.m2--) {
				for (clock.p1 = limit->p1.max;
				     clock.p1 >= limit->p1.min; clock.p1--) {
					int this_err;

					i9xx_calc_dpll_params(refclk, &clock);
					if (!intel_PLL_is_valid(dev, limit,
								&clock))
						continue;

					this_err = abs(clock.dot - target);
					if (this_err < err_most) {
						*best_clock = clock;
						err_most = this_err;
						max_n = clock.n;
						found = true;
					}
				}
			}
		}
	}
	return found;
}

/*
 * Check if the calculated PLL configuration is more optimal compared to the
 * best configuration and error found so far. Return the calculated error.
 */
static bool vlv_PLL_is_optimal(struct drm_device *dev, int target_freq,
			       const intel_clock_t *calculated_clock,
			       const intel_clock_t *best_clock,
			       unsigned int best_error_ppm,
			       unsigned int *error_ppm)
{
	/*
	 * For CHV ignore the error and consider only the P value.
	 * Prefer a bigger P value based on HW requirements.
	 */
	if (IS_CHERRYVIEW(dev)) {
		*error_ppm = 0;

		return calculated_clock->p > best_clock->p;
	}

	if (WARN_ON_ONCE(!target_freq))
		return false;

	*error_ppm = div_u64(1000000ULL *
				abs(target_freq - calculated_clock->dot),
			     target_freq);
	/*
	 * Prefer a better P value over a better (smaller) error if the error
	 * is small. Ensure this preference for future configurations too by
	 * setting the error to 0.
	 */
	if (*error_ppm < 100 && calculated_clock->p > best_clock->p) {
		*error_ppm = 0;

		return true;
	}

	return *error_ppm + 10 < best_error_ppm;
}

static bool
vlv_find_best_dpll(const intel_limit_t *limit,
		   struct intel_crtc_state *crtc_state,
		   int target, int refclk, intel_clock_t *match_clock,
		   intel_clock_t *best_clock)
{
	struct intel_crtc *crtc = to_intel_crtc(crtc_state->base.crtc);
	struct drm_device *dev = crtc->base.dev;
	intel_clock_t clock;
	unsigned int bestppm = 1000000;
	/* min update 19.2 MHz */
	int max_n = min(limit->n.max, refclk / 19200);
	bool found = false;

	target *= 5; /* fast clock */

	memset(best_clock, 0, sizeof(*best_clock));

	/* based on hardware requirement, prefer smaller n to precision */
	for (clock.n = limit->n.min; clock.n <= max_n; clock.n++) {
		for (clock.p1 = limit->p1.max; clock.p1 >= limit->p1.min; clock.p1--) {
			for (clock.p2 = limit->p2.p2_fast; clock.p2 >= limit->p2.p2_slow;
			     clock.p2 -= clock.p2 > 10 ? 2 : 1) {
				clock.p = clock.p1 * clock.p2;
				/* based on hardware requirement, prefer bigger m1,m2 values */
				for (clock.m1 = limit->m1.min; clock.m1 <= limit->m1.max; clock.m1++) {
					unsigned int ppm;

					clock.m2 = DIV_ROUND_CLOSEST(target * clock.p * clock.n,
								     refclk * clock.m1);

					vlv_calc_dpll_params(refclk, &clock);

					if (!intel_PLL_is_valid(dev, limit,
								&clock))
						continue;

					if (!vlv_PLL_is_optimal(dev, target,
								&clock,
								best_clock,
								bestppm, &ppm))
						continue;

					*best_clock = clock;
					bestppm = ppm;
					found = true;
				}
			}
		}
	}

	return found;
}

static bool
chv_find_best_dpll(const intel_limit_t *limit,
		   struct intel_crtc_state *crtc_state,
		   int target, int refclk, intel_clock_t *match_clock,
		   intel_clock_t *best_clock)
{
	struct intel_crtc *crtc = to_intel_crtc(crtc_state->base.crtc);
	struct drm_device *dev = crtc->base.dev;
	unsigned int best_error_ppm;
	intel_clock_t clock;
	uint64_t m2;
	int found = false;

	memset(best_clock, 0, sizeof(*best_clock));
	best_error_ppm = 1000000;

	/*
	 * Based on hardware doc, the n always set to 1, and m1 always
	 * set to 2.  If requires to support 200Mhz refclk, we need to
	 * revisit this because n may not 1 anymore.
	 */
	clock.n = 1, clock.m1 = 2;
	target *= 5;	/* fast clock */

	for (clock.p1 = limit->p1.max; clock.p1 >= limit->p1.min; clock.p1--) {
		for (clock.p2 = limit->p2.p2_fast;
				clock.p2 >= limit->p2.p2_slow;
				clock.p2 -= clock.p2 > 10 ? 2 : 1) {
			unsigned int error_ppm;

			clock.p = clock.p1 * clock.p2;

			m2 = DIV_ROUND_CLOSEST_ULL(((uint64_t)target * clock.p *
					clock.n) << 22, refclk * clock.m1);

			if (m2 > INT_MAX/clock.m1)
				continue;

			clock.m2 = m2;

			chv_calc_dpll_params(refclk, &clock);

			if (!intel_PLL_is_valid(dev, limit, &clock))
				continue;

			if (!vlv_PLL_is_optimal(dev, target, &clock, best_clock,
						best_error_ppm, &error_ppm))
				continue;

			*best_clock = clock;
			best_error_ppm = error_ppm;
			found = true;
		}
	}

	return found;
}

bool bxt_find_best_dpll(struct intel_crtc_state *crtc_state, int target_clock,
			intel_clock_t *best_clock)
{
	int refclk = i9xx_get_refclk(crtc_state, 0);

	return chv_find_best_dpll(intel_limit(crtc_state, refclk), crtc_state,
				  target_clock, refclk, NULL, best_clock);
}

bool intel_crtc_active(struct drm_crtc *crtc)
{
	struct intel_crtc *intel_crtc = to_intel_crtc(crtc);

	/* Be paranoid as we can arrive here with only partial
	 * state retrieved from the hardware during setup.
	 *
	 * We can ditch the adjusted_mode.crtc_clock check as soon
	 * as Haswell has gained clock readout/fastboot support.
	 *
	 * We can ditch the crtc->primary->fb check as soon as we can
	 * properly reconstruct framebuffers.
	 *
	 * FIXME: The intel_crtc->active here should be switched to
	 * crtc->state->active once we have proper CRTC states wired up
	 * for atomic.
	 */
	return intel_crtc->active && crtc->primary->state->fb &&
		intel_crtc->config->base.adjusted_mode.crtc_clock;
}

enum transcoder intel_pipe_to_cpu_transcoder(struct drm_i915_private *dev_priv,
					     enum pipe pipe)
{
	struct drm_crtc *crtc = dev_priv->pipe_to_crtc_mapping[pipe];
	struct intel_crtc *intel_crtc = to_intel_crtc(crtc);

	return intel_crtc->config->cpu_transcoder;
}

static bool pipe_dsl_stopped(struct drm_device *dev, enum pipe pipe)
{
	struct drm_i915_private *dev_priv = dev->dev_private;
	i915_reg_t reg = PIPEDSL(pipe);
	u32 line1, line2;
	u32 line_mask;

	if (IS_GEN2(dev))
		line_mask = DSL_LINEMASK_GEN2;
	else
		line_mask = DSL_LINEMASK_GEN3;

	line1 = I915_READ(reg) & line_mask;
	msleep(5);
	line2 = I915_READ(reg) & line_mask;

	return line1 == line2;
}

/*
 * intel_wait_for_pipe_off - wait for pipe to turn off
 * @crtc: crtc whose pipe to wait for
 *
 * After disabling a pipe, we can't wait for vblank in the usual way,
 * spinning on the vblank interrupt status bit, since we won't actually
 * see an interrupt when the pipe is disabled.
 *
 * On Gen4 and above:
 *   wait for the pipe register state bit to turn off
 *
 * Otherwise:
 *   wait for the display line value to settle (it usually
 *   ends up stopping at the start of the next frame).
 *
 */
static void intel_wait_for_pipe_off(struct intel_crtc *crtc)
{
	struct drm_device *dev = crtc->base.dev;
	struct drm_i915_private *dev_priv = dev->dev_private;
	enum transcoder cpu_transcoder = crtc->config->cpu_transcoder;
	enum pipe pipe = crtc->pipe;

	if (INTEL_INFO(dev)->gen >= 4) {
		i915_reg_t reg = PIPECONF(cpu_transcoder);

		/* Wait for the Pipe State to go off */
		if (wait_for((I915_READ(reg) & I965_PIPECONF_ACTIVE) == 0,
			     100))
			WARN(1, "pipe_off wait timed out\n");
	} else {
		/* Wait for the display line to settle */
		if (wait_for(pipe_dsl_stopped(dev, pipe), 100))
			WARN(1, "pipe_off wait timed out\n");
	}
}

static const char *state_string(bool enabled)
{
	return enabled ? "on" : "off";
}

/* Only for pre-ILK configs */
void assert_pll(struct drm_i915_private *dev_priv,
		enum pipe pipe, bool state)
{
	u32 val;
	bool cur_state;

	val = I915_READ(DPLL(pipe));
	cur_state = !!(val & DPLL_VCO_ENABLE);
	I915_STATE_WARN(cur_state != state,
	     "PLL state assertion failure (expected %s, current %s)\n",
	     state_string(state), state_string(cur_state));
}

/* XXX: the dsi pll is shared between MIPI DSI ports */
static void assert_dsi_pll(struct drm_i915_private *dev_priv, bool state)
{
	u32 val;
	bool cur_state;

	mutex_lock(&dev_priv->sb_lock);
	val = vlv_cck_read(dev_priv, CCK_REG_DSI_PLL_CONTROL);
	mutex_unlock(&dev_priv->sb_lock);

	cur_state = val & DSI_PLL_VCO_EN;
	I915_STATE_WARN(cur_state != state,
	     "DSI PLL state assertion failure (expected %s, current %s)\n",
	     state_string(state), state_string(cur_state));
}
#define assert_dsi_pll_enabled(d) assert_dsi_pll(d, true)
#define assert_dsi_pll_disabled(d) assert_dsi_pll(d, false)

struct intel_shared_dpll *
intel_crtc_to_shared_dpll(struct intel_crtc *crtc)
{
	struct drm_i915_private *dev_priv = crtc->base.dev->dev_private;

	if (crtc->config->shared_dpll < 0)
		return NULL;

	return &dev_priv->shared_dplls[crtc->config->shared_dpll];
}

/* For ILK+ */
void assert_shared_dpll(struct drm_i915_private *dev_priv,
			struct intel_shared_dpll *pll,
			bool state)
{
	bool cur_state;
	struct intel_dpll_hw_state hw_state;

	if (WARN (!pll,
		  "asserting DPLL %s with no DPLL\n", state_string(state)))
		return;

	cur_state = pll->get_hw_state(dev_priv, pll, &hw_state);
	I915_STATE_WARN(cur_state != state,
	     "%s assertion failure (expected %s, current %s)\n",
	     pll->name, state_string(state), state_string(cur_state));
}

static void assert_fdi_tx(struct drm_i915_private *dev_priv,
			  enum pipe pipe, bool state)
{
	bool cur_state;
	enum transcoder cpu_transcoder = intel_pipe_to_cpu_transcoder(dev_priv,
								      pipe);

	if (HAS_DDI(dev_priv->dev)) {
		/* DDI does not have a specific FDI_TX register */
		u32 val = I915_READ(TRANS_DDI_FUNC_CTL(cpu_transcoder));
		cur_state = !!(val & TRANS_DDI_FUNC_ENABLE);
	} else {
		u32 val = I915_READ(FDI_TX_CTL(pipe));
		cur_state = !!(val & FDI_TX_ENABLE);
	}
	I915_STATE_WARN(cur_state != state,
	     "FDI TX state assertion failure (expected %s, current %s)\n",
	     state_string(state), state_string(cur_state));
}
#define assert_fdi_tx_enabled(d, p) assert_fdi_tx(d, p, true)
#define assert_fdi_tx_disabled(d, p) assert_fdi_tx(d, p, false)

static void assert_fdi_rx(struct drm_i915_private *dev_priv,
			  enum pipe pipe, bool state)
{
	u32 val;
	bool cur_state;

	val = I915_READ(FDI_RX_CTL(pipe));
	cur_state = !!(val & FDI_RX_ENABLE);
	I915_STATE_WARN(cur_state != state,
	     "FDI RX state assertion failure (expected %s, current %s)\n",
	     state_string(state), state_string(cur_state));
}
#define assert_fdi_rx_enabled(d, p) assert_fdi_rx(d, p, true)
#define assert_fdi_rx_disabled(d, p) assert_fdi_rx(d, p, false)

static void assert_fdi_tx_pll_enabled(struct drm_i915_private *dev_priv,
				      enum pipe pipe)
{
	u32 val;

	/* ILK FDI PLL is always enabled */
	if (INTEL_INFO(dev_priv->dev)->gen == 5)
		return;

	/* On Haswell, DDI ports are responsible for the FDI PLL setup */
	if (HAS_DDI(dev_priv->dev))
		return;

	val = I915_READ(FDI_TX_CTL(pipe));
	I915_STATE_WARN(!(val & FDI_TX_PLL_ENABLE), "FDI TX PLL assertion failure, should be active but is disabled\n");
}

void assert_fdi_rx_pll(struct drm_i915_private *dev_priv,
		       enum pipe pipe, bool state)
{
	u32 val;
	bool cur_state;

	val = I915_READ(FDI_RX_CTL(pipe));
	cur_state = !!(val & FDI_RX_PLL_ENABLE);
	I915_STATE_WARN(cur_state != state,
	     "FDI RX PLL assertion failure (expected %s, current %s)\n",
	     state_string(state), state_string(cur_state));
}

void assert_panel_unlocked(struct drm_i915_private *dev_priv,
			   enum pipe pipe)
{
	struct drm_device *dev = dev_priv->dev;
	i915_reg_t pp_reg;
	u32 val;
	enum pipe panel_pipe = PIPE_A;
	bool locked = true;

	if (WARN_ON(HAS_DDI(dev)))
		return;

	if (HAS_PCH_SPLIT(dev)) {
		u32 port_sel;

		pp_reg = PCH_PP_CONTROL;
		port_sel = I915_READ(PCH_PP_ON_DELAYS) & PANEL_PORT_SELECT_MASK;

		if (port_sel == PANEL_PORT_SELECT_LVDS &&
		    I915_READ(PCH_LVDS) & LVDS_PIPEB_SELECT)
			panel_pipe = PIPE_B;
		/* XXX: else fix for eDP */
	} else if (IS_VALLEYVIEW(dev) || IS_CHERRYVIEW(dev)) {
		/* presumably write lock depends on pipe, not port select */
		pp_reg = VLV_PIPE_PP_CONTROL(pipe);
		panel_pipe = pipe;
	} else {
		pp_reg = PP_CONTROL;
		if (I915_READ(LVDS) & LVDS_PIPEB_SELECT)
			panel_pipe = PIPE_B;
	}

	val = I915_READ(pp_reg);
	if (!(val & PANEL_POWER_ON) ||
	    ((val & PANEL_UNLOCK_MASK) == PANEL_UNLOCK_REGS))
		locked = false;

	I915_STATE_WARN(panel_pipe == pipe && locked,
	     "panel assertion failure, pipe %c regs locked\n",
	     pipe_name(pipe));
}

static void assert_cursor(struct drm_i915_private *dev_priv,
			  enum pipe pipe, bool state)
{
	struct drm_device *dev = dev_priv->dev;
	bool cur_state;

	if (IS_845G(dev) || IS_I865G(dev))
		cur_state = I915_READ(CURCNTR(PIPE_A)) & CURSOR_ENABLE;
	else
		cur_state = I915_READ(CURCNTR(pipe)) & CURSOR_MODE;

	I915_STATE_WARN(cur_state != state,
	     "cursor on pipe %c assertion failure (expected %s, current %s)\n",
	     pipe_name(pipe), state_string(state), state_string(cur_state));
}
#define assert_cursor_enabled(d, p) assert_cursor(d, p, true)
#define assert_cursor_disabled(d, p) assert_cursor(d, p, false)

void assert_pipe(struct drm_i915_private *dev_priv,
		 enum pipe pipe, bool state)
{
	bool cur_state;
	enum transcoder cpu_transcoder = intel_pipe_to_cpu_transcoder(dev_priv,
								      pipe);

	/* if we need the pipe quirk it must be always on */
	if ((pipe == PIPE_A && dev_priv->quirks & QUIRK_PIPEA_FORCE) ||
	    (pipe == PIPE_B && dev_priv->quirks & QUIRK_PIPEB_FORCE))
		state = true;

	if (!intel_display_power_is_enabled(dev_priv,
				POWER_DOMAIN_TRANSCODER(cpu_transcoder))) {
		cur_state = false;
	} else {
		u32 val = I915_READ(PIPECONF(cpu_transcoder));
		cur_state = !!(val & PIPECONF_ENABLE);
	}

	I915_STATE_WARN(cur_state != state,
	     "pipe %c assertion failure (expected %s, current %s)\n",
	     pipe_name(pipe), state_string(state), state_string(cur_state));
}

static void assert_plane(struct drm_i915_private *dev_priv,
			 enum plane plane, bool state)
{
	u32 val;
	bool cur_state;

	val = I915_READ(DSPCNTR(plane));
	cur_state = !!(val & DISPLAY_PLANE_ENABLE);
	I915_STATE_WARN(cur_state != state,
	     "plane %c assertion failure (expected %s, current %s)\n",
	     plane_name(plane), state_string(state), state_string(cur_state));
}

#define assert_plane_enabled(d, p) assert_plane(d, p, true)
#define assert_plane_disabled(d, p) assert_plane(d, p, false)

static void assert_planes_disabled(struct drm_i915_private *dev_priv,
				   enum pipe pipe)
{
	struct drm_device *dev = dev_priv->dev;
	int i;

	/* Primary planes are fixed to pipes on gen4+ */
	if (INTEL_INFO(dev)->gen >= 4) {
		u32 val = I915_READ(DSPCNTR(pipe));
		I915_STATE_WARN(val & DISPLAY_PLANE_ENABLE,
		     "plane %c assertion failure, should be disabled but not\n",
		     plane_name(pipe));
		return;
	}

	/* Need to check both planes against the pipe */
	for_each_pipe(dev_priv, i) {
		u32 val = I915_READ(DSPCNTR(i));
		enum pipe cur_pipe = (val & DISPPLANE_SEL_PIPE_MASK) >>
			DISPPLANE_SEL_PIPE_SHIFT;
		I915_STATE_WARN((val & DISPLAY_PLANE_ENABLE) && pipe == cur_pipe,
		     "plane %c assertion failure, should be off on pipe %c but is still active\n",
		     plane_name(i), pipe_name(pipe));
	}
}

static void assert_sprites_disabled(struct drm_i915_private *dev_priv,
				    enum pipe pipe)
{
	struct drm_device *dev = dev_priv->dev;
	int sprite;

	if (INTEL_INFO(dev)->gen >= 9) {
		for_each_sprite(dev_priv, pipe, sprite) {
			u32 val = I915_READ(PLANE_CTL(pipe, sprite));
			I915_STATE_WARN(val & PLANE_CTL_ENABLE,
			     "plane %d assertion failure, should be off on pipe %c but is still active\n",
			     sprite, pipe_name(pipe));
		}
	} else if (IS_VALLEYVIEW(dev) || IS_CHERRYVIEW(dev)) {
		for_each_sprite(dev_priv, pipe, sprite) {
			u32 val = I915_READ(SPCNTR(pipe, sprite));
			I915_STATE_WARN(val & SP_ENABLE,
			     "sprite %c assertion failure, should be off on pipe %c but is still active\n",
			     sprite_name(pipe, sprite), pipe_name(pipe));
		}
	} else if (INTEL_INFO(dev)->gen >= 7) {
		u32 val = I915_READ(SPRCTL(pipe));
		I915_STATE_WARN(val & SPRITE_ENABLE,
		     "sprite %c assertion failure, should be off on pipe %c but is still active\n",
		     plane_name(pipe), pipe_name(pipe));
	} else if (INTEL_INFO(dev)->gen >= 5) {
		u32 val = I915_READ(DVSCNTR(pipe));
		I915_STATE_WARN(val & DVS_ENABLE,
		     "sprite %c assertion failure, should be off on pipe %c but is still active\n",
		     plane_name(pipe), pipe_name(pipe));
	}
}

static void assert_vblank_disabled(struct drm_crtc *crtc)
{
	if (I915_STATE_WARN_ON(drm_crtc_vblank_get(crtc) == 0))
		drm_crtc_vblank_put(crtc);
}

static void ibx_assert_pch_refclk_enabled(struct drm_i915_private *dev_priv)
{
	u32 val;
	bool enabled;

	I915_STATE_WARN_ON(!(HAS_PCH_IBX(dev_priv->dev) || HAS_PCH_CPT(dev_priv->dev)));

	val = I915_READ(PCH_DREF_CONTROL);
	enabled = !!(val & (DREF_SSC_SOURCE_MASK | DREF_NONSPREAD_SOURCE_MASK |
			    DREF_SUPERSPREAD_SOURCE_MASK));
	I915_STATE_WARN(!enabled, "PCH refclk assertion failure, should be active but is disabled\n");
}

static void assert_pch_transcoder_disabled(struct drm_i915_private *dev_priv,
					   enum pipe pipe)
{
	u32 val;
	bool enabled;

	val = I915_READ(PCH_TRANSCONF(pipe));
	enabled = !!(val & TRANS_ENABLE);
	I915_STATE_WARN(enabled,
	     "transcoder assertion failed, should be off on pipe %c but is still active\n",
	     pipe_name(pipe));
}

static bool dp_pipe_enabled(struct drm_i915_private *dev_priv,
			    enum pipe pipe, u32 port_sel, u32 val)
{
	if ((val & DP_PORT_EN) == 0)
		return false;

	if (HAS_PCH_CPT(dev_priv->dev)) {
		u32 trans_dp_ctl = I915_READ(TRANS_DP_CTL(pipe));
		if ((trans_dp_ctl & TRANS_DP_PORT_SEL_MASK) != port_sel)
			return false;
	} else if (IS_CHERRYVIEW(dev_priv->dev)) {
		if ((val & DP_PIPE_MASK_CHV) != DP_PIPE_SELECT_CHV(pipe))
			return false;
	} else {
		if ((val & DP_PIPE_MASK) != (pipe << 30))
			return false;
	}
	return true;
}

static bool hdmi_pipe_enabled(struct drm_i915_private *dev_priv,
			      enum pipe pipe, u32 val)
{
	if ((val & SDVO_ENABLE) == 0)
		return false;

	if (HAS_PCH_CPT(dev_priv->dev)) {
		if ((val & SDVO_PIPE_SEL_MASK_CPT) != SDVO_PIPE_SEL_CPT(pipe))
			return false;
	} else if (IS_CHERRYVIEW(dev_priv->dev)) {
		if ((val & SDVO_PIPE_SEL_MASK_CHV) != SDVO_PIPE_SEL_CHV(pipe))
			return false;
	} else {
		if ((val & SDVO_PIPE_SEL_MASK) != SDVO_PIPE_SEL(pipe))
			return false;
	}
	return true;
}

static bool lvds_pipe_enabled(struct drm_i915_private *dev_priv,
			      enum pipe pipe, u32 val)
{
	if ((val & LVDS_PORT_EN) == 0)
		return false;

	if (HAS_PCH_CPT(dev_priv->dev)) {
		if ((val & PORT_TRANS_SEL_MASK) != PORT_TRANS_SEL_CPT(pipe))
			return false;
	} else {
		if ((val & LVDS_PIPE_MASK) != LVDS_PIPE(pipe))
			return false;
	}
	return true;
}

static bool adpa_pipe_enabled(struct drm_i915_private *dev_priv,
			      enum pipe pipe, u32 val)
{
	if ((val & ADPA_DAC_ENABLE) == 0)
		return false;
	if (HAS_PCH_CPT(dev_priv->dev)) {
		if ((val & PORT_TRANS_SEL_MASK) != PORT_TRANS_SEL_CPT(pipe))
			return false;
	} else {
		if ((val & ADPA_PIPE_SELECT_MASK) != ADPA_PIPE_SELECT(pipe))
			return false;
	}
	return true;
}

static void assert_pch_dp_disabled(struct drm_i915_private *dev_priv,
				   enum pipe pipe, i915_reg_t reg,
				   u32 port_sel)
{
	u32 val = I915_READ(reg);
	I915_STATE_WARN(dp_pipe_enabled(dev_priv, pipe, port_sel, val),
	     "PCH DP (0x%08x) enabled on transcoder %c, should be disabled\n",
	     i915_mmio_reg_offset(reg), pipe_name(pipe));

	I915_STATE_WARN(HAS_PCH_IBX(dev_priv->dev) && (val & DP_PORT_EN) == 0
	     && (val & DP_PIPEB_SELECT),
	     "IBX PCH dp port still using transcoder B\n");
}

static void assert_pch_hdmi_disabled(struct drm_i915_private *dev_priv,
				     enum pipe pipe, i915_reg_t reg)
{
	u32 val = I915_READ(reg);
	I915_STATE_WARN(hdmi_pipe_enabled(dev_priv, pipe, val),
	     "PCH HDMI (0x%08x) enabled on transcoder %c, should be disabled\n",
	     i915_mmio_reg_offset(reg), pipe_name(pipe));

	I915_STATE_WARN(HAS_PCH_IBX(dev_priv->dev) && (val & SDVO_ENABLE) == 0
	     && (val & SDVO_PIPE_B_SELECT),
	     "IBX PCH hdmi port still using transcoder B\n");
}

static void assert_pch_ports_disabled(struct drm_i915_private *dev_priv,
				      enum pipe pipe)
{
	u32 val;

	assert_pch_dp_disabled(dev_priv, pipe, PCH_DP_B, TRANS_DP_PORT_SEL_B);
	assert_pch_dp_disabled(dev_priv, pipe, PCH_DP_C, TRANS_DP_PORT_SEL_C);
	assert_pch_dp_disabled(dev_priv, pipe, PCH_DP_D, TRANS_DP_PORT_SEL_D);

	val = I915_READ(PCH_ADPA);
	I915_STATE_WARN(adpa_pipe_enabled(dev_priv, pipe, val),
	     "PCH VGA enabled on transcoder %c, should be disabled\n",
	     pipe_name(pipe));

	val = I915_READ(PCH_LVDS);
	I915_STATE_WARN(lvds_pipe_enabled(dev_priv, pipe, val),
	     "PCH LVDS enabled on transcoder %c, should be disabled\n",
	     pipe_name(pipe));

	assert_pch_hdmi_disabled(dev_priv, pipe, PCH_HDMIB);
	assert_pch_hdmi_disabled(dev_priv, pipe, PCH_HDMIC);
	assert_pch_hdmi_disabled(dev_priv, pipe, PCH_HDMID);
}

static void vlv_enable_pll(struct intel_crtc *crtc,
			   const struct intel_crtc_state *pipe_config)
{
	struct drm_device *dev = crtc->base.dev;
	struct drm_i915_private *dev_priv = dev->dev_private;
	i915_reg_t reg = DPLL(crtc->pipe);
	u32 dpll = pipe_config->dpll_hw_state.dpll;

	assert_pipe_disabled(dev_priv, crtc->pipe);

	/* PLL is protected by panel, make sure we can write it */
	if (IS_MOBILE(dev_priv->dev))
		assert_panel_unlocked(dev_priv, crtc->pipe);

	I915_WRITE(reg, dpll);
	POSTING_READ(reg);
	udelay(150);

	if (wait_for(((I915_READ(reg) & DPLL_LOCK_VLV) == DPLL_LOCK_VLV), 1))
		DRM_ERROR("DPLL %d failed to lock\n", crtc->pipe);

	I915_WRITE(DPLL_MD(crtc->pipe), pipe_config->dpll_hw_state.dpll_md);
	POSTING_READ(DPLL_MD(crtc->pipe));

	/* We do this three times for luck */
	I915_WRITE(reg, dpll);
	POSTING_READ(reg);
	udelay(150); /* wait for warmup */
	I915_WRITE(reg, dpll);
	POSTING_READ(reg);
	udelay(150); /* wait for warmup */
	I915_WRITE(reg, dpll);
	POSTING_READ(reg);
	udelay(150); /* wait for warmup */
}

static void chv_enable_pll(struct intel_crtc *crtc,
			   const struct intel_crtc_state *pipe_config)
{
	struct drm_device *dev = crtc->base.dev;
	struct drm_i915_private *dev_priv = dev->dev_private;
	int pipe = crtc->pipe;
	enum dpio_channel port = vlv_pipe_to_channel(pipe);
	u32 tmp;

	assert_pipe_disabled(dev_priv, crtc->pipe);

	mutex_lock(&dev_priv->sb_lock);

	/* Enable back the 10bit clock to display controller */
	tmp = vlv_dpio_read(dev_priv, pipe, CHV_CMN_DW14(port));
	tmp |= DPIO_DCLKP_EN;
	vlv_dpio_write(dev_priv, pipe, CHV_CMN_DW14(port), tmp);

	mutex_unlock(&dev_priv->sb_lock);

	/*
	 * Need to wait > 100ns between dclkp clock enable bit and PLL enable.
	 */
	udelay(1);

	/* Enable PLL */
	I915_WRITE(DPLL(pipe), pipe_config->dpll_hw_state.dpll);

	/* Check PLL is locked */
	if (wait_for(((I915_READ(DPLL(pipe)) & DPLL_LOCK_VLV) == DPLL_LOCK_VLV), 1))
		DRM_ERROR("PLL %d failed to lock\n", pipe);

	/* not sure when this should be written */
	I915_WRITE(DPLL_MD(pipe), pipe_config->dpll_hw_state.dpll_md);
	POSTING_READ(DPLL_MD(pipe));
}

static int intel_num_dvo_pipes(struct drm_device *dev)
{
	struct intel_crtc *crtc;
	int count = 0;

	for_each_intel_crtc(dev, crtc)
		count += crtc->base.state->active &&
			intel_pipe_has_type(crtc, INTEL_OUTPUT_DVO);

	return count;
}

static void i9xx_enable_pll(struct intel_crtc *crtc)
{
	struct drm_device *dev = crtc->base.dev;
	struct drm_i915_private *dev_priv = dev->dev_private;
	i915_reg_t reg = DPLL(crtc->pipe);
	u32 dpll = crtc->config->dpll_hw_state.dpll;

	assert_pipe_disabled(dev_priv, crtc->pipe);

	/* No really, not for ILK+ */
	BUG_ON(INTEL_INFO(dev)->gen >= 5);

	/* PLL is protected by panel, make sure we can write it */
	if (IS_MOBILE(dev) && !IS_I830(dev))
		assert_panel_unlocked(dev_priv, crtc->pipe);

	/* Enable DVO 2x clock on both PLLs if necessary */
	if (IS_I830(dev) && intel_num_dvo_pipes(dev) > 0) {
		/*
		 * It appears to be important that we don't enable this
		 * for the current pipe before otherwise configuring the
		 * PLL. No idea how this should be handled if multiple
		 * DVO outputs are enabled simultaneosly.
		 */
		dpll |= DPLL_DVO_2X_MODE;
		I915_WRITE(DPLL(!crtc->pipe),
			   I915_READ(DPLL(!crtc->pipe)) | DPLL_DVO_2X_MODE);
	}

	/*
	 * Apparently we need to have VGA mode enabled prior to changing
	 * the P1/P2 dividers. Otherwise the DPLL will keep using the old
	 * dividers, even though the register value does change.
	 */
	I915_WRITE(reg, 0);

	I915_WRITE(reg, dpll);

	/* Wait for the clocks to stabilize. */
	POSTING_READ(reg);
	udelay(150);

	if (INTEL_INFO(dev)->gen >= 4) {
		I915_WRITE(DPLL_MD(crtc->pipe),
			   crtc->config->dpll_hw_state.dpll_md);
	} else {
		/* The pixel multiplier can only be updated once the
		 * DPLL is enabled and the clocks are stable.
		 *
		 * So write it again.
		 */
		I915_WRITE(reg, dpll);
	}

	/* We do this three times for luck */
	I915_WRITE(reg, dpll);
	POSTING_READ(reg);
	udelay(150); /* wait for warmup */
	I915_WRITE(reg, dpll);
	POSTING_READ(reg);
	udelay(150); /* wait for warmup */
	I915_WRITE(reg, dpll);
	POSTING_READ(reg);
	udelay(150); /* wait for warmup */
}

/**
 * i9xx_disable_pll - disable a PLL
 * @dev_priv: i915 private structure
 * @pipe: pipe PLL to disable
 *
 * Disable the PLL for @pipe, making sure the pipe is off first.
 *
 * Note!  This is for pre-ILK only.
 */
static void i9xx_disable_pll(struct intel_crtc *crtc)
{
	struct drm_device *dev = crtc->base.dev;
	struct drm_i915_private *dev_priv = dev->dev_private;
	enum pipe pipe = crtc->pipe;

	/* Disable DVO 2x clock on both PLLs if necessary */
	if (IS_I830(dev) &&
	    intel_pipe_has_type(crtc, INTEL_OUTPUT_DVO) &&
	    !intel_num_dvo_pipes(dev)) {
		I915_WRITE(DPLL(PIPE_B),
			   I915_READ(DPLL(PIPE_B)) & ~DPLL_DVO_2X_MODE);
		I915_WRITE(DPLL(PIPE_A),
			   I915_READ(DPLL(PIPE_A)) & ~DPLL_DVO_2X_MODE);
	}

	/* Don't disable pipe or pipe PLLs if needed */
	if ((pipe == PIPE_A && dev_priv->quirks & QUIRK_PIPEA_FORCE) ||
	    (pipe == PIPE_B && dev_priv->quirks & QUIRK_PIPEB_FORCE))
		return;

	/* Make sure the pipe isn't still relying on us */
	assert_pipe_disabled(dev_priv, pipe);

	I915_WRITE(DPLL(pipe), DPLL_VGA_MODE_DIS);
	POSTING_READ(DPLL(pipe));
}

static void vlv_disable_pll(struct drm_i915_private *dev_priv, enum pipe pipe)
{
	u32 val;

	/* Make sure the pipe isn't still relying on us */
	assert_pipe_disabled(dev_priv, pipe);

	/*
	 * Leave integrated clock source and reference clock enabled for pipe B.
	 * The latter is needed for VGA hotplug / manual detection.
	 */
	val = DPLL_VGA_MODE_DIS;
	if (pipe == PIPE_B)
		val = DPLL_INTEGRATED_CRI_CLK_VLV | DPLL_REF_CLK_ENABLE_VLV;
	I915_WRITE(DPLL(pipe), val);
	POSTING_READ(DPLL(pipe));

}

static void chv_disable_pll(struct drm_i915_private *dev_priv, enum pipe pipe)
{
	enum dpio_channel port = vlv_pipe_to_channel(pipe);
	u32 val;

	/* Make sure the pipe isn't still relying on us */
	assert_pipe_disabled(dev_priv, pipe);

	/* Set PLL en = 0 */
	val = DPLL_SSC_REF_CLK_CHV |
		DPLL_REF_CLK_ENABLE_VLV | DPLL_VGA_MODE_DIS;
	if (pipe != PIPE_A)
		val |= DPLL_INTEGRATED_CRI_CLK_VLV;
	I915_WRITE(DPLL(pipe), val);
	POSTING_READ(DPLL(pipe));

	mutex_lock(&dev_priv->sb_lock);

	/* Disable 10bit clock to display controller */
	val = vlv_dpio_read(dev_priv, pipe, CHV_CMN_DW14(port));
	val &= ~DPIO_DCLKP_EN;
	vlv_dpio_write(dev_priv, pipe, CHV_CMN_DW14(port), val);

	mutex_unlock(&dev_priv->sb_lock);
}

void vlv_wait_port_ready(struct drm_i915_private *dev_priv,
			 struct intel_digital_port *dport,
			 unsigned int expected_mask)
{
	u32 port_mask;
	i915_reg_t dpll_reg;

	switch (dport->port) {
	case PORT_B:
		port_mask = DPLL_PORTB_READY_MASK;
		dpll_reg = DPLL(0);
		break;
	case PORT_C:
		port_mask = DPLL_PORTC_READY_MASK;
		dpll_reg = DPLL(0);
		expected_mask <<= 4;
		break;
	case PORT_D:
		port_mask = DPLL_PORTD_READY_MASK;
		dpll_reg = DPIO_PHY_STATUS;
		break;
	default:
		BUG();
	}

	if (wait_for((I915_READ(dpll_reg) & port_mask) == expected_mask, 1000))
		WARN(1, "timed out waiting for port %c ready: got 0x%x, expected 0x%x\n",
		     port_name(dport->port), I915_READ(dpll_reg) & port_mask, expected_mask);
}

static void intel_prepare_shared_dpll(struct intel_crtc *crtc)
{
	struct drm_device *dev = crtc->base.dev;
	struct drm_i915_private *dev_priv = dev->dev_private;
	struct intel_shared_dpll *pll = intel_crtc_to_shared_dpll(crtc);

	if (WARN_ON(pll == NULL))
		return;

	WARN_ON(!pll->config.crtc_mask);
	if (pll->active == 0) {
		DRM_DEBUG_DRIVER("setting up %s\n", pll->name);
		WARN_ON(pll->on);
		assert_shared_dpll_disabled(dev_priv, pll);

		pll->mode_set(dev_priv, pll);
	}
}

/**
 * intel_enable_shared_dpll - enable PCH PLL
 * @dev_priv: i915 private structure
 * @pipe: pipe PLL to enable
 *
 * The PCH PLL needs to be enabled before the PCH transcoder, since it
 * drives the transcoder clock.
 */
static void intel_enable_shared_dpll(struct intel_crtc *crtc)
{
	struct drm_device *dev = crtc->base.dev;
	struct drm_i915_private *dev_priv = dev->dev_private;
	struct intel_shared_dpll *pll = intel_crtc_to_shared_dpll(crtc);

	if (WARN_ON(pll == NULL))
		return;

	if (WARN_ON(pll->config.crtc_mask == 0))
		return;

	DRM_DEBUG_KMS("enable %s (active %d, on? %d) for crtc %d\n",
		      pll->name, pll->active, pll->on,
		      crtc->base.base.id);

	if (pll->active++) {
		WARN_ON(!pll->on);
		assert_shared_dpll_enabled(dev_priv, pll);
		return;
	}
	WARN_ON(pll->on);

	intel_display_power_get(dev_priv, POWER_DOMAIN_PLLS);

	DRM_DEBUG_KMS("enabling %s\n", pll->name);
	pll->enable(dev_priv, pll);
	pll->on = true;
}

static void intel_disable_shared_dpll(struct intel_crtc *crtc)
{
	struct drm_device *dev = crtc->base.dev;
	struct drm_i915_private *dev_priv = dev->dev_private;
	struct intel_shared_dpll *pll = intel_crtc_to_shared_dpll(crtc);

	/* PCH only available on ILK+ */
	if (INTEL_INFO(dev)->gen < 5)
		return;

	if (pll == NULL)
		return;

	if (WARN_ON(!(pll->config.crtc_mask & (1 << drm_crtc_index(&crtc->base)))))
		return;

	DRM_DEBUG_KMS("disable %s (active %d, on? %d) for crtc %d\n",
		      pll->name, pll->active, pll->on,
		      crtc->base.base.id);

	if (WARN_ON(pll->active == 0)) {
		assert_shared_dpll_disabled(dev_priv, pll);
		return;
	}

	assert_shared_dpll_enabled(dev_priv, pll);
	WARN_ON(!pll->on);
	if (--pll->active)
		return;

	DRM_DEBUG_KMS("disabling %s\n", pll->name);
	pll->disable(dev_priv, pll);
	pll->on = false;

	intel_display_power_put(dev_priv, POWER_DOMAIN_PLLS);
}

static void ironlake_enable_pch_transcoder(struct drm_i915_private *dev_priv,
					   enum pipe pipe)
{
	struct drm_device *dev = dev_priv->dev;
	struct drm_crtc *crtc = dev_priv->pipe_to_crtc_mapping[pipe];
	struct intel_crtc *intel_crtc = to_intel_crtc(crtc);
	i915_reg_t reg;
	uint32_t val, pipeconf_val;

	/* PCH only available on ILK+ */
	BUG_ON(!HAS_PCH_SPLIT(dev));

	/* Make sure PCH DPLL is enabled */
	assert_shared_dpll_enabled(dev_priv,
				   intel_crtc_to_shared_dpll(intel_crtc));

	/* FDI must be feeding us bits for PCH ports */
	assert_fdi_tx_enabled(dev_priv, pipe);
	assert_fdi_rx_enabled(dev_priv, pipe);

	if (HAS_PCH_CPT(dev)) {
		/* Workaround: Set the timing override bit before enabling the
		 * pch transcoder. */
		reg = TRANS_CHICKEN2(pipe);
		val = I915_READ(reg);
		val |= TRANS_CHICKEN2_TIMING_OVERRIDE;
		I915_WRITE(reg, val);
	}

	reg = PCH_TRANSCONF(pipe);
	val = I915_READ(reg);
	pipeconf_val = I915_READ(PIPECONF(pipe));

	if (HAS_PCH_IBX(dev_priv->dev)) {
		/*
		 * Make the BPC in transcoder be consistent with
		 * that in pipeconf reg. For HDMI we must use 8bpc
		 * here for both 8bpc and 12bpc.
		 */
		val &= ~PIPECONF_BPC_MASK;
		if (intel_pipe_has_type(intel_crtc, INTEL_OUTPUT_HDMI))
			val |= PIPECONF_8BPC;
		else
			val |= pipeconf_val & PIPECONF_BPC_MASK;
	}

	val &= ~TRANS_INTERLACE_MASK;
	if ((pipeconf_val & PIPECONF_INTERLACE_MASK) == PIPECONF_INTERLACED_ILK)
		if (HAS_PCH_IBX(dev_priv->dev) &&
		    intel_pipe_has_type(intel_crtc, INTEL_OUTPUT_SDVO))
			val |= TRANS_LEGACY_INTERLACED_ILK;
		else
			val |= TRANS_INTERLACED;
	else
		val |= TRANS_PROGRESSIVE;

	I915_WRITE(reg, val | TRANS_ENABLE);
	if (wait_for(I915_READ(reg) & TRANS_STATE_ENABLE, 100))
		DRM_ERROR("failed to enable transcoder %c\n", pipe_name(pipe));
}

static void lpt_enable_pch_transcoder(struct drm_i915_private *dev_priv,
				      enum transcoder cpu_transcoder)
{
	u32 val, pipeconf_val;

	/* PCH only available on ILK+ */
	BUG_ON(!HAS_PCH_SPLIT(dev_priv->dev));

	/* FDI must be feeding us bits for PCH ports */
	assert_fdi_tx_enabled(dev_priv, (enum pipe) cpu_transcoder);
	assert_fdi_rx_enabled(dev_priv, TRANSCODER_A);

	/* Workaround: set timing override bit. */
	val = I915_READ(TRANS_CHICKEN2(PIPE_A));
	val |= TRANS_CHICKEN2_TIMING_OVERRIDE;
	I915_WRITE(TRANS_CHICKEN2(PIPE_A), val);

	val = TRANS_ENABLE;
	pipeconf_val = I915_READ(PIPECONF(cpu_transcoder));

	if ((pipeconf_val & PIPECONF_INTERLACE_MASK_HSW) ==
	    PIPECONF_INTERLACED_ILK)
		val |= TRANS_INTERLACED;
	else
		val |= TRANS_PROGRESSIVE;

	I915_WRITE(LPT_TRANSCONF, val);
	if (wait_for(I915_READ(LPT_TRANSCONF) & TRANS_STATE_ENABLE, 100))
		DRM_ERROR("Failed to enable PCH transcoder\n");
}

static void ironlake_disable_pch_transcoder(struct drm_i915_private *dev_priv,
					    enum pipe pipe)
{
	struct drm_device *dev = dev_priv->dev;
	i915_reg_t reg;
	uint32_t val;

	/* FDI relies on the transcoder */
	assert_fdi_tx_disabled(dev_priv, pipe);
	assert_fdi_rx_disabled(dev_priv, pipe);

	/* Ports must be off as well */
	assert_pch_ports_disabled(dev_priv, pipe);

	reg = PCH_TRANSCONF(pipe);
	val = I915_READ(reg);
	val &= ~TRANS_ENABLE;
	I915_WRITE(reg, val);
	/* wait for PCH transcoder off, transcoder state */
	if (wait_for((I915_READ(reg) & TRANS_STATE_ENABLE) == 0, 50))
		DRM_ERROR("failed to disable transcoder %c\n", pipe_name(pipe));

	if (HAS_PCH_CPT(dev)) {
		/* Workaround: Clear the timing override chicken bit again. */
		reg = TRANS_CHICKEN2(pipe);
		val = I915_READ(reg);
		val &= ~TRANS_CHICKEN2_TIMING_OVERRIDE;
		I915_WRITE(reg, val);
	}
}

static void lpt_disable_pch_transcoder(struct drm_i915_private *dev_priv)
{
	u32 val;

	val = I915_READ(LPT_TRANSCONF);
	val &= ~TRANS_ENABLE;
	I915_WRITE(LPT_TRANSCONF, val);
	/* wait for PCH transcoder off, transcoder state */
	if (wait_for((I915_READ(LPT_TRANSCONF) & TRANS_STATE_ENABLE) == 0, 50))
		DRM_ERROR("Failed to disable PCH transcoder\n");

	/* Workaround: clear timing override bit. */
	val = I915_READ(TRANS_CHICKEN2(PIPE_A));
	val &= ~TRANS_CHICKEN2_TIMING_OVERRIDE;
	I915_WRITE(TRANS_CHICKEN2(PIPE_A), val);
}

/**
 * intel_enable_pipe - enable a pipe, asserting requirements
 * @crtc: crtc responsible for the pipe
 *
 * Enable @crtc's pipe, making sure that various hardware specific requirements
 * are met, if applicable, e.g. PLL enabled, LVDS pairs enabled, etc.
 */
static void intel_enable_pipe(struct intel_crtc *crtc)
{
	struct drm_device *dev = crtc->base.dev;
	struct drm_i915_private *dev_priv = dev->dev_private;
	enum pipe pipe = crtc->pipe;
	enum transcoder cpu_transcoder = crtc->config->cpu_transcoder;
	enum pipe pch_transcoder;
	i915_reg_t reg;
	u32 val;

	DRM_DEBUG_KMS("enabling pipe %c\n", pipe_name(pipe));

	assert_planes_disabled(dev_priv, pipe);
	assert_cursor_disabled(dev_priv, pipe);
	assert_sprites_disabled(dev_priv, pipe);

	if (HAS_PCH_LPT(dev_priv->dev))
		pch_transcoder = TRANSCODER_A;
	else
		pch_transcoder = pipe;

	/*
	 * A pipe without a PLL won't actually be able to drive bits from
	 * a plane.  On ILK+ the pipe PLLs are integrated, so we don't
	 * need the check.
	 */
	if (HAS_GMCH_DISPLAY(dev_priv->dev))
		if (crtc->config->has_dsi_encoder)
			assert_dsi_pll_enabled(dev_priv);
		else
			assert_pll_enabled(dev_priv, pipe);
	else {
		if (crtc->config->has_pch_encoder) {
			/* if driving the PCH, we need FDI enabled */
			assert_fdi_rx_pll_enabled(dev_priv, pch_transcoder);
			assert_fdi_tx_pll_enabled(dev_priv,
						  (enum pipe) cpu_transcoder);
		}
		/* FIXME: assert CPU port conditions for SNB+ */
	}

	reg = PIPECONF(cpu_transcoder);
	val = I915_READ(reg);
	if (val & PIPECONF_ENABLE) {
		WARN_ON(!((pipe == PIPE_A && dev_priv->quirks & QUIRK_PIPEA_FORCE) ||
			  (pipe == PIPE_B && dev_priv->quirks & QUIRK_PIPEB_FORCE)));
		return;
	}

	I915_WRITE(reg, val | PIPECONF_ENABLE);
	POSTING_READ(reg);
}

/**
 * intel_disable_pipe - disable a pipe, asserting requirements
 * @crtc: crtc whose pipes is to be disabled
 *
 * Disable the pipe of @crtc, making sure that various hardware
 * specific requirements are met, if applicable, e.g. plane
 * disabled, panel fitter off, etc.
 *
 * Will wait until the pipe has shut down before returning.
 */
static void intel_disable_pipe(struct intel_crtc *crtc)
{
	struct drm_i915_private *dev_priv = crtc->base.dev->dev_private;
	enum transcoder cpu_transcoder = crtc->config->cpu_transcoder;
	enum pipe pipe = crtc->pipe;
	i915_reg_t reg;
	u32 val;

	DRM_DEBUG_KMS("disabling pipe %c\n", pipe_name(pipe));

	/*
	 * Make sure planes won't keep trying to pump pixels to us,
	 * or we might hang the display.
	 */
	assert_planes_disabled(dev_priv, pipe);
	assert_cursor_disabled(dev_priv, pipe);
	assert_sprites_disabled(dev_priv, pipe);

	reg = PIPECONF(cpu_transcoder);
	val = I915_READ(reg);
	if ((val & PIPECONF_ENABLE) == 0)
		return;

	/*
	 * Double wide has implications for planes
	 * so best keep it disabled when not needed.
	 */
	if (crtc->config->double_wide)
		val &= ~PIPECONF_DOUBLE_WIDE;

	/* Don't disable pipe or pipe PLLs if needed */
	if (!(pipe == PIPE_A && dev_priv->quirks & QUIRK_PIPEA_FORCE) &&
	    !(pipe == PIPE_B && dev_priv->quirks & QUIRK_PIPEB_FORCE))
		val &= ~PIPECONF_ENABLE;

	I915_WRITE(reg, val);
	if ((val & PIPECONF_ENABLE) == 0)
		intel_wait_for_pipe_off(crtc);
}

static bool need_vtd_wa(struct drm_device *dev)
{
#ifdef CONFIG_INTEL_IOMMU
	if (INTEL_INFO(dev)->gen >= 6 && intel_iommu_gfx_mapped)
		return true;
#endif
	return false;
}

unsigned int
intel_tile_height(struct drm_device *dev, uint32_t pixel_format,
		  uint64_t fb_format_modifier, unsigned int plane)
{
	unsigned int tile_height;
	uint32_t pixel_bytes;

	switch (fb_format_modifier) {
	case DRM_FORMAT_MOD_NONE:
		tile_height = 1;
		break;
	case I915_FORMAT_MOD_X_TILED:
		tile_height = IS_GEN2(dev) ? 16 : 8;
		break;
	case I915_FORMAT_MOD_Y_TILED:
		tile_height = 32;
		break;
	case I915_FORMAT_MOD_Yf_TILED:
		pixel_bytes = drm_format_plane_cpp(pixel_format, plane);
		switch (pixel_bytes) {
		default:
		case 1:
			tile_height = 64;
			break;
		case 2:
		case 4:
			tile_height = 32;
			break;
		case 8:
			tile_height = 16;
			break;
		case 16:
			WARN_ONCE(1,
				  "128-bit pixels are not supported for display!");
			tile_height = 16;
			break;
		}
		break;
	default:
		MISSING_CASE(fb_format_modifier);
		tile_height = 1;
		break;
	}

	return tile_height;
}

unsigned int
intel_fb_align_height(struct drm_device *dev, unsigned int height,
		      uint32_t pixel_format, uint64_t fb_format_modifier)
{
	return ALIGN(height, intel_tile_height(dev, pixel_format,
					       fb_format_modifier, 0));
}

static void
intel_fill_fb_ggtt_view(struct i915_ggtt_view *view, struct drm_framebuffer *fb,
			const struct drm_plane_state *plane_state)
{
	struct intel_rotation_info *info = &view->params.rotation_info;
	unsigned int tile_height, tile_pitch;

	*view = i915_ggtt_view_normal;

	if (!plane_state)
		return;

	if (!intel_rotation_90_or_270(plane_state->rotation))
		return;

	*view = i915_ggtt_view_rotated;

	info->height = fb->height;
	info->pixel_format = fb->pixel_format;
	info->pitch = fb->pitches[0];
	info->uv_offset = fb->offsets[1];
	info->fb_modifier = fb->modifier[0];

	tile_height = intel_tile_height(fb->dev, fb->pixel_format,
					fb->modifier[0], 0);
	tile_pitch = PAGE_SIZE / tile_height;
	info->width_pages = DIV_ROUND_UP(fb->pitches[0], tile_pitch);
	info->height_pages = DIV_ROUND_UP(fb->height, tile_height);
	info->size = info->width_pages * info->height_pages * PAGE_SIZE;

	if (info->pixel_format == DRM_FORMAT_NV12) {
		tile_height = intel_tile_height(fb->dev, fb->pixel_format,
						fb->modifier[0], 1);
		tile_pitch = PAGE_SIZE / tile_height;
		info->width_pages_uv = DIV_ROUND_UP(fb->pitches[0], tile_pitch);
		info->height_pages_uv = DIV_ROUND_UP(fb->height / 2,
						     tile_height);
		info->size_uv = info->width_pages_uv * info->height_pages_uv *
				PAGE_SIZE;
	}
}

static unsigned int intel_linear_alignment(struct drm_i915_private *dev_priv)
{
	if (INTEL_INFO(dev_priv)->gen >= 9)
		return 256 * 1024;
	else if (IS_BROADWATER(dev_priv) || IS_CRESTLINE(dev_priv) ||
		 IS_VALLEYVIEW(dev_priv) || IS_CHERRYVIEW(dev_priv))
		return 128 * 1024;
	else if (INTEL_INFO(dev_priv)->gen >= 4)
		return 4 * 1024;
	else
		return 0;
}

int
intel_pin_and_fence_fb_obj(struct drm_plane *plane,
			   struct drm_framebuffer *fb,
			   const struct drm_plane_state *plane_state)
{
	struct drm_device *dev = fb->dev;
	struct drm_i915_private *dev_priv = dev->dev_private;
	struct drm_i915_gem_object *obj = intel_fb_obj(fb);
	struct i915_ggtt_view view;
	u32 alignment;
	int ret;

	WARN_ON(!mutex_is_locked(&dev->struct_mutex));

	switch (fb->modifier[0]) {
	case DRM_FORMAT_MOD_NONE:
		alignment = intel_linear_alignment(dev_priv);
		break;
	case I915_FORMAT_MOD_X_TILED:
		if (INTEL_INFO(dev)->gen >= 9)
			alignment = 256 * 1024;
		else {
			/* pin() will align the object as required by fence */
			alignment = 0;
		}
		break;
	case I915_FORMAT_MOD_Y_TILED:
	case I915_FORMAT_MOD_Yf_TILED:
		if (WARN_ONCE(INTEL_INFO(dev)->gen < 9,
			  "Y tiling bo slipped through, driver bug!\n"))
			return -EINVAL;
		alignment = 1 * 1024 * 1024;
		break;
	default:
		MISSING_CASE(fb->modifier[0]);
		return -EINVAL;
	}

	intel_fill_fb_ggtt_view(&view, fb, plane_state);

	/* Note that the w/a also requires 64 PTE of padding following the
	 * bo. We currently fill all unused PTE with the shadow page and so
	 * we should always have valid PTE following the scanout preventing
	 * the VT-d warning.
	 */
	if (need_vtd_wa(dev) && alignment < 256 * 1024)
		alignment = 256 * 1024;

	/*
	 * Global gtt pte registers are special registers which actually forward
	 * writes to a chunk of system memory. Which means that there is no risk
	 * that the register values disappear as soon as we call
	 * intel_runtime_pm_put(), so it is correct to wrap only the
	 * pin/unpin/fence and not more.
	 */
	intel_runtime_pm_get(dev_priv);

	ret = i915_gem_object_pin_to_display_plane(obj, alignment,
						   &view);
	if (ret)
		goto err_pm;

	/* Install a fence for tiled scan-out. Pre-i965 always needs a
	 * fence, whereas 965+ only requires a fence if using
	 * framebuffer compression.  For simplicity, we always install
	 * a fence as the cost is not that onerous.
	 */
	if (view.type == I915_GGTT_VIEW_NORMAL) {
		ret = i915_gem_object_get_fence(obj);
		if (ret == -EDEADLK) {
			/*
			 * -EDEADLK means there are no free fences
			 * no pending flips.
			 *
			 * This is propagated to atomic, but it uses
			 * -EDEADLK to force a locking recovery, so
			 * change the returned error to -EBUSY.
			 */
			ret = -EBUSY;
			goto err_unpin;
		} else if (ret)
			goto err_unpin;

		i915_gem_object_pin_fence(obj);
	}

	intel_runtime_pm_put(dev_priv);
	return 0;

err_unpin:
	i915_gem_object_unpin_from_display_plane(obj, &view);
err_pm:
	intel_runtime_pm_put(dev_priv);
	return ret;
}

static void intel_unpin_fb_obj(struct drm_framebuffer *fb,
			       const struct drm_plane_state *plane_state)
{
	struct drm_i915_gem_object *obj = intel_fb_obj(fb);
	struct i915_ggtt_view view;

	WARN_ON(!mutex_is_locked(&obj->base.dev->struct_mutex));

	intel_fill_fb_ggtt_view(&view, fb, plane_state);

	if (view.type == I915_GGTT_VIEW_NORMAL)
		i915_gem_object_unpin_fence(obj);

	i915_gem_object_unpin_from_display_plane(obj, &view);
}

/* Computes the linear offset to the base tile and adjusts x, y. bytes per pixel
 * is assumed to be a power-of-two. */
unsigned long intel_gen4_compute_page_offset(struct drm_i915_private *dev_priv,
					     int *x, int *y,
					     unsigned int tiling_mode,
					     unsigned int cpp,
					     unsigned int pitch)
{
	if (tiling_mode != I915_TILING_NONE) {
		unsigned int tile_rows, tiles;

		tile_rows = *y / 8;
		*y %= 8;

		tiles = *x / (512/cpp);
		*x %= 512/cpp;

		return tile_rows * pitch * 8 + tiles * 4096;
	} else {
		unsigned int alignment = intel_linear_alignment(dev_priv) - 1;
		unsigned int offset;

		offset = *y * pitch + *x * cpp;
		*y = (offset & alignment) / pitch;
		*x = ((offset & alignment) - *y * pitch) / cpp;
		return offset & ~alignment;
	}
}

static int i9xx_format_to_fourcc(int format)
{
	switch (format) {
	case DISPPLANE_8BPP:
		return DRM_FORMAT_C8;
	case DISPPLANE_BGRX555:
		return DRM_FORMAT_XRGB1555;
	case DISPPLANE_BGRX565:
		return DRM_FORMAT_RGB565;
	default:
	case DISPPLANE_BGRX888:
		return DRM_FORMAT_XRGB8888;
	case DISPPLANE_RGBX888:
		return DRM_FORMAT_XBGR8888;
	case DISPPLANE_BGRX101010:
		return DRM_FORMAT_XRGB2101010;
	case DISPPLANE_RGBX101010:
		return DRM_FORMAT_XBGR2101010;
	}
}

static int skl_format_to_fourcc(int format, bool rgb_order, bool alpha)
{
	switch (format) {
	case PLANE_CTL_FORMAT_RGB_565:
		return DRM_FORMAT_RGB565;
	default:
	case PLANE_CTL_FORMAT_XRGB_8888:
		if (rgb_order) {
			if (alpha)
				return DRM_FORMAT_ABGR8888;
			else
				return DRM_FORMAT_XBGR8888;
		} else {
			if (alpha)
				return DRM_FORMAT_ARGB8888;
			else
				return DRM_FORMAT_XRGB8888;
		}
	case PLANE_CTL_FORMAT_XRGB_2101010:
		if (rgb_order)
			return DRM_FORMAT_XBGR2101010;
		else
			return DRM_FORMAT_XRGB2101010;
	}
}

static bool
intel_alloc_initial_plane_obj(struct intel_crtc *crtc,
			      struct intel_initial_plane_config *plane_config)
{
	struct drm_device *dev = crtc->base.dev;
	struct drm_i915_private *dev_priv = to_i915(dev);
	struct drm_i915_gem_object *obj = NULL;
	struct drm_mode_fb_cmd2 mode_cmd = { 0 };
	struct drm_framebuffer *fb = &plane_config->fb->base;
	u32 base_aligned = round_down(plane_config->base, PAGE_SIZE);
	u32 size_aligned = round_up(plane_config->base + plane_config->size,
				    PAGE_SIZE);

	size_aligned -= base_aligned;

	if (plane_config->size == 0)
		return false;

	/* If the FB is too big, just don't use it since fbdev is not very
	 * important and we should probably use that space with FBC or other
	 * features. */
	if (size_aligned * 2 > dev_priv->gtt.stolen_usable_size)
		return false;

	obj = i915_gem_object_create_stolen_for_preallocated(dev,
							     base_aligned,
							     base_aligned,
							     size_aligned);
	if (!obj)
		return false;

	obj->tiling_mode = plane_config->tiling;
	if (obj->tiling_mode == I915_TILING_X)
		obj->stride = fb->pitches[0];

	mode_cmd.pixel_format = fb->pixel_format;
	mode_cmd.width = fb->width;
	mode_cmd.height = fb->height;
	mode_cmd.pitches[0] = fb->pitches[0];
	mode_cmd.modifier[0] = fb->modifier[0];
	mode_cmd.flags = DRM_MODE_FB_MODIFIERS;

	mutex_lock(&dev->struct_mutex);
	if (intel_framebuffer_init(dev, to_intel_framebuffer(fb),
				   &mode_cmd, obj)) {
		DRM_DEBUG_KMS("intel fb init failed\n");
		goto out_unref_obj;
	}
	mutex_unlock(&dev->struct_mutex);

	DRM_DEBUG_KMS("initial plane fb obj %p\n", obj);
	return true;

out_unref_obj:
	drm_gem_object_unreference(&obj->base);
	mutex_unlock(&dev->struct_mutex);
	return false;
}

/* Update plane->state->fb to match plane->fb after driver-internal updates */
static void
update_state_fb(struct drm_plane *plane)
{
	if (plane->fb == plane->state->fb)
		return;

	if (plane->state->fb)
		drm_framebuffer_unreference(plane->state->fb);
	plane->state->fb = plane->fb;
	if (plane->state->fb)
		drm_framebuffer_reference(plane->state->fb);
}

static void
intel_find_initial_plane_obj(struct intel_crtc *intel_crtc,
			     struct intel_initial_plane_config *plane_config)
{
	struct drm_device *dev = intel_crtc->base.dev;
	struct drm_i915_private *dev_priv = dev->dev_private;
	struct drm_crtc *c;
	struct intel_crtc *i;
	struct drm_i915_gem_object *obj;
	struct drm_plane *primary = intel_crtc->base.primary;
	struct drm_plane_state *plane_state = primary->state;
	struct drm_crtc_state *crtc_state = intel_crtc->base.state;
	struct intel_plane *intel_plane = to_intel_plane(primary);
	struct drm_framebuffer *fb;

	if (!plane_config->fb)
		return;

	if (intel_alloc_initial_plane_obj(intel_crtc, plane_config)) {
		fb = &plane_config->fb->base;
		goto valid_fb;
	}

	kfree(plane_config->fb);

	/*
	 * Failed to alloc the obj, check to see if we should share
	 * an fb with another CRTC instead
	 */
	for_each_crtc(dev, c) {
		i = to_intel_crtc(c);

		if (c == &intel_crtc->base)
			continue;

		if (!i->active)
			continue;

		fb = c->primary->fb;
		if (!fb)
			continue;

		obj = intel_fb_obj(fb);
		if (i915_gem_obj_ggtt_offset(obj) == plane_config->base) {
			drm_framebuffer_reference(fb);
			goto valid_fb;
		}
	}

	/*
	 * We've failed to reconstruct the BIOS FB.  Current display state
	 * indicates that the primary plane is visible, but has a NULL FB,
	 * which will lead to problems later if we don't fix it up.  The
	 * simplest solution is to just disable the primary plane now and
	 * pretend the BIOS never had it enabled.
	 */
	to_intel_plane_state(plane_state)->visible = false;
	crtc_state->plane_mask &= ~(1 << drm_plane_index(primary));
	intel_pre_disable_primary(&intel_crtc->base);
	intel_plane->disable_plane(primary, &intel_crtc->base);

	return;

valid_fb:
	plane_state->src_x = 0;
	plane_state->src_y = 0;
	plane_state->src_w = fb->width << 16;
	plane_state->src_h = fb->height << 16;

	plane_state->crtc_x = 0;
	plane_state->crtc_y = 0;
	plane_state->crtc_w = fb->width;
	plane_state->crtc_h = fb->height;

	obj = intel_fb_obj(fb);
	if (obj->tiling_mode != I915_TILING_NONE)
		dev_priv->preserve_bios_swizzle = true;

	drm_framebuffer_reference(fb);
	primary->fb = primary->state->fb = fb;
	primary->crtc = primary->state->crtc = &intel_crtc->base;
	intel_crtc->base.state->plane_mask |= (1 << drm_plane_index(primary));
	obj->frontbuffer_bits |= to_intel_plane(primary)->frontbuffer_bit;
}

static void i9xx_update_primary_plane(struct drm_crtc *crtc,
				      struct drm_framebuffer *fb,
				      int x, int y)
{
	struct drm_device *dev = crtc->dev;
	struct drm_i915_private *dev_priv = dev->dev_private;
	struct intel_crtc *intel_crtc = to_intel_crtc(crtc);
	struct drm_plane *primary = crtc->primary;
	bool visible = to_intel_plane_state(primary->state)->visible;
	struct drm_i915_gem_object *obj;
	int plane = intel_crtc->plane;
	unsigned long linear_offset;
	u32 dspcntr;
	i915_reg_t reg = DSPCNTR(plane);
	int pixel_size;

	if (!visible || !fb) {
		I915_WRITE(reg, 0);
		if (INTEL_INFO(dev)->gen >= 4)
			I915_WRITE(DSPSURF(plane), 0);
		else
			I915_WRITE(DSPADDR(plane), 0);
		POSTING_READ(reg);
		return;
	}

	obj = intel_fb_obj(fb);
	if (WARN_ON(obj == NULL))
		return;

	pixel_size = drm_format_plane_cpp(fb->pixel_format, 0);

	dspcntr = DISPPLANE_GAMMA_ENABLE;

	dspcntr |= DISPLAY_PLANE_ENABLE;

	if (INTEL_INFO(dev)->gen < 4) {
		if (intel_crtc->pipe == PIPE_B)
			dspcntr |= DISPPLANE_SEL_PIPE_B;

		/* pipesrc and dspsize control the size that is scaled from,
		 * which should always be the user's requested size.
		 */
		I915_WRITE(DSPSIZE(plane),
			   ((intel_crtc->config->pipe_src_h - 1) << 16) |
			   (intel_crtc->config->pipe_src_w - 1));
		I915_WRITE(DSPPOS(plane), 0);
	} else if (IS_CHERRYVIEW(dev) && plane == PLANE_B) {
		I915_WRITE(PRIMSIZE(plane),
			   ((intel_crtc->config->pipe_src_h - 1) << 16) |
			   (intel_crtc->config->pipe_src_w - 1));
		I915_WRITE(PRIMPOS(plane), 0);
		I915_WRITE(PRIMCNSTALPHA(plane), 0);
	}

	switch (fb->pixel_format) {
	case DRM_FORMAT_C8:
		dspcntr |= DISPPLANE_8BPP;
		break;
	case DRM_FORMAT_XRGB1555:
		dspcntr |= DISPPLANE_BGRX555;
		break;
	case DRM_FORMAT_RGB565:
		dspcntr |= DISPPLANE_BGRX565;
		break;
	case DRM_FORMAT_XRGB8888:
		dspcntr |= DISPPLANE_BGRX888;
		break;
	case DRM_FORMAT_XBGR8888:
		dspcntr |= DISPPLANE_RGBX888;
		break;
	case DRM_FORMAT_XRGB2101010:
		dspcntr |= DISPPLANE_BGRX101010;
		break;
	case DRM_FORMAT_XBGR2101010:
		dspcntr |= DISPPLANE_RGBX101010;
		break;
	default:
		BUG();
	}

	if (INTEL_INFO(dev)->gen >= 4 &&
	    obj->tiling_mode != I915_TILING_NONE)
		dspcntr |= DISPPLANE_TILED;

	if (IS_G4X(dev))
		dspcntr |= DISPPLANE_TRICKLE_FEED_DISABLE;

	linear_offset = y * fb->pitches[0] + x * pixel_size;

	if (INTEL_INFO(dev)->gen >= 4) {
		intel_crtc->dspaddr_offset =
			intel_gen4_compute_page_offset(dev_priv,
						       &x, &y, obj->tiling_mode,
						       pixel_size,
						       fb->pitches[0]);
		linear_offset -= intel_crtc->dspaddr_offset;
	} else {
		intel_crtc->dspaddr_offset = linear_offset;
	}

	if (crtc->primary->state->rotation == BIT(DRM_ROTATE_180)) {
		dspcntr |= DISPPLANE_ROTATE_180;

		x += (intel_crtc->config->pipe_src_w - 1);
		y += (intel_crtc->config->pipe_src_h - 1);

		/* Finding the last pixel of the last line of the display
		data and adding to linear_offset*/
		linear_offset +=
			(intel_crtc->config->pipe_src_h - 1) * fb->pitches[0] +
			(intel_crtc->config->pipe_src_w - 1) * pixel_size;
	}

	intel_crtc->adjusted_x = x;
	intel_crtc->adjusted_y = y;

	I915_WRITE(reg, dspcntr);

	I915_WRITE(DSPSTRIDE(plane), fb->pitches[0]);
	if (INTEL_INFO(dev)->gen >= 4) {
		I915_WRITE(DSPSURF(plane),
			   i915_gem_obj_ggtt_offset(obj) + intel_crtc->dspaddr_offset);
		I915_WRITE(DSPTILEOFF(plane), (y << 16) | x);
		I915_WRITE(DSPLINOFF(plane), linear_offset);
	} else
		I915_WRITE(DSPADDR(plane), i915_gem_obj_ggtt_offset(obj) + linear_offset);
	POSTING_READ(reg);
}

static void ironlake_update_primary_plane(struct drm_crtc *crtc,
					  struct drm_framebuffer *fb,
					  int x, int y)
{
	struct drm_device *dev = crtc->dev;
	struct drm_i915_private *dev_priv = dev->dev_private;
	struct intel_crtc *intel_crtc = to_intel_crtc(crtc);
	struct drm_plane *primary = crtc->primary;
	bool visible = to_intel_plane_state(primary->state)->visible;
	struct drm_i915_gem_object *obj;
	int plane = intel_crtc->plane;
	unsigned long linear_offset;
	u32 dspcntr;
	i915_reg_t reg = DSPCNTR(plane);
	int pixel_size;

	if (!visible || !fb) {
		I915_WRITE(reg, 0);
		I915_WRITE(DSPSURF(plane), 0);
		POSTING_READ(reg);
		return;
	}

	obj = intel_fb_obj(fb);
	if (WARN_ON(obj == NULL))
		return;

	pixel_size = drm_format_plane_cpp(fb->pixel_format, 0);

	dspcntr = DISPPLANE_GAMMA_ENABLE;

	dspcntr |= DISPLAY_PLANE_ENABLE;

	if (IS_HASWELL(dev) || IS_BROADWELL(dev))
		dspcntr |= DISPPLANE_PIPE_CSC_ENABLE;

	switch (fb->pixel_format) {
	case DRM_FORMAT_C8:
		dspcntr |= DISPPLANE_8BPP;
		break;
	case DRM_FORMAT_RGB565:
		dspcntr |= DISPPLANE_BGRX565;
		break;
	case DRM_FORMAT_XRGB8888:
		dspcntr |= DISPPLANE_BGRX888;
		break;
	case DRM_FORMAT_XBGR8888:
		dspcntr |= DISPPLANE_RGBX888;
		break;
	case DRM_FORMAT_XRGB2101010:
		dspcntr |= DISPPLANE_BGRX101010;
		break;
	case DRM_FORMAT_XBGR2101010:
		dspcntr |= DISPPLANE_RGBX101010;
		break;
	default:
		BUG();
	}

	if (obj->tiling_mode != I915_TILING_NONE)
		dspcntr |= DISPPLANE_TILED;

	if (!IS_HASWELL(dev) && !IS_BROADWELL(dev))
		dspcntr |= DISPPLANE_TRICKLE_FEED_DISABLE;

	linear_offset = y * fb->pitches[0] + x * pixel_size;
	intel_crtc->dspaddr_offset =
		intel_gen4_compute_page_offset(dev_priv,
					       &x, &y, obj->tiling_mode,
					       pixel_size,
					       fb->pitches[0]);
	linear_offset -= intel_crtc->dspaddr_offset;
	if (crtc->primary->state->rotation == BIT(DRM_ROTATE_180)) {
		dspcntr |= DISPPLANE_ROTATE_180;

		if (!IS_HASWELL(dev) && !IS_BROADWELL(dev)) {
			x += (intel_crtc->config->pipe_src_w - 1);
			y += (intel_crtc->config->pipe_src_h - 1);

			/* Finding the last pixel of the last line of the display
			data and adding to linear_offset*/
			linear_offset +=
				(intel_crtc->config->pipe_src_h - 1) * fb->pitches[0] +
				(intel_crtc->config->pipe_src_w - 1) * pixel_size;
		}
	}

	intel_crtc->adjusted_x = x;
	intel_crtc->adjusted_y = y;

	I915_WRITE(reg, dspcntr);

	I915_WRITE(DSPSTRIDE(plane), fb->pitches[0]);
	I915_WRITE(DSPSURF(plane),
		   i915_gem_obj_ggtt_offset(obj) + intel_crtc->dspaddr_offset);
	if (IS_HASWELL(dev) || IS_BROADWELL(dev)) {
		I915_WRITE(DSPOFFSET(plane), (y << 16) | x);
	} else {
		I915_WRITE(DSPTILEOFF(plane), (y << 16) | x);
		I915_WRITE(DSPLINOFF(plane), linear_offset);
	}
	POSTING_READ(reg);
}

u32 intel_fb_stride_alignment(struct drm_device *dev, uint64_t fb_modifier,
			      uint32_t pixel_format)
{
	u32 bits_per_pixel = drm_format_plane_cpp(pixel_format, 0) * 8;

	/*
	 * The stride is either expressed as a multiple of 64 bytes
	 * chunks for linear buffers or in number of tiles for tiled
	 * buffers.
	 */
	switch (fb_modifier) {
	case DRM_FORMAT_MOD_NONE:
		return 64;
	case I915_FORMAT_MOD_X_TILED:
		if (INTEL_INFO(dev)->gen == 2)
			return 128;
		return 512;
	case I915_FORMAT_MOD_Y_TILED:
		/* No need to check for old gens and Y tiling since this is
		 * about the display engine and those will be blocked before
		 * we get here.
		 */
		return 128;
	case I915_FORMAT_MOD_Yf_TILED:
		if (bits_per_pixel == 8)
			return 64;
		else
			return 128;
	default:
		MISSING_CASE(fb_modifier);
		return 64;
	}
}

u32 intel_plane_obj_offset(struct intel_plane *intel_plane,
			   struct drm_i915_gem_object *obj,
			   unsigned int plane)
{
	struct i915_ggtt_view view;
	struct i915_vma *vma;
	u64 offset;

	intel_fill_fb_ggtt_view(&view, intel_plane->base.fb,
				intel_plane->base.state);

	vma = i915_gem_obj_to_ggtt_view(obj, &view);
	if (WARN(!vma, "ggtt vma for display object not found! (view=%u)\n",
		view.type))
		return -1;

	offset = vma->node.start;

	if (plane == 1) {
		offset += vma->ggtt_view.params.rotation_info.uv_start_page *
			  PAGE_SIZE;
	}

	WARN_ON(upper_32_bits(offset));

	return lower_32_bits(offset);
}

static void skl_detach_scaler(struct intel_crtc *intel_crtc, int id)
{
	struct drm_device *dev = intel_crtc->base.dev;
	struct drm_i915_private *dev_priv = dev->dev_private;

	I915_WRITE(SKL_PS_CTRL(intel_crtc->pipe, id), 0);
	I915_WRITE(SKL_PS_WIN_POS(intel_crtc->pipe, id), 0);
	I915_WRITE(SKL_PS_WIN_SZ(intel_crtc->pipe, id), 0);
}

/*
 * This function detaches (aka. unbinds) unused scalers in hardware
 */
static void skl_detach_scalers(struct intel_crtc *intel_crtc)
{
	struct intel_crtc_scaler_state *scaler_state;
	int i;

	scaler_state = &intel_crtc->config->scaler_state;

	/* loop through and disable scalers that aren't in use */
	for (i = 0; i < intel_crtc->num_scalers; i++) {
		if (!scaler_state->scalers[i].in_use)
			skl_detach_scaler(intel_crtc, i);
	}
}

u32 skl_plane_ctl_format(uint32_t pixel_format)
{
	switch (pixel_format) {
	case DRM_FORMAT_C8:
		return PLANE_CTL_FORMAT_INDEXED;
	case DRM_FORMAT_RGB565:
		return PLANE_CTL_FORMAT_RGB_565;
	case DRM_FORMAT_XBGR8888:
		return PLANE_CTL_FORMAT_XRGB_8888 | PLANE_CTL_ORDER_RGBX;
	case DRM_FORMAT_XRGB8888:
		return PLANE_CTL_FORMAT_XRGB_8888;
	/*
	 * XXX: For ARBG/ABGR formats we default to expecting scanout buffers
	 * to be already pre-multiplied. We need to add a knob (or a different
	 * DRM_FORMAT) for user-space to configure that.
	 */
	case DRM_FORMAT_ABGR8888:
		return PLANE_CTL_FORMAT_XRGB_8888 | PLANE_CTL_ORDER_RGBX |
			PLANE_CTL_ALPHA_SW_PREMULTIPLY;
	case DRM_FORMAT_ARGB8888:
		return PLANE_CTL_FORMAT_XRGB_8888 |
			PLANE_CTL_ALPHA_SW_PREMULTIPLY;
	case DRM_FORMAT_XRGB2101010:
		return PLANE_CTL_FORMAT_XRGB_2101010;
	case DRM_FORMAT_XBGR2101010:
		return PLANE_CTL_ORDER_RGBX | PLANE_CTL_FORMAT_XRGB_2101010;
	case DRM_FORMAT_YUYV:
		return PLANE_CTL_FORMAT_YUV422 | PLANE_CTL_YUV422_YUYV;
	case DRM_FORMAT_YVYU:
		return PLANE_CTL_FORMAT_YUV422 | PLANE_CTL_YUV422_YVYU;
	case DRM_FORMAT_UYVY:
		return PLANE_CTL_FORMAT_YUV422 | PLANE_CTL_YUV422_UYVY;
	case DRM_FORMAT_VYUY:
		return PLANE_CTL_FORMAT_YUV422 | PLANE_CTL_YUV422_VYUY;
	default:
		MISSING_CASE(pixel_format);
	}

	return 0;
}

u32 skl_plane_ctl_tiling(uint64_t fb_modifier)
{
	switch (fb_modifier) {
	case DRM_FORMAT_MOD_NONE:
		break;
	case I915_FORMAT_MOD_X_TILED:
		return PLANE_CTL_TILED_X;
	case I915_FORMAT_MOD_Y_TILED:
		return PLANE_CTL_TILED_Y;
	case I915_FORMAT_MOD_Yf_TILED:
		return PLANE_CTL_TILED_YF;
	default:
		MISSING_CASE(fb_modifier);
	}

	return 0;
}

u32 skl_plane_ctl_rotation(unsigned int rotation)
{
	switch (rotation) {
	case BIT(DRM_ROTATE_0):
		break;
	/*
	 * DRM_ROTATE_ is counter clockwise to stay compatible with Xrandr
	 * while i915 HW rotation is clockwise, thats why this swapping.
	 */
	case BIT(DRM_ROTATE_90):
		return PLANE_CTL_ROTATE_270;
	case BIT(DRM_ROTATE_180):
		return PLANE_CTL_ROTATE_180;
	case BIT(DRM_ROTATE_270):
		return PLANE_CTL_ROTATE_90;
	default:
		MISSING_CASE(rotation);
	}

	return 0;
}

static void skylake_update_primary_plane(struct drm_crtc *crtc,
					 struct drm_framebuffer *fb,
					 int x, int y)
{
	struct drm_device *dev = crtc->dev;
	struct drm_i915_private *dev_priv = dev->dev_private;
	struct intel_crtc *intel_crtc = to_intel_crtc(crtc);
	struct drm_plane *plane = crtc->primary;
	bool visible = to_intel_plane_state(plane->state)->visible;
	struct drm_i915_gem_object *obj;
	int pipe = intel_crtc->pipe;
	u32 plane_ctl, stride_div, stride;
	u32 tile_height, plane_offset, plane_size;
	unsigned int rotation;
	int x_offset, y_offset;
	u32 surf_addr;
	struct intel_crtc_state *crtc_state = intel_crtc->config;
	struct intel_plane_state *plane_state;
	int src_x = 0, src_y = 0, src_w = 0, src_h = 0;
	int dst_x = 0, dst_y = 0, dst_w = 0, dst_h = 0;
	int scaler_id = -1;

	plane_state = to_intel_plane_state(plane->state);

	if (!visible || !fb) {
		I915_WRITE(PLANE_CTL(pipe, 0), 0);
		I915_WRITE(PLANE_SURF(pipe, 0), 0);
		POSTING_READ(PLANE_CTL(pipe, 0));
		return;
	}

	plane_ctl = PLANE_CTL_ENABLE |
		    PLANE_CTL_PIPE_GAMMA_ENABLE |
		    PLANE_CTL_PIPE_CSC_ENABLE;

	plane_ctl |= skl_plane_ctl_format(fb->pixel_format);
	plane_ctl |= skl_plane_ctl_tiling(fb->modifier[0]);
	plane_ctl |= PLANE_CTL_PLANE_GAMMA_DISABLE;

	rotation = plane->state->rotation;
	plane_ctl |= skl_plane_ctl_rotation(rotation);

	obj = intel_fb_obj(fb);
	stride_div = intel_fb_stride_alignment(dev, fb->modifier[0],
					       fb->pixel_format);
	surf_addr = intel_plane_obj_offset(to_intel_plane(plane), obj, 0);

	WARN_ON(drm_rect_width(&plane_state->src) == 0);

	scaler_id = plane_state->scaler_id;
	src_x = plane_state->src.x1 >> 16;
	src_y = plane_state->src.y1 >> 16;
	src_w = drm_rect_width(&plane_state->src) >> 16;
	src_h = drm_rect_height(&plane_state->src) >> 16;
	dst_x = plane_state->dst.x1;
	dst_y = plane_state->dst.y1;
	dst_w = drm_rect_width(&plane_state->dst);
	dst_h = drm_rect_height(&plane_state->dst);

	WARN_ON(x != src_x || y != src_y);

	if (intel_rotation_90_or_270(rotation)) {
		/* stride = Surface height in tiles */
		tile_height = intel_tile_height(dev, fb->pixel_format,
						fb->modifier[0], 0);
		stride = DIV_ROUND_UP(fb->height, tile_height);
		x_offset = stride * tile_height - y - src_h;
		y_offset = x;
		plane_size = (src_w - 1) << 16 | (src_h - 1);
	} else {
		stride = fb->pitches[0] / stride_div;
		x_offset = x;
		y_offset = y;
		plane_size = (src_h - 1) << 16 | (src_w - 1);
	}
	plane_offset = y_offset << 16 | x_offset;

	intel_crtc->adjusted_x = x_offset;
	intel_crtc->adjusted_y = y_offset;

	I915_WRITE(PLANE_CTL(pipe, 0), plane_ctl);
	I915_WRITE(PLANE_OFFSET(pipe, 0), plane_offset);
	I915_WRITE(PLANE_SIZE(pipe, 0), plane_size);
	I915_WRITE(PLANE_STRIDE(pipe, 0), stride);

	if (scaler_id >= 0) {
		uint32_t ps_ctrl = 0;

		WARN_ON(!dst_w || !dst_h);
		ps_ctrl = PS_SCALER_EN | PS_PLANE_SEL(0) |
			crtc_state->scaler_state.scalers[scaler_id].mode;
		I915_WRITE(SKL_PS_CTRL(pipe, scaler_id), ps_ctrl);
		I915_WRITE(SKL_PS_PWR_GATE(pipe, scaler_id), 0);
		I915_WRITE(SKL_PS_WIN_POS(pipe, scaler_id), (dst_x << 16) | dst_y);
		I915_WRITE(SKL_PS_WIN_SZ(pipe, scaler_id), (dst_w << 16) | dst_h);
		I915_WRITE(PLANE_POS(pipe, 0), 0);
	} else {
		I915_WRITE(PLANE_POS(pipe, 0), (dst_y << 16) | dst_x);
	}

	I915_WRITE(PLANE_SURF(pipe, 0), surf_addr);

	POSTING_READ(PLANE_SURF(pipe, 0));
}

/* Assume fb object is pinned & idle & fenced and just update base pointers */
static int
intel_pipe_set_base_atomic(struct drm_crtc *crtc, struct drm_framebuffer *fb,
			   int x, int y, enum mode_set_atomic state)
{
	struct drm_device *dev = crtc->dev;
	struct drm_i915_private *dev_priv = dev->dev_private;

	if (dev_priv->fbc.deactivate)
		dev_priv->fbc.deactivate(dev_priv);

	dev_priv->display.update_primary_plane(crtc, fb, x, y);

	return 0;
}

static void intel_complete_page_flips(struct drm_device *dev)
{
	struct drm_crtc *crtc;

	for_each_crtc(dev, crtc) {
		struct intel_crtc *intel_crtc = to_intel_crtc(crtc);
		enum plane plane = intel_crtc->plane;

		intel_prepare_page_flip(dev, plane);
		intel_finish_page_flip_plane(dev, plane);
	}
}

static void intel_update_primary_planes(struct drm_device *dev)
{
	struct drm_crtc *crtc;

	for_each_crtc(dev, crtc) {
		struct intel_plane *plane = to_intel_plane(crtc->primary);
		struct intel_plane_state *plane_state;

		drm_modeset_lock_crtc(crtc, &plane->base);
		plane_state = to_intel_plane_state(plane->base.state);

		if (crtc->state->active && plane_state->base.fb)
			plane->commit_plane(&plane->base, plane_state);

		drm_modeset_unlock_crtc(crtc);
	}
}

void intel_prepare_reset(struct drm_device *dev)
{
	/* no reset support for gen2 */
	if (IS_GEN2(dev))
		return;

	/* reset doesn't touch the display */
	if (INTEL_INFO(dev)->gen >= 5 || IS_G4X(dev))
		return;

	drm_modeset_lock_all(dev);
	/*
	 * Disabling the crtcs gracefully seems nicer. Also the
	 * g33 docs say we should at least disable all the planes.
	 */
	intel_display_suspend(dev);
}

void intel_finish_reset(struct drm_device *dev)
{
	struct drm_i915_private *dev_priv = to_i915(dev);

	/*
	 * Flips in the rings will be nuked by the reset,
	 * so complete all pending flips so that user space
	 * will get its events and not get stuck.
	 */
	intel_complete_page_flips(dev);

	/* no reset support for gen2 */
	if (IS_GEN2(dev))
		return;

	/* reset doesn't touch the display */
	if (INTEL_INFO(dev)->gen >= 5 || IS_G4X(dev)) {
		/*
		 * Flips in the rings have been nuked by the reset,
		 * so update the base address of all primary
		 * planes to the the last fb to make sure we're
		 * showing the correct fb after a reset.
		 *
		 * FIXME: Atomic will make this obsolete since we won't schedule
		 * CS-based flips (which might get lost in gpu resets) any more.
		 */
		intel_update_primary_planes(dev);
		return;
	}

	/*
	 * The display has been reset as well,
	 * so need a full re-initialization.
	 */
	intel_runtime_pm_disable_interrupts(dev_priv);
	intel_runtime_pm_enable_interrupts(dev_priv);

	intel_modeset_init_hw(dev);

	spin_lock_irq(&dev_priv->irq_lock);
	if (dev_priv->display.hpd_irq_setup)
		dev_priv->display.hpd_irq_setup(dev);
	spin_unlock_irq(&dev_priv->irq_lock);

	intel_display_resume(dev);

	intel_hpd_init(dev_priv);

	drm_modeset_unlock_all(dev);
}

static bool intel_crtc_has_pending_flip(struct drm_crtc *crtc)
{
	struct drm_device *dev = crtc->dev;
	struct drm_i915_private *dev_priv = dev->dev_private;
	struct intel_crtc *intel_crtc = to_intel_crtc(crtc);
	bool pending;

	if (i915_reset_in_progress(&dev_priv->gpu_error) ||
	    intel_crtc->reset_counter != atomic_read(&dev_priv->gpu_error.reset_counter))
		return false;

	spin_lock_irq(&dev->event_lock);
	pending = to_intel_crtc(crtc)->unpin_work != NULL;
	spin_unlock_irq(&dev->event_lock);

	return pending;
}

static void intel_update_pipe_config(struct intel_crtc *crtc,
				     struct intel_crtc_state *old_crtc_state)
{
	struct drm_device *dev = crtc->base.dev;
	struct drm_i915_private *dev_priv = dev->dev_private;
	struct intel_crtc_state *pipe_config =
		to_intel_crtc_state(crtc->base.state);

	/* drm_atomic_helper_update_legacy_modeset_state might not be called. */
	crtc->base.mode = crtc->base.state->mode;

	DRM_DEBUG_KMS("Updating pipe size %ix%i -> %ix%i\n",
		      old_crtc_state->pipe_src_w, old_crtc_state->pipe_src_h,
		      pipe_config->pipe_src_w, pipe_config->pipe_src_h);

	if (HAS_DDI(dev))
		intel_set_pipe_csc(&crtc->base);

	/*
	 * Update pipe size and adjust fitter if needed: the reason for this is
	 * that in compute_mode_changes we check the native mode (not the pfit
	 * mode) to see if we can flip rather than do a full mode set. In the
	 * fastboot case, we'll flip, but if we don't update the pipesrc and
	 * pfit state, we'll end up with a big fb scanned out into the wrong
	 * sized surface.
	 */

	I915_WRITE(PIPESRC(crtc->pipe),
		   ((pipe_config->pipe_src_w - 1) << 16) |
		   (pipe_config->pipe_src_h - 1));

	/* on skylake this is done by detaching scalers */
	if (INTEL_INFO(dev)->gen >= 9) {
		skl_detach_scalers(crtc);

		if (pipe_config->pch_pfit.enabled)
			skylake_pfit_enable(crtc);
	} else if (HAS_PCH_SPLIT(dev)) {
		if (pipe_config->pch_pfit.enabled)
			ironlake_pfit_enable(crtc);
		else if (old_crtc_state->pch_pfit.enabled)
			ironlake_pfit_disable(crtc, true);
	}
}

static void intel_fdi_normal_train(struct drm_crtc *crtc)
{
	struct drm_device *dev = crtc->dev;
	struct drm_i915_private *dev_priv = dev->dev_private;
	struct intel_crtc *intel_crtc = to_intel_crtc(crtc);
	int pipe = intel_crtc->pipe;
	i915_reg_t reg;
	u32 temp;

	/* enable normal train */
	reg = FDI_TX_CTL(pipe);
	temp = I915_READ(reg);
	if (IS_IVYBRIDGE(dev)) {
		temp &= ~FDI_LINK_TRAIN_NONE_IVB;
		temp |= FDI_LINK_TRAIN_NONE_IVB | FDI_TX_ENHANCE_FRAME_ENABLE;
	} else {
		temp &= ~FDI_LINK_TRAIN_NONE;
		temp |= FDI_LINK_TRAIN_NONE | FDI_TX_ENHANCE_FRAME_ENABLE;
	}
	I915_WRITE(reg, temp);

	reg = FDI_RX_CTL(pipe);
	temp = I915_READ(reg);
	if (HAS_PCH_CPT(dev)) {
		temp &= ~FDI_LINK_TRAIN_PATTERN_MASK_CPT;
		temp |= FDI_LINK_TRAIN_NORMAL_CPT;
	} else {
		temp &= ~FDI_LINK_TRAIN_NONE;
		temp |= FDI_LINK_TRAIN_NONE;
	}
	I915_WRITE(reg, temp | FDI_RX_ENHANCE_FRAME_ENABLE);

	/* wait one idle pattern time */
	POSTING_READ(reg);
	udelay(1000);

	/* IVB wants error correction enabled */
	if (IS_IVYBRIDGE(dev))
		I915_WRITE(reg, I915_READ(reg) | FDI_FS_ERRC_ENABLE |
			   FDI_FE_ERRC_ENABLE);
}

/* The FDI link training functions for ILK/Ibexpeak. */
static void ironlake_fdi_link_train(struct drm_crtc *crtc)
{
	struct drm_device *dev = crtc->dev;
	struct drm_i915_private *dev_priv = dev->dev_private;
	struct intel_crtc *intel_crtc = to_intel_crtc(crtc);
	int pipe = intel_crtc->pipe;
	i915_reg_t reg;
	u32 temp, tries;

	/* FDI needs bits from pipe first */
	assert_pipe_enabled(dev_priv, pipe);

	/* Train 1: umask FDI RX Interrupt symbol_lock and bit_lock bit
	   for train result */
	reg = FDI_RX_IMR(pipe);
	temp = I915_READ(reg);
	temp &= ~FDI_RX_SYMBOL_LOCK;
	temp &= ~FDI_RX_BIT_LOCK;
	I915_WRITE(reg, temp);
	I915_READ(reg);
	udelay(150);

	/* enable CPU FDI TX and PCH FDI RX */
	reg = FDI_TX_CTL(pipe);
	temp = I915_READ(reg);
	temp &= ~FDI_DP_PORT_WIDTH_MASK;
	temp |= FDI_DP_PORT_WIDTH(intel_crtc->config->fdi_lanes);
	temp &= ~FDI_LINK_TRAIN_NONE;
	temp |= FDI_LINK_TRAIN_PATTERN_1;
	I915_WRITE(reg, temp | FDI_TX_ENABLE);

	reg = FDI_RX_CTL(pipe);
	temp = I915_READ(reg);
	temp &= ~FDI_LINK_TRAIN_NONE;
	temp |= FDI_LINK_TRAIN_PATTERN_1;
	I915_WRITE(reg, temp | FDI_RX_ENABLE);

	POSTING_READ(reg);
	udelay(150);

	/* Ironlake workaround, enable clock pointer after FDI enable*/
	I915_WRITE(FDI_RX_CHICKEN(pipe), FDI_RX_PHASE_SYNC_POINTER_OVR);
	I915_WRITE(FDI_RX_CHICKEN(pipe), FDI_RX_PHASE_SYNC_POINTER_OVR |
		   FDI_RX_PHASE_SYNC_POINTER_EN);

	reg = FDI_RX_IIR(pipe);
	for (tries = 0; tries < 5; tries++) {
		temp = I915_READ(reg);
		DRM_DEBUG_KMS("FDI_RX_IIR 0x%x\n", temp);

		if ((temp & FDI_RX_BIT_LOCK)) {
			DRM_DEBUG_KMS("FDI train 1 done.\n");
			I915_WRITE(reg, temp | FDI_RX_BIT_LOCK);
			break;
		}
	}
	if (tries == 5)
		DRM_ERROR("FDI train 1 fail!\n");

	/* Train 2 */
	reg = FDI_TX_CTL(pipe);
	temp = I915_READ(reg);
	temp &= ~FDI_LINK_TRAIN_NONE;
	temp |= FDI_LINK_TRAIN_PATTERN_2;
	I915_WRITE(reg, temp);

	reg = FDI_RX_CTL(pipe);
	temp = I915_READ(reg);
	temp &= ~FDI_LINK_TRAIN_NONE;
	temp |= FDI_LINK_TRAIN_PATTERN_2;
	I915_WRITE(reg, temp);

	POSTING_READ(reg);
	udelay(150);

	reg = FDI_RX_IIR(pipe);
	for (tries = 0; tries < 5; tries++) {
		temp = I915_READ(reg);
		DRM_DEBUG_KMS("FDI_RX_IIR 0x%x\n", temp);

		if (temp & FDI_RX_SYMBOL_LOCK) {
			I915_WRITE(reg, temp | FDI_RX_SYMBOL_LOCK);
			DRM_DEBUG_KMS("FDI train 2 done.\n");
			break;
		}
	}
	if (tries == 5)
		DRM_ERROR("FDI train 2 fail!\n");

	DRM_DEBUG_KMS("FDI train done\n");

}

static const int snb_b_fdi_train_param[] = {
	FDI_LINK_TRAIN_400MV_0DB_SNB_B,
	FDI_LINK_TRAIN_400MV_6DB_SNB_B,
	FDI_LINK_TRAIN_600MV_3_5DB_SNB_B,
	FDI_LINK_TRAIN_800MV_0DB_SNB_B,
};

/* The FDI link training functions for SNB/Cougarpoint. */
static void gen6_fdi_link_train(struct drm_crtc *crtc)
{
	struct drm_device *dev = crtc->dev;
	struct drm_i915_private *dev_priv = dev->dev_private;
	struct intel_crtc *intel_crtc = to_intel_crtc(crtc);
	int pipe = intel_crtc->pipe;
	i915_reg_t reg;
	u32 temp, i, retry;

	/* Train 1: umask FDI RX Interrupt symbol_lock and bit_lock bit
	   for train result */
	reg = FDI_RX_IMR(pipe);
	temp = I915_READ(reg);
	temp &= ~FDI_RX_SYMBOL_LOCK;
	temp &= ~FDI_RX_BIT_LOCK;
	I915_WRITE(reg, temp);

	POSTING_READ(reg);
	udelay(150);

	/* enable CPU FDI TX and PCH FDI RX */
	reg = FDI_TX_CTL(pipe);
	temp = I915_READ(reg);
	temp &= ~FDI_DP_PORT_WIDTH_MASK;
	temp |= FDI_DP_PORT_WIDTH(intel_crtc->config->fdi_lanes);
	temp &= ~FDI_LINK_TRAIN_NONE;
	temp |= FDI_LINK_TRAIN_PATTERN_1;
	temp &= ~FDI_LINK_TRAIN_VOL_EMP_MASK;
	/* SNB-B */
	temp |= FDI_LINK_TRAIN_400MV_0DB_SNB_B;
	I915_WRITE(reg, temp | FDI_TX_ENABLE);

	I915_WRITE(FDI_RX_MISC(pipe),
		   FDI_RX_TP1_TO_TP2_48 | FDI_RX_FDI_DELAY_90);

	reg = FDI_RX_CTL(pipe);
	temp = I915_READ(reg);
	if (HAS_PCH_CPT(dev)) {
		temp &= ~FDI_LINK_TRAIN_PATTERN_MASK_CPT;
		temp |= FDI_LINK_TRAIN_PATTERN_1_CPT;
	} else {
		temp &= ~FDI_LINK_TRAIN_NONE;
		temp |= FDI_LINK_TRAIN_PATTERN_1;
	}
	I915_WRITE(reg, temp | FDI_RX_ENABLE);

	POSTING_READ(reg);
	udelay(150);

	for (i = 0; i < 4; i++) {
		reg = FDI_TX_CTL(pipe);
		temp = I915_READ(reg);
		temp &= ~FDI_LINK_TRAIN_VOL_EMP_MASK;
		temp |= snb_b_fdi_train_param[i];
		I915_WRITE(reg, temp);

		POSTING_READ(reg);
		udelay(500);

		for (retry = 0; retry < 5; retry++) {
			reg = FDI_RX_IIR(pipe);
			temp = I915_READ(reg);
			DRM_DEBUG_KMS("FDI_RX_IIR 0x%x\n", temp);
			if (temp & FDI_RX_BIT_LOCK) {
				I915_WRITE(reg, temp | FDI_RX_BIT_LOCK);
				DRM_DEBUG_KMS("FDI train 1 done.\n");
				break;
			}
			udelay(50);
		}
		if (retry < 5)
			break;
	}
	if (i == 4)
		DRM_ERROR("FDI train 1 fail!\n");

	/* Train 2 */
	reg = FDI_TX_CTL(pipe);
	temp = I915_READ(reg);
	temp &= ~FDI_LINK_TRAIN_NONE;
	temp |= FDI_LINK_TRAIN_PATTERN_2;
	if (IS_GEN6(dev)) {
		temp &= ~FDI_LINK_TRAIN_VOL_EMP_MASK;
		/* SNB-B */
		temp |= FDI_LINK_TRAIN_400MV_0DB_SNB_B;
	}
	I915_WRITE(reg, temp);

	reg = FDI_RX_CTL(pipe);
	temp = I915_READ(reg);
	if (HAS_PCH_CPT(dev)) {
		temp &= ~FDI_LINK_TRAIN_PATTERN_MASK_CPT;
		temp |= FDI_LINK_TRAIN_PATTERN_2_CPT;
	} else {
		temp &= ~FDI_LINK_TRAIN_NONE;
		temp |= FDI_LINK_TRAIN_PATTERN_2;
	}
	I915_WRITE(reg, temp);

	POSTING_READ(reg);
	udelay(150);

	for (i = 0; i < 4; i++) {
		reg = FDI_TX_CTL(pipe);
		temp = I915_READ(reg);
		temp &= ~FDI_LINK_TRAIN_VOL_EMP_MASK;
		temp |= snb_b_fdi_train_param[i];
		I915_WRITE(reg, temp);

		POSTING_READ(reg);
		udelay(500);

		for (retry = 0; retry < 5; retry++) {
			reg = FDI_RX_IIR(pipe);
			temp = I915_READ(reg);
			DRM_DEBUG_KMS("FDI_RX_IIR 0x%x\n", temp);
			if (temp & FDI_RX_SYMBOL_LOCK) {
				I915_WRITE(reg, temp | FDI_RX_SYMBOL_LOCK);
				DRM_DEBUG_KMS("FDI train 2 done.\n");
				break;
			}
			udelay(50);
		}
		if (retry < 5)
			break;
	}
	if (i == 4)
		DRM_ERROR("FDI train 2 fail!\n");

	DRM_DEBUG_KMS("FDI train done.\n");
}

/* Manual link training for Ivy Bridge A0 parts */
static void ivb_manual_fdi_link_train(struct drm_crtc *crtc)
{
	struct drm_device *dev = crtc->dev;
	struct drm_i915_private *dev_priv = dev->dev_private;
	struct intel_crtc *intel_crtc = to_intel_crtc(crtc);
	int pipe = intel_crtc->pipe;
	i915_reg_t reg;
	u32 temp, i, j;

	/* Train 1: umask FDI RX Interrupt symbol_lock and bit_lock bit
	   for train result */
	reg = FDI_RX_IMR(pipe);
	temp = I915_READ(reg);
	temp &= ~FDI_RX_SYMBOL_LOCK;
	temp &= ~FDI_RX_BIT_LOCK;
	I915_WRITE(reg, temp);

	POSTING_READ(reg);
	udelay(150);

	DRM_DEBUG_KMS("FDI_RX_IIR before link train 0x%x\n",
		      I915_READ(FDI_RX_IIR(pipe)));

	/* Try each vswing and preemphasis setting twice before moving on */
	for (j = 0; j < ARRAY_SIZE(snb_b_fdi_train_param) * 2; j++) {
		/* disable first in case we need to retry */
		reg = FDI_TX_CTL(pipe);
		temp = I915_READ(reg);
		temp &= ~(FDI_LINK_TRAIN_AUTO | FDI_LINK_TRAIN_NONE_IVB);
		temp &= ~FDI_TX_ENABLE;
		I915_WRITE(reg, temp);

		reg = FDI_RX_CTL(pipe);
		temp = I915_READ(reg);
		temp &= ~FDI_LINK_TRAIN_AUTO;
		temp &= ~FDI_LINK_TRAIN_PATTERN_MASK_CPT;
		temp &= ~FDI_RX_ENABLE;
		I915_WRITE(reg, temp);

		/* enable CPU FDI TX and PCH FDI RX */
		reg = FDI_TX_CTL(pipe);
		temp = I915_READ(reg);
		temp &= ~FDI_DP_PORT_WIDTH_MASK;
		temp |= FDI_DP_PORT_WIDTH(intel_crtc->config->fdi_lanes);
		temp |= FDI_LINK_TRAIN_PATTERN_1_IVB;
		temp &= ~FDI_LINK_TRAIN_VOL_EMP_MASK;
		temp |= snb_b_fdi_train_param[j/2];
		temp |= FDI_COMPOSITE_SYNC;
		I915_WRITE(reg, temp | FDI_TX_ENABLE);

		I915_WRITE(FDI_RX_MISC(pipe),
			   FDI_RX_TP1_TO_TP2_48 | FDI_RX_FDI_DELAY_90);

		reg = FDI_RX_CTL(pipe);
		temp = I915_READ(reg);
		temp |= FDI_LINK_TRAIN_PATTERN_1_CPT;
		temp |= FDI_COMPOSITE_SYNC;
		I915_WRITE(reg, temp | FDI_RX_ENABLE);

		POSTING_READ(reg);
		udelay(1); /* should be 0.5us */

		for (i = 0; i < 4; i++) {
			reg = FDI_RX_IIR(pipe);
			temp = I915_READ(reg);
			DRM_DEBUG_KMS("FDI_RX_IIR 0x%x\n", temp);

			if (temp & FDI_RX_BIT_LOCK ||
			    (I915_READ(reg) & FDI_RX_BIT_LOCK)) {
				I915_WRITE(reg, temp | FDI_RX_BIT_LOCK);
				DRM_DEBUG_KMS("FDI train 1 done, level %i.\n",
					      i);
				break;
			}
			udelay(1); /* should be 0.5us */
		}
		if (i == 4) {
			DRM_DEBUG_KMS("FDI train 1 fail on vswing %d\n", j / 2);
			continue;
		}

		/* Train 2 */
		reg = FDI_TX_CTL(pipe);
		temp = I915_READ(reg);
		temp &= ~FDI_LINK_TRAIN_NONE_IVB;
		temp |= FDI_LINK_TRAIN_PATTERN_2_IVB;
		I915_WRITE(reg, temp);

		reg = FDI_RX_CTL(pipe);
		temp = I915_READ(reg);
		temp &= ~FDI_LINK_TRAIN_PATTERN_MASK_CPT;
		temp |= FDI_LINK_TRAIN_PATTERN_2_CPT;
		I915_WRITE(reg, temp);

		POSTING_READ(reg);
		udelay(2); /* should be 1.5us */

		for (i = 0; i < 4; i++) {
			reg = FDI_RX_IIR(pipe);
			temp = I915_READ(reg);
			DRM_DEBUG_KMS("FDI_RX_IIR 0x%x\n", temp);

			if (temp & FDI_RX_SYMBOL_LOCK ||
			    (I915_READ(reg) & FDI_RX_SYMBOL_LOCK)) {
				I915_WRITE(reg, temp | FDI_RX_SYMBOL_LOCK);
				DRM_DEBUG_KMS("FDI train 2 done, level %i.\n",
					      i);
				goto train_done;
			}
			udelay(2); /* should be 1.5us */
		}
		if (i == 4)
			DRM_DEBUG_KMS("FDI train 2 fail on vswing %d\n", j / 2);
	}

train_done:
	DRM_DEBUG_KMS("FDI train done.\n");
}

static void ironlake_fdi_pll_enable(struct intel_crtc *intel_crtc)
{
	struct drm_device *dev = intel_crtc->base.dev;
	struct drm_i915_private *dev_priv = dev->dev_private;
	int pipe = intel_crtc->pipe;
	i915_reg_t reg;
	u32 temp;

	/* enable PCH FDI RX PLL, wait warmup plus DMI latency */
	reg = FDI_RX_CTL(pipe);
	temp = I915_READ(reg);
	temp &= ~(FDI_DP_PORT_WIDTH_MASK | (0x7 << 16));
	temp |= FDI_DP_PORT_WIDTH(intel_crtc->config->fdi_lanes);
	temp |= (I915_READ(PIPECONF(pipe)) & PIPECONF_BPC_MASK) << 11;
	I915_WRITE(reg, temp | FDI_RX_PLL_ENABLE);

	POSTING_READ(reg);
	udelay(200);

	/* Switch from Rawclk to PCDclk */
	temp = I915_READ(reg);
	I915_WRITE(reg, temp | FDI_PCDCLK);

	POSTING_READ(reg);
	udelay(200);

	/* Enable CPU FDI TX PLL, always on for Ironlake */
	reg = FDI_TX_CTL(pipe);
	temp = I915_READ(reg);
	if ((temp & FDI_TX_PLL_ENABLE) == 0) {
		I915_WRITE(reg, temp | FDI_TX_PLL_ENABLE);

		POSTING_READ(reg);
		udelay(100);
	}
}

static void ironlake_fdi_pll_disable(struct intel_crtc *intel_crtc)
{
	struct drm_device *dev = intel_crtc->base.dev;
	struct drm_i915_private *dev_priv = dev->dev_private;
	int pipe = intel_crtc->pipe;
	i915_reg_t reg;
	u32 temp;

	/* Switch from PCDclk to Rawclk */
	reg = FDI_RX_CTL(pipe);
	temp = I915_READ(reg);
	I915_WRITE(reg, temp & ~FDI_PCDCLK);

	/* Disable CPU FDI TX PLL */
	reg = FDI_TX_CTL(pipe);
	temp = I915_READ(reg);
	I915_WRITE(reg, temp & ~FDI_TX_PLL_ENABLE);

	POSTING_READ(reg);
	udelay(100);

	reg = FDI_RX_CTL(pipe);
	temp = I915_READ(reg);
	I915_WRITE(reg, temp & ~FDI_RX_PLL_ENABLE);

	/* Wait for the clocks to turn off. */
	POSTING_READ(reg);
	udelay(100);
}

static void ironlake_fdi_disable(struct drm_crtc *crtc)
{
	struct drm_device *dev = crtc->dev;
	struct drm_i915_private *dev_priv = dev->dev_private;
	struct intel_crtc *intel_crtc = to_intel_crtc(crtc);
	int pipe = intel_crtc->pipe;
	i915_reg_t reg;
	u32 temp;

	/* disable CPU FDI tx and PCH FDI rx */
	reg = FDI_TX_CTL(pipe);
	temp = I915_READ(reg);
	I915_WRITE(reg, temp & ~FDI_TX_ENABLE);
	POSTING_READ(reg);

	reg = FDI_RX_CTL(pipe);
	temp = I915_READ(reg);
	temp &= ~(0x7 << 16);
	temp |= (I915_READ(PIPECONF(pipe)) & PIPECONF_BPC_MASK) << 11;
	I915_WRITE(reg, temp & ~FDI_RX_ENABLE);

	POSTING_READ(reg);
	udelay(100);

	/* Ironlake workaround, disable clock pointer after downing FDI */
	if (HAS_PCH_IBX(dev))
		I915_WRITE(FDI_RX_CHICKEN(pipe), FDI_RX_PHASE_SYNC_POINTER_OVR);

	/* still set train pattern 1 */
	reg = FDI_TX_CTL(pipe);
	temp = I915_READ(reg);
	temp &= ~FDI_LINK_TRAIN_NONE;
	temp |= FDI_LINK_TRAIN_PATTERN_1;
	I915_WRITE(reg, temp);

	reg = FDI_RX_CTL(pipe);
	temp = I915_READ(reg);
	if (HAS_PCH_CPT(dev)) {
		temp &= ~FDI_LINK_TRAIN_PATTERN_MASK_CPT;
		temp |= FDI_LINK_TRAIN_PATTERN_1_CPT;
	} else {
		temp &= ~FDI_LINK_TRAIN_NONE;
		temp |= FDI_LINK_TRAIN_PATTERN_1;
	}
	/* BPC in FDI rx is consistent with that in PIPECONF */
	temp &= ~(0x07 << 16);
	temp |= (I915_READ(PIPECONF(pipe)) & PIPECONF_BPC_MASK) << 11;
	I915_WRITE(reg, temp);

	POSTING_READ(reg);
	udelay(100);
}

bool intel_has_pending_fb_unpin(struct drm_device *dev)
{
	struct intel_crtc *crtc;

	/* Note that we don't need to be called with mode_config.lock here
	 * as our list of CRTC objects is static for the lifetime of the
	 * device and so cannot disappear as we iterate. Similarly, we can
	 * happily treat the predicates as racy, atomic checks as userspace
	 * cannot claim and pin a new fb without at least acquring the
	 * struct_mutex and so serialising with us.
	 */
	for_each_intel_crtc(dev, crtc) {
		if (atomic_read(&crtc->unpin_work_count) == 0)
			continue;

		if (crtc->unpin_work)
			intel_wait_for_vblank(dev, crtc->pipe);

		return true;
	}

	return false;
}

static void page_flip_completed(struct intel_crtc *intel_crtc)
{
	struct drm_i915_private *dev_priv = to_i915(intel_crtc->base.dev);
	struct intel_unpin_work *work = intel_crtc->unpin_work;

	/* ensure that the unpin work is consistent wrt ->pending. */
	smp_rmb();
	intel_crtc->unpin_work = NULL;

	if (work->event)
		drm_send_vblank_event(intel_crtc->base.dev,
				      intel_crtc->pipe,
				      work->event);

	drm_crtc_vblank_put(&intel_crtc->base);

	wake_up_all(&dev_priv->pending_flip_queue);
	queue_work(dev_priv->wq, &work->work);

	trace_i915_flip_complete(intel_crtc->plane,
				 work->pending_flip_obj);
}

static int intel_crtc_wait_for_pending_flips(struct drm_crtc *crtc)
{
	struct drm_device *dev = crtc->dev;
	struct drm_i915_private *dev_priv = dev->dev_private;
	long ret;

	WARN_ON(waitqueue_active(&dev_priv->pending_flip_queue));

	ret = wait_event_interruptible_timeout(
					dev_priv->pending_flip_queue,
					!intel_crtc_has_pending_flip(crtc),
					60*HZ);

	if (ret < 0)
		return ret;

	if (ret == 0) {
		struct intel_crtc *intel_crtc = to_intel_crtc(crtc);

		spin_lock_irq(&dev->event_lock);
		if (intel_crtc->unpin_work) {
			WARN_ONCE(1, "Removing stuck page flip\n");
			page_flip_completed(intel_crtc);
		}
		spin_unlock_irq(&dev->event_lock);
	}

	return 0;
}

static void lpt_disable_iclkip(struct drm_i915_private *dev_priv)
{
	u32 temp;

	I915_WRITE(PIXCLK_GATE, PIXCLK_GATE_GATE);

	mutex_lock(&dev_priv->sb_lock);

	temp = intel_sbi_read(dev_priv, SBI_SSCCTL6, SBI_ICLK);
	temp |= SBI_SSCCTL_DISABLE;
	intel_sbi_write(dev_priv, SBI_SSCCTL6, temp, SBI_ICLK);

	mutex_unlock(&dev_priv->sb_lock);
}

/* Program iCLKIP clock to the desired frequency */
static void lpt_program_iclkip(struct drm_crtc *crtc)
{
	struct drm_device *dev = crtc->dev;
	struct drm_i915_private *dev_priv = dev->dev_private;
	int clock = to_intel_crtc(crtc)->config->base.adjusted_mode.crtc_clock;
	u32 divsel, phaseinc, auxdiv, phasedir = 0;
	u32 temp;

	lpt_disable_iclkip(dev_priv);

	/* 20MHz is a corner case which is out of range for the 7-bit divisor */
	if (clock == 20000) {
		auxdiv = 1;
		divsel = 0x41;
		phaseinc = 0x20;
	} else {
		/* The iCLK virtual clock root frequency is in MHz,
		 * but the adjusted_mode->crtc_clock in in KHz. To get the
		 * divisors, it is necessary to divide one by another, so we
		 * convert the virtual clock precision to KHz here for higher
		 * precision.
		 */
		u32 iclk_virtual_root_freq = 172800 * 1000;
		u32 iclk_pi_range = 64;
		u32 desired_divisor, msb_divisor_value, pi_value;

		desired_divisor = DIV_ROUND_CLOSEST(iclk_virtual_root_freq, clock);
		msb_divisor_value = desired_divisor / iclk_pi_range;
		pi_value = desired_divisor % iclk_pi_range;

		auxdiv = 0;
		divsel = msb_divisor_value - 2;
		phaseinc = pi_value;
	}

	/* This should not happen with any sane values */
	WARN_ON(SBI_SSCDIVINTPHASE_DIVSEL(divsel) &
		~SBI_SSCDIVINTPHASE_DIVSEL_MASK);
	WARN_ON(SBI_SSCDIVINTPHASE_DIR(phasedir) &
		~SBI_SSCDIVINTPHASE_INCVAL_MASK);

	DRM_DEBUG_KMS("iCLKIP clock: found settings for %dKHz refresh rate: auxdiv=%x, divsel=%x, phasedir=%x, phaseinc=%x\n",
			clock,
			auxdiv,
			divsel,
			phasedir,
			phaseinc);

	mutex_lock(&dev_priv->sb_lock);

	/* Program SSCDIVINTPHASE6 */
	temp = intel_sbi_read(dev_priv, SBI_SSCDIVINTPHASE6, SBI_ICLK);
	temp &= ~SBI_SSCDIVINTPHASE_DIVSEL_MASK;
	temp |= SBI_SSCDIVINTPHASE_DIVSEL(divsel);
	temp &= ~SBI_SSCDIVINTPHASE_INCVAL_MASK;
	temp |= SBI_SSCDIVINTPHASE_INCVAL(phaseinc);
	temp |= SBI_SSCDIVINTPHASE_DIR(phasedir);
	temp |= SBI_SSCDIVINTPHASE_PROPAGATE;
	intel_sbi_write(dev_priv, SBI_SSCDIVINTPHASE6, temp, SBI_ICLK);

	/* Program SSCAUXDIV */
	temp = intel_sbi_read(dev_priv, SBI_SSCAUXDIV6, SBI_ICLK);
	temp &= ~SBI_SSCAUXDIV_FINALDIV2SEL(1);
	temp |= SBI_SSCAUXDIV_FINALDIV2SEL(auxdiv);
	intel_sbi_write(dev_priv, SBI_SSCAUXDIV6, temp, SBI_ICLK);

	/* Enable modulator and associated divider */
	temp = intel_sbi_read(dev_priv, SBI_SSCCTL6, SBI_ICLK);
	temp &= ~SBI_SSCCTL_DISABLE;
	intel_sbi_write(dev_priv, SBI_SSCCTL6, temp, SBI_ICLK);

	mutex_unlock(&dev_priv->sb_lock);

	/* Wait for initialization time */
	udelay(24);

	I915_WRITE(PIXCLK_GATE, PIXCLK_GATE_UNGATE);
}

static void ironlake_pch_transcoder_set_timings(struct intel_crtc *crtc,
						enum pipe pch_transcoder)
{
	struct drm_device *dev = crtc->base.dev;
	struct drm_i915_private *dev_priv = dev->dev_private;
	enum transcoder cpu_transcoder = crtc->config->cpu_transcoder;

	I915_WRITE(PCH_TRANS_HTOTAL(pch_transcoder),
		   I915_READ(HTOTAL(cpu_transcoder)));
	I915_WRITE(PCH_TRANS_HBLANK(pch_transcoder),
		   I915_READ(HBLANK(cpu_transcoder)));
	I915_WRITE(PCH_TRANS_HSYNC(pch_transcoder),
		   I915_READ(HSYNC(cpu_transcoder)));

	I915_WRITE(PCH_TRANS_VTOTAL(pch_transcoder),
		   I915_READ(VTOTAL(cpu_transcoder)));
	I915_WRITE(PCH_TRANS_VBLANK(pch_transcoder),
		   I915_READ(VBLANK(cpu_transcoder)));
	I915_WRITE(PCH_TRANS_VSYNC(pch_transcoder),
		   I915_READ(VSYNC(cpu_transcoder)));
	I915_WRITE(PCH_TRANS_VSYNCSHIFT(pch_transcoder),
		   I915_READ(VSYNCSHIFT(cpu_transcoder)));
}

static void cpt_set_fdi_bc_bifurcation(struct drm_device *dev, bool enable)
{
	struct drm_i915_private *dev_priv = dev->dev_private;
	uint32_t temp;

	temp = I915_READ(SOUTH_CHICKEN1);
	if (!!(temp & FDI_BC_BIFURCATION_SELECT) == enable)
		return;

	WARN_ON(I915_READ(FDI_RX_CTL(PIPE_B)) & FDI_RX_ENABLE);
	WARN_ON(I915_READ(FDI_RX_CTL(PIPE_C)) & FDI_RX_ENABLE);

	temp &= ~FDI_BC_BIFURCATION_SELECT;
	if (enable)
		temp |= FDI_BC_BIFURCATION_SELECT;

	DRM_DEBUG_KMS("%sabling fdi C rx\n", enable ? "en" : "dis");
	I915_WRITE(SOUTH_CHICKEN1, temp);
	POSTING_READ(SOUTH_CHICKEN1);
}

static void ivybridge_update_fdi_bc_bifurcation(struct intel_crtc *intel_crtc)
{
	struct drm_device *dev = intel_crtc->base.dev;

	switch (intel_crtc->pipe) {
	case PIPE_A:
		break;
	case PIPE_B:
		if (intel_crtc->config->fdi_lanes > 2)
			cpt_set_fdi_bc_bifurcation(dev, false);
		else
			cpt_set_fdi_bc_bifurcation(dev, true);

		break;
	case PIPE_C:
		cpt_set_fdi_bc_bifurcation(dev, true);

		break;
	default:
		BUG();
	}
}

/* Return which DP Port should be selected for Transcoder DP control */
static enum port
intel_trans_dp_port_sel(struct drm_crtc *crtc)
{
	struct drm_device *dev = crtc->dev;
	struct intel_encoder *encoder;

	for_each_encoder_on_crtc(dev, crtc, encoder) {
		if (encoder->type == INTEL_OUTPUT_DISPLAYPORT ||
		    encoder->type == INTEL_OUTPUT_EDP)
			return enc_to_dig_port(&encoder->base)->port;
	}

	return -1;
}

/*
 * Enable PCH resources required for PCH ports:
 *   - PCH PLLs
 *   - FDI training & RX/TX
 *   - update transcoder timings
 *   - DP transcoding bits
 *   - transcoder
 */
static void ironlake_pch_enable(struct drm_crtc *crtc)
{
	struct drm_device *dev = crtc->dev;
	struct drm_i915_private *dev_priv = dev->dev_private;
	struct intel_crtc *intel_crtc = to_intel_crtc(crtc);
	int pipe = intel_crtc->pipe;
	u32 temp;

	assert_pch_transcoder_disabled(dev_priv, pipe);

	if (IS_IVYBRIDGE(dev))
		ivybridge_update_fdi_bc_bifurcation(intel_crtc);

	/* Write the TU size bits before fdi link training, so that error
	 * detection works. */
	I915_WRITE(FDI_RX_TUSIZE1(pipe),
		   I915_READ(PIPE_DATA_M1(pipe)) & TU_SIZE_MASK);

	/*
	 * Sometimes spurious CPU pipe underruns happen during FDI
	 * training, at least with VGA+HDMI cloning. Suppress them.
	 */
	intel_set_cpu_fifo_underrun_reporting(dev_priv, pipe, false);

	/* For PCH output, training FDI link */
	dev_priv->display.fdi_link_train(crtc);

	/* We need to program the right clock selection before writing the pixel
	 * mutliplier into the DPLL. */
	if (HAS_PCH_CPT(dev)) {
		u32 sel;

		temp = I915_READ(PCH_DPLL_SEL);
		temp |= TRANS_DPLL_ENABLE(pipe);
		sel = TRANS_DPLLB_SEL(pipe);
		if (intel_crtc->config->shared_dpll == DPLL_ID_PCH_PLL_B)
			temp |= sel;
		else
			temp &= ~sel;
		I915_WRITE(PCH_DPLL_SEL, temp);
	}

	/* XXX: pch pll's can be enabled any time before we enable the PCH
	 * transcoder, and we actually should do this to not upset any PCH
	 * transcoder that already use the clock when we share it.
	 *
	 * Note that enable_shared_dpll tries to do the right thing, but
	 * get_shared_dpll unconditionally resets the pll - we need that to have
	 * the right LVDS enable sequence. */
	intel_enable_shared_dpll(intel_crtc);

	/* set transcoder timing, panel must allow it */
	assert_panel_unlocked(dev_priv, pipe);
	ironlake_pch_transcoder_set_timings(intel_crtc, pipe);

	intel_fdi_normal_train(crtc);

	intel_set_cpu_fifo_underrun_reporting(dev_priv, pipe, true);

	/* For PCH DP, enable TRANS_DP_CTL */
	if (HAS_PCH_CPT(dev) && intel_crtc->config->has_dp_encoder) {
		const struct drm_display_mode *adjusted_mode =
			&intel_crtc->config->base.adjusted_mode;
		u32 bpc = (I915_READ(PIPECONF(pipe)) & PIPECONF_BPC_MASK) >> 5;
		i915_reg_t reg = TRANS_DP_CTL(pipe);
		temp = I915_READ(reg);
		temp &= ~(TRANS_DP_PORT_SEL_MASK |
			  TRANS_DP_SYNC_MASK |
			  TRANS_DP_BPC_MASK);
		temp |= TRANS_DP_OUTPUT_ENABLE;
		temp |= bpc << 9; /* same format but at 11:9 */

		if (adjusted_mode->flags & DRM_MODE_FLAG_PHSYNC)
			temp |= TRANS_DP_HSYNC_ACTIVE_HIGH;
		if (adjusted_mode->flags & DRM_MODE_FLAG_PVSYNC)
			temp |= TRANS_DP_VSYNC_ACTIVE_HIGH;

		switch (intel_trans_dp_port_sel(crtc)) {
		case PORT_B:
			temp |= TRANS_DP_PORT_SEL_B;
			break;
		case PORT_C:
			temp |= TRANS_DP_PORT_SEL_C;
			break;
		case PORT_D:
			temp |= TRANS_DP_PORT_SEL_D;
			break;
		default:
			BUG();
		}

		I915_WRITE(reg, temp);
	}

	ironlake_enable_pch_transcoder(dev_priv, pipe);
}

static void lpt_pch_enable(struct drm_crtc *crtc)
{
	struct drm_device *dev = crtc->dev;
	struct drm_i915_private *dev_priv = dev->dev_private;
	struct intel_crtc *intel_crtc = to_intel_crtc(crtc);
	enum transcoder cpu_transcoder = intel_crtc->config->cpu_transcoder;

	assert_pch_transcoder_disabled(dev_priv, TRANSCODER_A);

	lpt_program_iclkip(crtc);

	/* Set transcoder timing. */
	ironlake_pch_transcoder_set_timings(intel_crtc, PIPE_A);

	lpt_enable_pch_transcoder(dev_priv, cpu_transcoder);
}

struct intel_shared_dpll *intel_get_shared_dpll(struct intel_crtc *crtc,
						struct intel_crtc_state *crtc_state)
{
	struct drm_i915_private *dev_priv = crtc->base.dev->dev_private;
	struct intel_shared_dpll *pll;
	struct intel_shared_dpll_config *shared_dpll;
	enum intel_dpll_id i;
	int max = dev_priv->num_shared_dpll;

	shared_dpll = intel_atomic_get_shared_dpll_state(crtc_state->base.state);

	if (HAS_PCH_IBX(dev_priv->dev)) {
		/* Ironlake PCH has a fixed PLL->PCH pipe mapping. */
		i = (enum intel_dpll_id) crtc->pipe;
		pll = &dev_priv->shared_dplls[i];

		DRM_DEBUG_KMS("CRTC:%d using pre-allocated %s\n",
			      crtc->base.base.id, pll->name);

		WARN_ON(shared_dpll[i].crtc_mask);

		goto found;
	}

	if (IS_BROXTON(dev_priv->dev)) {
		/* PLL is attached to port in bxt */
		struct intel_encoder *encoder;
		struct intel_digital_port *intel_dig_port;

		encoder = intel_ddi_get_crtc_new_encoder(crtc_state);
		if (WARN_ON(!encoder))
			return NULL;

		intel_dig_port = enc_to_dig_port(&encoder->base);
		/* 1:1 mapping between ports and PLLs */
		i = (enum intel_dpll_id)intel_dig_port->port;
		pll = &dev_priv->shared_dplls[i];
		DRM_DEBUG_KMS("CRTC:%d using pre-allocated %s\n",
			crtc->base.base.id, pll->name);
		WARN_ON(shared_dpll[i].crtc_mask);

		goto found;
	} else if (INTEL_INFO(dev_priv)->gen < 9 && HAS_DDI(dev_priv))
		/* Do not consider SPLL */
		max = 2;

	for (i = 0; i < max; i++) {
		pll = &dev_priv->shared_dplls[i];

		/* Only want to check enabled timings first */
		if (shared_dpll[i].crtc_mask == 0)
			continue;

		if (memcmp(&crtc_state->dpll_hw_state,
			   &shared_dpll[i].hw_state,
			   sizeof(crtc_state->dpll_hw_state)) == 0) {
			DRM_DEBUG_KMS("CRTC:%d sharing existing %s (crtc mask 0x%08x, ative %d)\n",
				      crtc->base.base.id, pll->name,
				      shared_dpll[i].crtc_mask,
				      pll->active);
			goto found;
		}
	}

	/* Ok no matching timings, maybe there's a free one? */
	for (i = 0; i < dev_priv->num_shared_dpll; i++) {
		pll = &dev_priv->shared_dplls[i];
		if (shared_dpll[i].crtc_mask == 0) {
			DRM_DEBUG_KMS("CRTC:%d allocated %s\n",
				      crtc->base.base.id, pll->name);
			goto found;
		}
	}

	return NULL;

found:
	if (shared_dpll[i].crtc_mask == 0)
		shared_dpll[i].hw_state =
			crtc_state->dpll_hw_state;

	crtc_state->shared_dpll = i;
	DRM_DEBUG_DRIVER("using %s for pipe %c\n", pll->name,
			 pipe_name(crtc->pipe));

	shared_dpll[i].crtc_mask |= 1 << crtc->pipe;

	return pll;
}

static void intel_shared_dpll_commit(struct drm_atomic_state *state)
{
	struct drm_i915_private *dev_priv = to_i915(state->dev);
	struct intel_shared_dpll_config *shared_dpll;
	struct intel_shared_dpll *pll;
	enum intel_dpll_id i;

	if (!to_intel_atomic_state(state)->dpll_set)
		return;

	shared_dpll = to_intel_atomic_state(state)->shared_dpll;
	for (i = 0; i < dev_priv->num_shared_dpll; i++) {
		pll = &dev_priv->shared_dplls[i];
		pll->config = shared_dpll[i];
	}
}

static void cpt_verify_modeset(struct drm_device *dev, int pipe)
{
	struct drm_i915_private *dev_priv = dev->dev_private;
	i915_reg_t dslreg = PIPEDSL(pipe);
	u32 temp;

	temp = I915_READ(dslreg);
	udelay(500);
	if (wait_for(I915_READ(dslreg) != temp, 5)) {
		if (wait_for(I915_READ(dslreg) != temp, 5))
			DRM_ERROR("mode set failed: pipe %c stuck\n", pipe_name(pipe));
	}
}

static int
skl_update_scaler(struct intel_crtc_state *crtc_state, bool force_detach,
		  unsigned scaler_user, int *scaler_id, unsigned int rotation,
		  int src_w, int src_h, int dst_w, int dst_h)
{
	struct intel_crtc_scaler_state *scaler_state =
		&crtc_state->scaler_state;
	struct intel_crtc *intel_crtc =
		to_intel_crtc(crtc_state->base.crtc);
	int need_scaling;

	need_scaling = intel_rotation_90_or_270(rotation) ?
		(src_h != dst_w || src_w != dst_h):
		(src_w != dst_w || src_h != dst_h);

	/*
	 * if plane is being disabled or scaler is no more required or force detach
	 *  - free scaler binded to this plane/crtc
	 *  - in order to do this, update crtc->scaler_usage
	 *
	 * Here scaler state in crtc_state is set free so that
	 * scaler can be assigned to other user. Actual register
	 * update to free the scaler is done in plane/panel-fit programming.
	 * For this purpose crtc/plane_state->scaler_id isn't reset here.
	 */
	if (force_detach || !need_scaling) {
		if (*scaler_id >= 0) {
			scaler_state->scaler_users &= ~(1 << scaler_user);
			scaler_state->scalers[*scaler_id].in_use = 0;

			DRM_DEBUG_KMS("scaler_user index %u.%u: "
				"Staged freeing scaler id %d scaler_users = 0x%x\n",
				intel_crtc->pipe, scaler_user, *scaler_id,
				scaler_state->scaler_users);
			*scaler_id = -1;
		}
		return 0;
	}

	/* range checks */
	if (src_w < SKL_MIN_SRC_W || src_h < SKL_MIN_SRC_H ||
		dst_w < SKL_MIN_DST_W || dst_h < SKL_MIN_DST_H ||

		src_w > SKL_MAX_SRC_W || src_h > SKL_MAX_SRC_H ||
		dst_w > SKL_MAX_DST_W || dst_h > SKL_MAX_DST_H) {
		DRM_DEBUG_KMS("scaler_user index %u.%u: src %ux%u dst %ux%u "
			"size is out of scaler range\n",
			intel_crtc->pipe, scaler_user, src_w, src_h, dst_w, dst_h);
		return -EINVAL;
	}

	/* mark this plane as a scaler user in crtc_state */
	scaler_state->scaler_users |= (1 << scaler_user);
	DRM_DEBUG_KMS("scaler_user index %u.%u: "
		"staged scaling request for %ux%u->%ux%u scaler_users = 0x%x\n",
		intel_crtc->pipe, scaler_user, src_w, src_h, dst_w, dst_h,
		scaler_state->scaler_users);

	return 0;
}

/**
 * skl_update_scaler_crtc - Stages update to scaler state for a given crtc.
 *
 * @state: crtc's scaler state
 *
 * Return
 *     0 - scaler_usage updated successfully
 *    error - requested scaling cannot be supported or other error condition
 */
int skl_update_scaler_crtc(struct intel_crtc_state *state)
{
	struct intel_crtc *intel_crtc = to_intel_crtc(state->base.crtc);
	const struct drm_display_mode *adjusted_mode = &state->base.adjusted_mode;

	DRM_DEBUG_KMS("Updating scaler for [CRTC:%i] scaler_user index %u.%u\n",
		      intel_crtc->base.base.id, intel_crtc->pipe, SKL_CRTC_INDEX);

	return skl_update_scaler(state, !state->base.active, SKL_CRTC_INDEX,
		&state->scaler_state.scaler_id, DRM_ROTATE_0,
		state->pipe_src_w, state->pipe_src_h,
		adjusted_mode->crtc_hdisplay, adjusted_mode->crtc_vdisplay);
}

/**
 * skl_update_scaler_plane - Stages update to scaler state for a given plane.
 *
 * @state: crtc's scaler state
 * @plane_state: atomic plane state to update
 *
 * Return
 *     0 - scaler_usage updated successfully
 *    error - requested scaling cannot be supported or other error condition
 */
static int skl_update_scaler_plane(struct intel_crtc_state *crtc_state,
				   struct intel_plane_state *plane_state)
{

	struct intel_crtc *intel_crtc = to_intel_crtc(crtc_state->base.crtc);
	struct intel_plane *intel_plane =
		to_intel_plane(plane_state->base.plane);
	struct drm_framebuffer *fb = plane_state->base.fb;
	int ret;

	bool force_detach = !fb || !plane_state->visible;

	DRM_DEBUG_KMS("Updating scaler for [PLANE:%d] scaler_user index %u.%u\n",
		      intel_plane->base.base.id, intel_crtc->pipe,
		      drm_plane_index(&intel_plane->base));

	ret = skl_update_scaler(crtc_state, force_detach,
				drm_plane_index(&intel_plane->base),
				&plane_state->scaler_id,
				plane_state->base.rotation,
				drm_rect_width(&plane_state->src) >> 16,
				drm_rect_height(&plane_state->src) >> 16,
				drm_rect_width(&plane_state->dst),
				drm_rect_height(&plane_state->dst));

	if (ret || plane_state->scaler_id < 0)
		return ret;

	/* check colorkey */
	if (plane_state->ckey.flags != I915_SET_COLORKEY_NONE) {
		DRM_DEBUG_KMS("[PLANE:%d] scaling with color key not allowed",
			      intel_plane->base.base.id);
		return -EINVAL;
	}

	/* Check src format */
	switch (fb->pixel_format) {
	case DRM_FORMAT_RGB565:
	case DRM_FORMAT_XBGR8888:
	case DRM_FORMAT_XRGB8888:
	case DRM_FORMAT_ABGR8888:
	case DRM_FORMAT_ARGB8888:
	case DRM_FORMAT_XRGB2101010:
	case DRM_FORMAT_XBGR2101010:
	case DRM_FORMAT_YUYV:
	case DRM_FORMAT_YVYU:
	case DRM_FORMAT_UYVY:
	case DRM_FORMAT_VYUY:
		break;
	default:
		DRM_DEBUG_KMS("[PLANE:%d] FB:%d unsupported scaling format 0x%x\n",
			intel_plane->base.base.id, fb->base.id, fb->pixel_format);
		return -EINVAL;
	}

	return 0;
}

static void skylake_scaler_disable(struct intel_crtc *crtc)
{
	int i;

	for (i = 0; i < crtc->num_scalers; i++)
		skl_detach_scaler(crtc, i);
}

static void skylake_pfit_enable(struct intel_crtc *crtc)
{
	struct drm_device *dev = crtc->base.dev;
	struct drm_i915_private *dev_priv = dev->dev_private;
	int pipe = crtc->pipe;
	struct intel_crtc_scaler_state *scaler_state =
		&crtc->config->scaler_state;

	DRM_DEBUG_KMS("for crtc_state = %p\n", crtc->config);

	if (crtc->config->pch_pfit.enabled) {
		int id;

		if (WARN_ON(crtc->config->scaler_state.scaler_id < 0)) {
			DRM_ERROR("Requesting pfit without getting a scaler first\n");
			return;
		}

		id = scaler_state->scaler_id;
		I915_WRITE(SKL_PS_CTRL(pipe, id), PS_SCALER_EN |
			PS_FILTER_MEDIUM | scaler_state->scalers[id].mode);
		I915_WRITE(SKL_PS_WIN_POS(pipe, id), crtc->config->pch_pfit.pos);
		I915_WRITE(SKL_PS_WIN_SZ(pipe, id), crtc->config->pch_pfit.size);

		DRM_DEBUG_KMS("for crtc_state = %p scaler_id = %d\n", crtc->config, id);
	}
}

static void ironlake_pfit_enable(struct intel_crtc *crtc)
{
	struct drm_device *dev = crtc->base.dev;
	struct drm_i915_private *dev_priv = dev->dev_private;
	int pipe = crtc->pipe;

	if (crtc->config->pch_pfit.enabled) {
		/* Force use of hard-coded filter coefficients
		 * as some pre-programmed values are broken,
		 * e.g. x201.
		 */
		if (IS_IVYBRIDGE(dev) || IS_HASWELL(dev))
			I915_WRITE(PF_CTL(pipe), PF_ENABLE | PF_FILTER_MED_3x3 |
						 PF_PIPE_SEL_IVB(pipe));
		else
			I915_WRITE(PF_CTL(pipe), PF_ENABLE | PF_FILTER_MED_3x3);
		I915_WRITE(PF_WIN_POS(pipe), crtc->config->pch_pfit.pos);
		I915_WRITE(PF_WIN_SZ(pipe), crtc->config->pch_pfit.size);
	}
}

void hsw_enable_ips(struct intel_crtc *crtc)
{
	struct drm_device *dev = crtc->base.dev;
	struct drm_i915_private *dev_priv = dev->dev_private;

	if (!crtc->config->ips_enabled)
		return;

	/* We can only enable IPS after we enable a plane and wait for a vblank */
	intel_wait_for_vblank(dev, crtc->pipe);

	assert_plane_enabled(dev_priv, crtc->plane);
	if (IS_BROADWELL(dev)) {
		mutex_lock(&dev_priv->rps.hw_lock);
		WARN_ON(sandybridge_pcode_write(dev_priv, DISPLAY_IPS_CONTROL, 0xc0000000));
		mutex_unlock(&dev_priv->rps.hw_lock);
		/* Quoting Art Runyan: "its not safe to expect any particular
		 * value in IPS_CTL bit 31 after enabling IPS through the
		 * mailbox." Moreover, the mailbox may return a bogus state,
		 * so we need to just enable it and continue on.
		 */
	} else {
		I915_WRITE(IPS_CTL, IPS_ENABLE);
		/* The bit only becomes 1 in the next vblank, so this wait here
		 * is essentially intel_wait_for_vblank. If we don't have this
		 * and don't wait for vblanks until the end of crtc_enable, then
		 * the HW state readout code will complain that the expected
		 * IPS_CTL value is not the one we read. */
		if (wait_for(I915_READ_NOTRACE(IPS_CTL) & IPS_ENABLE, 50))
			DRM_ERROR("Timed out waiting for IPS enable\n");
	}
}

void hsw_disable_ips(struct intel_crtc *crtc)
{
	struct drm_device *dev = crtc->base.dev;
	struct drm_i915_private *dev_priv = dev->dev_private;

	if (!crtc->config->ips_enabled)
		return;

	assert_plane_enabled(dev_priv, crtc->plane);
	if (IS_BROADWELL(dev)) {
		mutex_lock(&dev_priv->rps.hw_lock);
		WARN_ON(sandybridge_pcode_write(dev_priv, DISPLAY_IPS_CONTROL, 0));
		mutex_unlock(&dev_priv->rps.hw_lock);
		/* wait for pcode to finish disabling IPS, which may take up to 42ms */
		if (wait_for((I915_READ(IPS_CTL) & IPS_ENABLE) == 0, 42))
			DRM_ERROR("Timed out waiting for IPS disable\n");
	} else {
		I915_WRITE(IPS_CTL, 0);
		POSTING_READ(IPS_CTL);
	}

	/* We need to wait for a vblank before we can disable the plane. */
	intel_wait_for_vblank(dev, crtc->pipe);
}

/** Loads the palette/gamma unit for the CRTC with the prepared values */
static void intel_crtc_load_lut(struct drm_crtc *crtc)
{
	struct drm_device *dev = crtc->dev;
	struct drm_i915_private *dev_priv = dev->dev_private;
	struct intel_crtc *intel_crtc = to_intel_crtc(crtc);
	enum pipe pipe = intel_crtc->pipe;
	int i;
	bool reenable_ips = false;

	/* The clocks have to be on to load the palette. */
	if (!crtc->state->active)
		return;

	if (HAS_GMCH_DISPLAY(dev_priv->dev)) {
		if (intel_crtc->config->has_dsi_encoder)
			assert_dsi_pll_enabled(dev_priv);
		else
			assert_pll_enabled(dev_priv, pipe);
	}

	/* Workaround : Do not read or write the pipe palette/gamma data while
	 * GAMMA_MODE is configured for split gamma and IPS_CTL has IPS enabled.
	 */
	if (IS_HASWELL(dev) && intel_crtc->config->ips_enabled &&
	    ((I915_READ(GAMMA_MODE(pipe)) & GAMMA_MODE_MODE_MASK) ==
	     GAMMA_MODE_MODE_SPLIT)) {
		hsw_disable_ips(intel_crtc);
		reenable_ips = true;
	}

	for (i = 0; i < 256; i++) {
		i915_reg_t palreg;

		if (HAS_GMCH_DISPLAY(dev))
			palreg = PALETTE(pipe, i);
		else
			palreg = LGC_PALETTE(pipe, i);

		I915_WRITE(palreg,
			   (intel_crtc->lut_r[i] << 16) |
			   (intel_crtc->lut_g[i] << 8) |
			   intel_crtc->lut_b[i]);
	}

	if (reenable_ips)
		hsw_enable_ips(intel_crtc);
}

static void intel_crtc_dpms_overlay_disable(struct intel_crtc *intel_crtc)
{
	if (intel_crtc->overlay) {
		struct drm_device *dev = intel_crtc->base.dev;
		struct drm_i915_private *dev_priv = dev->dev_private;

		mutex_lock(&dev->struct_mutex);
		dev_priv->mm.interruptible = false;
		(void) intel_overlay_switch_off(intel_crtc->overlay);
		dev_priv->mm.interruptible = true;
		mutex_unlock(&dev->struct_mutex);
	}

	/* Let userspace switch the overlay on again. In most cases userspace
	 * has to recompute where to put it anyway.
	 */
}

/**
 * intel_post_enable_primary - Perform operations after enabling primary plane
 * @crtc: the CRTC whose primary plane was just enabled
 *
 * Performs potentially sleeping operations that must be done after the primary
 * plane is enabled, such as updating FBC and IPS.  Note that this may be
 * called due to an explicit primary plane update, or due to an implicit
 * re-enable that is caused when a sprite plane is updated to no longer
 * completely hide the primary plane.
 */
static void
intel_post_enable_primary(struct drm_crtc *crtc)
{
	struct drm_device *dev = crtc->dev;
	struct drm_i915_private *dev_priv = dev->dev_private;
	struct intel_crtc *intel_crtc = to_intel_crtc(crtc);
	int pipe = intel_crtc->pipe;

	/*
	 * FIXME IPS should be fine as long as one plane is
	 * enabled, but in practice it seems to have problems
	 * when going from primary only to sprite only and vice
	 * versa.
	 */
	hsw_enable_ips(intel_crtc);

	/*
	 * Gen2 reports pipe underruns whenever all planes are disabled.
	 * So don't enable underrun reporting before at least some planes
	 * are enabled.
	 * FIXME: Need to fix the logic to work when we turn off all planes
	 * but leave the pipe running.
	 */
	if (IS_GEN2(dev))
		intel_set_cpu_fifo_underrun_reporting(dev_priv, pipe, true);

	/* Underruns don't always raise interrupts, so check manually. */
	intel_check_cpu_fifo_underruns(dev_priv);
	intel_check_pch_fifo_underruns(dev_priv);
}

/**
 * intel_pre_disable_primary - Perform operations before disabling primary plane
 * @crtc: the CRTC whose primary plane is to be disabled
 *
 * Performs potentially sleeping operations that must be done before the
 * primary plane is disabled, such as updating FBC and IPS.  Note that this may
 * be called due to an explicit primary plane update, or due to an implicit
 * disable that is caused when a sprite plane completely hides the primary
 * plane.
 */
static void
intel_pre_disable_primary(struct drm_crtc *crtc)
{
	struct drm_device *dev = crtc->dev;
	struct drm_i915_private *dev_priv = dev->dev_private;
	struct intel_crtc *intel_crtc = to_intel_crtc(crtc);
	int pipe = intel_crtc->pipe;

	/*
	 * Gen2 reports pipe underruns whenever all planes are disabled.
	 * So diasble underrun reporting before all the planes get disabled.
	 * FIXME: Need to fix the logic to work when we turn off all planes
	 * but leave the pipe running.
	 */
	if (IS_GEN2(dev))
		intel_set_cpu_fifo_underrun_reporting(dev_priv, pipe, false);

	/*
	 * Vblank time updates from the shadow to live plane control register
	 * are blocked if the memory self-refresh mode is active at that
	 * moment. So to make sure the plane gets truly disabled, disable
	 * first the self-refresh mode. The self-refresh enable bit in turn
	 * will be checked/applied by the HW only at the next frame start
	 * event which is after the vblank start event, so we need to have a
	 * wait-for-vblank between disabling the plane and the pipe.
	 */
	if (HAS_GMCH_DISPLAY(dev)) {
		intel_set_memory_cxsr(dev_priv, false);
		dev_priv->wm.vlv.cxsr = false;
		intel_wait_for_vblank(dev, pipe);
	}

	/*
	 * FIXME IPS should be fine as long as one plane is
	 * enabled, but in practice it seems to have problems
	 * when going from primary only to sprite only and vice
	 * versa.
	 */
	hsw_disable_ips(intel_crtc);
}

static void intel_post_plane_update(struct intel_crtc *crtc)
{
	struct intel_crtc_atomic_commit *atomic = &crtc->atomic;
	struct intel_crtc_state *pipe_config =
		to_intel_crtc_state(crtc->base.state);
	struct drm_device *dev = crtc->base.dev;

	if (atomic->wait_vblank)
		intel_wait_for_vblank(dev, crtc->pipe);

	intel_frontbuffer_flip(dev, atomic->fb_bits);

	crtc->wm.cxsr_allowed = true;

	if (pipe_config->wm_changed && pipe_config->base.active)
		intel_update_watermarks(&crtc->base);

	if (atomic->update_fbc)
		intel_fbc_update(crtc);

	if (atomic->post_enable_primary)
		intel_post_enable_primary(&crtc->base);

	memset(atomic, 0, sizeof(*atomic));
}

static void intel_pre_plane_update(struct intel_crtc *crtc)
{
	struct drm_device *dev = crtc->base.dev;
	struct drm_i915_private *dev_priv = dev->dev_private;
	struct intel_crtc_atomic_commit *atomic = &crtc->atomic;
	struct intel_crtc_state *pipe_config =
		to_intel_crtc_state(crtc->base.state);

	if (atomic->disable_fbc)
		intel_fbc_deactivate(crtc);

	if (crtc->atomic.disable_ips)
		hsw_disable_ips(crtc);

	if (atomic->pre_disable_primary)
		intel_pre_disable_primary(&crtc->base);

	if (pipe_config->disable_cxsr) {
		crtc->wm.cxsr_allowed = false;
		intel_set_memory_cxsr(dev_priv, false);
	}

	if (!needs_modeset(&pipe_config->base) && pipe_config->wm_changed)
		intel_update_watermarks(&crtc->base);
}

static void intel_crtc_disable_planes(struct drm_crtc *crtc, unsigned plane_mask)
{
	struct drm_device *dev = crtc->dev;
	struct intel_crtc *intel_crtc = to_intel_crtc(crtc);
	struct drm_plane *p;
	int pipe = intel_crtc->pipe;

	intel_crtc_dpms_overlay_disable(intel_crtc);

	drm_for_each_plane_mask(p, dev, plane_mask)
		to_intel_plane(p)->disable_plane(p, crtc);

	/*
	 * FIXME: Once we grow proper nuclear flip support out of this we need
	 * to compute the mask of flip planes precisely. For the time being
	 * consider this a flip to a NULL plane.
	 */
	intel_frontbuffer_flip(dev, INTEL_FRONTBUFFER_ALL_MASK(pipe));
}

static void ironlake_crtc_enable(struct drm_crtc *crtc)
{
	struct drm_device *dev = crtc->dev;
	struct drm_i915_private *dev_priv = dev->dev_private;
	struct intel_crtc *intel_crtc = to_intel_crtc(crtc);
	struct intel_encoder *encoder;
	int pipe = intel_crtc->pipe;

	if (WARN_ON(intel_crtc->active))
		return;

	if (intel_crtc->config->has_pch_encoder)
		intel_set_pch_fifo_underrun_reporting(dev_priv, pipe, false);

	if (intel_crtc->config->has_pch_encoder)
		intel_prepare_shared_dpll(intel_crtc);

	if (intel_crtc->config->has_dp_encoder)
		intel_dp_set_m_n(intel_crtc, M1_N1);

	intel_set_pipe_timings(intel_crtc);

	if (intel_crtc->config->has_pch_encoder) {
		intel_cpu_transcoder_set_m_n(intel_crtc,
				     &intel_crtc->config->fdi_m_n, NULL);
	}

	ironlake_set_pipeconf(crtc);

	intel_crtc->active = true;

	intel_set_cpu_fifo_underrun_reporting(dev_priv, pipe, true);

	for_each_encoder_on_crtc(dev, crtc, encoder)
		if (encoder->pre_enable)
			encoder->pre_enable(encoder);

	if (intel_crtc->config->has_pch_encoder) {
		/* Note: FDI PLL enabling _must_ be done before we enable the
		 * cpu pipes, hence this is separate from all the other fdi/pch
		 * enabling. */
		ironlake_fdi_pll_enable(intel_crtc);
	} else {
		assert_fdi_tx_disabled(dev_priv, pipe);
		assert_fdi_rx_disabled(dev_priv, pipe);
	}

	ironlake_pfit_enable(intel_crtc);

	/*
	 * On ILK+ LUT must be loaded before the pipe is running but with
	 * clocks enabled
	 */
	intel_crtc_load_lut(crtc);

	intel_update_watermarks(crtc);
	intel_enable_pipe(intel_crtc);

	if (intel_crtc->config->has_pch_encoder)
		ironlake_pch_enable(crtc);

	assert_vblank_disabled(crtc);
	drm_crtc_vblank_on(crtc);

	for_each_encoder_on_crtc(dev, crtc, encoder)
		encoder->enable(encoder);

	if (HAS_PCH_CPT(dev))
		cpt_verify_modeset(dev, intel_crtc->pipe);

	/* Must wait for vblank to avoid spurious PCH FIFO underruns */
	if (intel_crtc->config->has_pch_encoder)
		intel_wait_for_vblank(dev, pipe);
	intel_set_pch_fifo_underrun_reporting(dev_priv, pipe, true);

	intel_fbc_enable(intel_crtc);
}

/* IPS only exists on ULT machines and is tied to pipe A. */
static bool hsw_crtc_supports_ips(struct intel_crtc *crtc)
{
	return HAS_IPS(crtc->base.dev) && crtc->pipe == PIPE_A;
}

static void haswell_crtc_enable(struct drm_crtc *crtc)
{
	struct drm_device *dev = crtc->dev;
	struct drm_i915_private *dev_priv = dev->dev_private;
	struct intel_crtc *intel_crtc = to_intel_crtc(crtc);
	struct intel_encoder *encoder;
	int pipe = intel_crtc->pipe, hsw_workaround_pipe;
	struct intel_crtc_state *pipe_config =
		to_intel_crtc_state(crtc->state);

	if (WARN_ON(intel_crtc->active))
		return;

	if (intel_crtc->config->has_pch_encoder)
		intel_set_pch_fifo_underrun_reporting(dev_priv, TRANSCODER_A,
						      false);

	if (intel_crtc_to_shared_dpll(intel_crtc))
		intel_enable_shared_dpll(intel_crtc);

	if (intel_crtc->config->has_dp_encoder)
		intel_dp_set_m_n(intel_crtc, M1_N1);

	intel_set_pipe_timings(intel_crtc);

	if (intel_crtc->config->cpu_transcoder != TRANSCODER_EDP) {
		I915_WRITE(PIPE_MULT(intel_crtc->config->cpu_transcoder),
			   intel_crtc->config->pixel_multiplier - 1);
	}

	if (intel_crtc->config->has_pch_encoder) {
		intel_cpu_transcoder_set_m_n(intel_crtc,
				     &intel_crtc->config->fdi_m_n, NULL);
	}

	haswell_set_pipeconf(crtc);

	intel_set_pipe_csc(crtc);

	intel_crtc->active = true;

	if (intel_crtc->config->has_pch_encoder)
		intel_set_cpu_fifo_underrun_reporting(dev_priv, pipe, false);
	else
		intel_set_cpu_fifo_underrun_reporting(dev_priv, pipe, true);

	for_each_encoder_on_crtc(dev, crtc, encoder) {
		if (encoder->pre_enable)
			encoder->pre_enable(encoder);
	}

	if (intel_crtc->config->has_pch_encoder)
		dev_priv->display.fdi_link_train(crtc);

	if (!intel_crtc->config->has_dsi_encoder)
		intel_ddi_enable_pipe_clock(intel_crtc);

	if (INTEL_INFO(dev)->gen >= 9)
		skylake_pfit_enable(intel_crtc);
	else
		ironlake_pfit_enable(intel_crtc);

	/*
	 * On ILK+ LUT must be loaded before the pipe is running but with
	 * clocks enabled
	 */
	intel_crtc_load_lut(crtc);

	intel_ddi_set_pipe_settings(crtc);
	if (!intel_crtc->config->has_dsi_encoder)
		intel_ddi_enable_transcoder_func(crtc);

	intel_update_watermarks(crtc);
	intel_enable_pipe(intel_crtc);

	if (intel_crtc->config->has_pch_encoder)
		lpt_pch_enable(crtc);

	if (intel_crtc->config->dp_encoder_is_mst)
		intel_ddi_set_vc_payload_alloc(crtc, true);

	assert_vblank_disabled(crtc);
	drm_crtc_vblank_on(crtc);

	for_each_encoder_on_crtc(dev, crtc, encoder) {
		encoder->enable(encoder);
		intel_opregion_notify_encoder(encoder, true);
	}

	if (intel_crtc->config->has_pch_encoder) {
		intel_wait_for_vblank(dev, pipe);
		intel_wait_for_vblank(dev, pipe);
		intel_set_cpu_fifo_underrun_reporting(dev_priv, pipe, true);
		intel_set_pch_fifo_underrun_reporting(dev_priv, TRANSCODER_A,
						      true);
	}

	/* If we change the relative order between pipe/planes enabling, we need
	 * to change the workaround. */
	hsw_workaround_pipe = pipe_config->hsw_workaround_pipe;
	if (IS_HASWELL(dev) && hsw_workaround_pipe != INVALID_PIPE) {
		intel_wait_for_vblank(dev, hsw_workaround_pipe);
		intel_wait_for_vblank(dev, hsw_workaround_pipe);
	}

	intel_fbc_enable(intel_crtc);
}

static void ironlake_pfit_disable(struct intel_crtc *crtc, bool force)
{
	struct drm_device *dev = crtc->base.dev;
	struct drm_i915_private *dev_priv = dev->dev_private;
	int pipe = crtc->pipe;

	/* To avoid upsetting the power well on haswell only disable the pfit if
	 * it's in use. The hw state code will make sure we get this right. */
	if (force || crtc->config->pch_pfit.enabled) {
		I915_WRITE(PF_CTL(pipe), 0);
		I915_WRITE(PF_WIN_POS(pipe), 0);
		I915_WRITE(PF_WIN_SZ(pipe), 0);
	}
}

static void ironlake_crtc_disable(struct drm_crtc *crtc)
{
	struct drm_device *dev = crtc->dev;
	struct drm_i915_private *dev_priv = dev->dev_private;
	struct intel_crtc *intel_crtc = to_intel_crtc(crtc);
	struct intel_encoder *encoder;
	int pipe = intel_crtc->pipe;

	if (intel_crtc->config->has_pch_encoder)
		intel_set_pch_fifo_underrun_reporting(dev_priv, pipe, false);

	for_each_encoder_on_crtc(dev, crtc, encoder)
		encoder->disable(encoder);

	drm_crtc_vblank_off(crtc);
	assert_vblank_disabled(crtc);

	/*
	 * Sometimes spurious CPU pipe underruns happen when the
	 * pipe is already disabled, but FDI RX/TX is still enabled.
	 * Happens at least with VGA+HDMI cloning. Suppress them.
	 */
	if (intel_crtc->config->has_pch_encoder)
		intel_set_cpu_fifo_underrun_reporting(dev_priv, pipe, false);

	intel_disable_pipe(intel_crtc);

	ironlake_pfit_disable(intel_crtc, false);

	if (intel_crtc->config->has_pch_encoder) {
		ironlake_fdi_disable(crtc);
		intel_set_cpu_fifo_underrun_reporting(dev_priv, pipe, true);
	}

	for_each_encoder_on_crtc(dev, crtc, encoder)
		if (encoder->post_disable)
			encoder->post_disable(encoder);

	if (intel_crtc->config->has_pch_encoder) {
		ironlake_disable_pch_transcoder(dev_priv, pipe);

		if (HAS_PCH_CPT(dev)) {
			i915_reg_t reg;
			u32 temp;

			/* disable TRANS_DP_CTL */
			reg = TRANS_DP_CTL(pipe);
			temp = I915_READ(reg);
			temp &= ~(TRANS_DP_OUTPUT_ENABLE |
				  TRANS_DP_PORT_SEL_MASK);
			temp |= TRANS_DP_PORT_SEL_NONE;
			I915_WRITE(reg, temp);

			/* disable DPLL_SEL */
			temp = I915_READ(PCH_DPLL_SEL);
			temp &= ~(TRANS_DPLL_ENABLE(pipe) | TRANS_DPLLB_SEL(pipe));
			I915_WRITE(PCH_DPLL_SEL, temp);
		}

		ironlake_fdi_pll_disable(intel_crtc);
	}

	intel_set_pch_fifo_underrun_reporting(dev_priv, pipe, true);

	intel_fbc_disable_crtc(intel_crtc);
}

static void haswell_crtc_disable(struct drm_crtc *crtc)
{
	struct drm_device *dev = crtc->dev;
	struct drm_i915_private *dev_priv = dev->dev_private;
	struct intel_crtc *intel_crtc = to_intel_crtc(crtc);
	struct intel_encoder *encoder;
	enum transcoder cpu_transcoder = intel_crtc->config->cpu_transcoder;

	if (intel_crtc->config->has_pch_encoder)
		intel_set_pch_fifo_underrun_reporting(dev_priv, TRANSCODER_A,
						      false);

	for_each_encoder_on_crtc(dev, crtc, encoder) {
		intel_opregion_notify_encoder(encoder, false);
		encoder->disable(encoder);
	}

	drm_crtc_vblank_off(crtc);
	assert_vblank_disabled(crtc);

	intel_disable_pipe(intel_crtc);

	if (intel_crtc->config->dp_encoder_is_mst)
		intel_ddi_set_vc_payload_alloc(crtc, false);

	if (!intel_crtc->config->has_dsi_encoder)
		intel_ddi_disable_transcoder_func(dev_priv, cpu_transcoder);

	if (INTEL_INFO(dev)->gen >= 9)
		skylake_scaler_disable(intel_crtc);
	else
		ironlake_pfit_disable(intel_crtc, false);

	if (!intel_crtc->config->has_dsi_encoder)
		intel_ddi_disable_pipe_clock(intel_crtc);

	for_each_encoder_on_crtc(dev, crtc, encoder)
		if (encoder->post_disable)
			encoder->post_disable(encoder);

	if (intel_crtc->config->has_pch_encoder) {
		lpt_disable_pch_transcoder(dev_priv);
		lpt_disable_iclkip(dev_priv);
		intel_ddi_fdi_disable(crtc);

		intel_set_pch_fifo_underrun_reporting(dev_priv, TRANSCODER_A,
						      true);
<<<<<<< HEAD
=======
	}
>>>>>>> 7447a2b2

	intel_fbc_disable_crtc(intel_crtc);
}

static void i9xx_pfit_enable(struct intel_crtc *crtc)
{
	struct drm_device *dev = crtc->base.dev;
	struct drm_i915_private *dev_priv = dev->dev_private;
	struct intel_crtc_state *pipe_config = crtc->config;

	if (!pipe_config->gmch_pfit.control)
		return;

	/*
	 * The panel fitter should only be adjusted whilst the pipe is disabled,
	 * according to register description and PRM.
	 */
	WARN_ON(I915_READ(PFIT_CONTROL) & PFIT_ENABLE);
	assert_pipe_disabled(dev_priv, crtc->pipe);

	I915_WRITE(PFIT_PGM_RATIOS, pipe_config->gmch_pfit.pgm_ratios);
	I915_WRITE(PFIT_CONTROL, pipe_config->gmch_pfit.control);

	/* Border color in case we don't scale up to the full screen. Black by
	 * default, change to something else for debugging. */
	I915_WRITE(BCLRPAT(crtc->pipe), 0);
}

static enum intel_display_power_domain port_to_power_domain(enum port port)
{
	switch (port) {
	case PORT_A:
		return POWER_DOMAIN_PORT_DDI_A_LANES;
	case PORT_B:
		return POWER_DOMAIN_PORT_DDI_B_LANES;
	case PORT_C:
		return POWER_DOMAIN_PORT_DDI_C_LANES;
	case PORT_D:
		return POWER_DOMAIN_PORT_DDI_D_LANES;
	case PORT_E:
		return POWER_DOMAIN_PORT_DDI_E_LANES;
	default:
		MISSING_CASE(port);
		return POWER_DOMAIN_PORT_OTHER;
	}
}

static enum intel_display_power_domain port_to_aux_power_domain(enum port port)
{
	switch (port) {
	case PORT_A:
		return POWER_DOMAIN_AUX_A;
	case PORT_B:
		return POWER_DOMAIN_AUX_B;
	case PORT_C:
		return POWER_DOMAIN_AUX_C;
	case PORT_D:
		return POWER_DOMAIN_AUX_D;
	case PORT_E:
		/* FIXME: Check VBT for actual wiring of PORT E */
		return POWER_DOMAIN_AUX_D;
	default:
		MISSING_CASE(port);
		return POWER_DOMAIN_AUX_A;
	}
}

enum intel_display_power_domain
intel_display_port_power_domain(struct intel_encoder *intel_encoder)
{
	struct drm_device *dev = intel_encoder->base.dev;
	struct intel_digital_port *intel_dig_port;

	switch (intel_encoder->type) {
	case INTEL_OUTPUT_UNKNOWN:
		/* Only DDI platforms should ever use this output type */
		WARN_ON_ONCE(!HAS_DDI(dev));
	case INTEL_OUTPUT_DISPLAYPORT:
	case INTEL_OUTPUT_HDMI:
	case INTEL_OUTPUT_EDP:
		intel_dig_port = enc_to_dig_port(&intel_encoder->base);
		return port_to_power_domain(intel_dig_port->port);
	case INTEL_OUTPUT_DP_MST:
		intel_dig_port = enc_to_mst(&intel_encoder->base)->primary;
		return port_to_power_domain(intel_dig_port->port);
	case INTEL_OUTPUT_ANALOG:
		return POWER_DOMAIN_PORT_CRT;
	case INTEL_OUTPUT_DSI:
		return POWER_DOMAIN_PORT_DSI;
	default:
		return POWER_DOMAIN_PORT_OTHER;
	}
}

enum intel_display_power_domain
intel_display_port_aux_power_domain(struct intel_encoder *intel_encoder)
{
	struct drm_device *dev = intel_encoder->base.dev;
	struct intel_digital_port *intel_dig_port;

	switch (intel_encoder->type) {
	case INTEL_OUTPUT_UNKNOWN:
	case INTEL_OUTPUT_HDMI:
		/*
		 * Only DDI platforms should ever use these output types.
		 * We can get here after the HDMI detect code has already set
		 * the type of the shared encoder. Since we can't be sure
		 * what's the status of the given connectors, play safe and
		 * run the DP detection too.
		 */
		WARN_ON_ONCE(!HAS_DDI(dev));
	case INTEL_OUTPUT_DISPLAYPORT:
	case INTEL_OUTPUT_EDP:
		intel_dig_port = enc_to_dig_port(&intel_encoder->base);
		return port_to_aux_power_domain(intel_dig_port->port);
	case INTEL_OUTPUT_DP_MST:
		intel_dig_port = enc_to_mst(&intel_encoder->base)->primary;
		return port_to_aux_power_domain(intel_dig_port->port);
	default:
		MISSING_CASE(intel_encoder->type);
		return POWER_DOMAIN_AUX_A;
	}
}

static unsigned long get_crtc_power_domains(struct drm_crtc *crtc)
{
	struct drm_device *dev = crtc->dev;
	struct intel_encoder *intel_encoder;
	struct intel_crtc *intel_crtc = to_intel_crtc(crtc);
	enum pipe pipe = intel_crtc->pipe;
	unsigned long mask;
	enum transcoder transcoder = intel_crtc->config->cpu_transcoder;

	if (!crtc->state->active)
		return 0;

	mask = BIT(POWER_DOMAIN_PIPE(pipe));
	mask |= BIT(POWER_DOMAIN_TRANSCODER(transcoder));
	if (intel_crtc->config->pch_pfit.enabled ||
	    intel_crtc->config->pch_pfit.force_thru)
		mask |= BIT(POWER_DOMAIN_PIPE_PANEL_FITTER(pipe));

	for_each_encoder_on_crtc(dev, crtc, intel_encoder)
		mask |= BIT(intel_display_port_power_domain(intel_encoder));

	return mask;
}

static unsigned long modeset_get_crtc_power_domains(struct drm_crtc *crtc)
{
	struct drm_i915_private *dev_priv = crtc->dev->dev_private;
	struct intel_crtc *intel_crtc = to_intel_crtc(crtc);
	enum intel_display_power_domain domain;
	unsigned long domains, new_domains, old_domains;

	old_domains = intel_crtc->enabled_power_domains;
	intel_crtc->enabled_power_domains = new_domains = get_crtc_power_domains(crtc);

	domains = new_domains & ~old_domains;

	for_each_power_domain(domain, domains)
		intel_display_power_get(dev_priv, domain);

	return old_domains & ~new_domains;
}

static void modeset_put_power_domains(struct drm_i915_private *dev_priv,
				      unsigned long domains)
{
	enum intel_display_power_domain domain;

	for_each_power_domain(domain, domains)
		intel_display_power_put(dev_priv, domain);
}

static void modeset_update_crtc_power_domains(struct drm_atomic_state *state)
{
	struct drm_device *dev = state->dev;
	struct drm_i915_private *dev_priv = dev->dev_private;
	unsigned long put_domains[I915_MAX_PIPES] = {};
	struct drm_crtc_state *crtc_state;
	struct drm_crtc *crtc;
	int i;

	for_each_crtc_in_state(state, crtc, crtc_state, i) {
		if (needs_modeset(crtc->state))
			put_domains[to_intel_crtc(crtc)->pipe] =
				modeset_get_crtc_power_domains(crtc);
	}

	if (dev_priv->display.modeset_commit_cdclk) {
		unsigned int cdclk = to_intel_atomic_state(state)->cdclk;

		if (cdclk != dev_priv->cdclk_freq &&
		    !WARN_ON(!state->allow_modeset))
			dev_priv->display.modeset_commit_cdclk(state);
	}

	for (i = 0; i < I915_MAX_PIPES; i++)
		if (put_domains[i])
			modeset_put_power_domains(dev_priv, put_domains[i]);
}

static int intel_compute_max_dotclk(struct drm_i915_private *dev_priv)
{
	int max_cdclk_freq = dev_priv->max_cdclk_freq;

	if (INTEL_INFO(dev_priv)->gen >= 9 ||
	    IS_HASWELL(dev_priv) || IS_BROADWELL(dev_priv))
		return max_cdclk_freq;
	else if (IS_CHERRYVIEW(dev_priv))
		return max_cdclk_freq*95/100;
	else if (INTEL_INFO(dev_priv)->gen < 4)
		return 2*max_cdclk_freq*90/100;
	else
		return max_cdclk_freq*90/100;
}

static void intel_update_max_cdclk(struct drm_device *dev)
{
	struct drm_i915_private *dev_priv = dev->dev_private;

	if (IS_SKYLAKE(dev) || IS_KABYLAKE(dev)) {
		u32 limit = I915_READ(SKL_DFSM) & SKL_DFSM_CDCLK_LIMIT_MASK;

		if (limit == SKL_DFSM_CDCLK_LIMIT_675)
			dev_priv->max_cdclk_freq = 675000;
		else if (limit == SKL_DFSM_CDCLK_LIMIT_540)
			dev_priv->max_cdclk_freq = 540000;
		else if (limit == SKL_DFSM_CDCLK_LIMIT_450)
			dev_priv->max_cdclk_freq = 450000;
		else
			dev_priv->max_cdclk_freq = 337500;
	} else if (IS_BROADWELL(dev))  {
		/*
		 * FIXME with extra cooling we can allow
		 * 540 MHz for ULX and 675 Mhz for ULT.
		 * How can we know if extra cooling is
		 * available? PCI ID, VTB, something else?
		 */
		if (I915_READ(FUSE_STRAP) & HSW_CDCLK_LIMIT)
			dev_priv->max_cdclk_freq = 450000;
		else if (IS_BDW_ULX(dev))
			dev_priv->max_cdclk_freq = 450000;
		else if (IS_BDW_ULT(dev))
			dev_priv->max_cdclk_freq = 540000;
		else
			dev_priv->max_cdclk_freq = 675000;
	} else if (IS_CHERRYVIEW(dev)) {
		dev_priv->max_cdclk_freq = 320000;
	} else if (IS_VALLEYVIEW(dev)) {
		dev_priv->max_cdclk_freq = 400000;
	} else {
		/* otherwise assume cdclk is fixed */
		dev_priv->max_cdclk_freq = dev_priv->cdclk_freq;
	}

	dev_priv->max_dotclk_freq = intel_compute_max_dotclk(dev_priv);

	DRM_DEBUG_DRIVER("Max CD clock rate: %d kHz\n",
			 dev_priv->max_cdclk_freq);

	DRM_DEBUG_DRIVER("Max dotclock rate: %d kHz\n",
			 dev_priv->max_dotclk_freq);
}

static void intel_update_cdclk(struct drm_device *dev)
{
	struct drm_i915_private *dev_priv = dev->dev_private;

	dev_priv->cdclk_freq = dev_priv->display.get_display_clock_speed(dev);
	DRM_DEBUG_DRIVER("Current CD clock rate: %d kHz\n",
			 dev_priv->cdclk_freq);

	/*
	 * Program the gmbus_freq based on the cdclk frequency.
	 * BSpec erroneously claims we should aim for 4MHz, but
	 * in fact 1MHz is the correct frequency.
	 */
	if (IS_VALLEYVIEW(dev) || IS_CHERRYVIEW(dev)) {
		/*
		 * Program the gmbus_freq based on the cdclk frequency.
		 * BSpec erroneously claims we should aim for 4MHz, but
		 * in fact 1MHz is the correct frequency.
		 */
		I915_WRITE(GMBUSFREQ_VLV, DIV_ROUND_UP(dev_priv->cdclk_freq, 1000));
	}

	if (dev_priv->max_cdclk_freq == 0)
		intel_update_max_cdclk(dev);
}

static void broxton_set_cdclk(struct drm_device *dev, int frequency)
{
	struct drm_i915_private *dev_priv = dev->dev_private;
	uint32_t divider;
	uint32_t ratio;
	uint32_t current_freq;
	int ret;

	/* frequency = 19.2MHz * ratio / 2 / div{1,1.5,2,4} */
	switch (frequency) {
	case 144000:
		divider = BXT_CDCLK_CD2X_DIV_SEL_4;
		ratio = BXT_DE_PLL_RATIO(60);
		break;
	case 288000:
		divider = BXT_CDCLK_CD2X_DIV_SEL_2;
		ratio = BXT_DE_PLL_RATIO(60);
		break;
	case 384000:
		divider = BXT_CDCLK_CD2X_DIV_SEL_1_5;
		ratio = BXT_DE_PLL_RATIO(60);
		break;
	case 576000:
		divider = BXT_CDCLK_CD2X_DIV_SEL_1;
		ratio = BXT_DE_PLL_RATIO(60);
		break;
	case 624000:
		divider = BXT_CDCLK_CD2X_DIV_SEL_1;
		ratio = BXT_DE_PLL_RATIO(65);
		break;
	case 19200:
		/*
		 * Bypass frequency with DE PLL disabled. Init ratio, divider
		 * to suppress GCC warning.
		 */
		ratio = 0;
		divider = 0;
		break;
	default:
		DRM_ERROR("unsupported CDCLK freq %d", frequency);

		return;
	}

	mutex_lock(&dev_priv->rps.hw_lock);
	/* Inform power controller of upcoming frequency change */
	ret = sandybridge_pcode_write(dev_priv, HSW_PCODE_DE_WRITE_FREQ_REQ,
				      0x80000000);
	mutex_unlock(&dev_priv->rps.hw_lock);

	if (ret) {
		DRM_ERROR("PCode CDCLK freq change notify failed (err %d, freq %d)\n",
			  ret, frequency);
		return;
	}

	current_freq = I915_READ(CDCLK_CTL) & CDCLK_FREQ_DECIMAL_MASK;
	/* convert from .1 fixpoint MHz with -1MHz offset to kHz */
	current_freq = current_freq * 500 + 1000;

	/*
	 * DE PLL has to be disabled when
	 * - setting to 19.2MHz (bypass, PLL isn't used)
	 * - before setting to 624MHz (PLL needs toggling)
	 * - before setting to any frequency from 624MHz (PLL needs toggling)
	 */
	if (frequency == 19200 || frequency == 624000 ||
	    current_freq == 624000) {
		I915_WRITE(BXT_DE_PLL_ENABLE, ~BXT_DE_PLL_PLL_ENABLE);
		/* Timeout 200us */
		if (wait_for(!(I915_READ(BXT_DE_PLL_ENABLE) & BXT_DE_PLL_LOCK),
			     1))
			DRM_ERROR("timout waiting for DE PLL unlock\n");
	}

	if (frequency != 19200) {
		uint32_t val;

		val = I915_READ(BXT_DE_PLL_CTL);
		val &= ~BXT_DE_PLL_RATIO_MASK;
		val |= ratio;
		I915_WRITE(BXT_DE_PLL_CTL, val);

		I915_WRITE(BXT_DE_PLL_ENABLE, BXT_DE_PLL_PLL_ENABLE);
		/* Timeout 200us */
		if (wait_for(I915_READ(BXT_DE_PLL_ENABLE) & BXT_DE_PLL_LOCK, 1))
			DRM_ERROR("timeout waiting for DE PLL lock\n");

		val = I915_READ(CDCLK_CTL);
		val &= ~BXT_CDCLK_CD2X_DIV_SEL_MASK;
		val |= divider;
		/*
		 * Disable SSA Precharge when CD clock frequency < 500 MHz,
		 * enable otherwise.
		 */
		val &= ~BXT_CDCLK_SSA_PRECHARGE_ENABLE;
		if (frequency >= 500000)
			val |= BXT_CDCLK_SSA_PRECHARGE_ENABLE;

		val &= ~CDCLK_FREQ_DECIMAL_MASK;
		/* convert from kHz to .1 fixpoint MHz with -1MHz offset */
		val |= (frequency - 1000) / 500;
		I915_WRITE(CDCLK_CTL, val);
	}

	mutex_lock(&dev_priv->rps.hw_lock);
	ret = sandybridge_pcode_write(dev_priv, HSW_PCODE_DE_WRITE_FREQ_REQ,
				      DIV_ROUND_UP(frequency, 25000));
	mutex_unlock(&dev_priv->rps.hw_lock);

	if (ret) {
		DRM_ERROR("PCode CDCLK freq set failed, (err %d, freq %d)\n",
			  ret, frequency);
		return;
	}

	intel_update_cdclk(dev);
}

void broxton_init_cdclk(struct drm_device *dev)
{
	struct drm_i915_private *dev_priv = dev->dev_private;
	uint32_t val;

	/*
	 * NDE_RSTWRN_OPT RST PCH Handshake En must always be 0b on BXT
	 * or else the reset will hang because there is no PCH to respond.
	 * Move the handshake programming to initialization sequence.
	 * Previously was left up to BIOS.
	 */
	val = I915_READ(HSW_NDE_RSTWRN_OPT);
	val &= ~RESET_PCH_HANDSHAKE_ENABLE;
	I915_WRITE(HSW_NDE_RSTWRN_OPT, val);

	/* Enable PG1 for cdclk */
	intel_display_power_get(dev_priv, POWER_DOMAIN_PLLS);

	/* check if cd clock is enabled */
	if (I915_READ(BXT_DE_PLL_ENABLE) & BXT_DE_PLL_PLL_ENABLE) {
		DRM_DEBUG_KMS("Display already initialized\n");
		return;
	}

	/*
	 * FIXME:
	 * - The initial CDCLK needs to be read from VBT.
	 *   Need to make this change after VBT has changes for BXT.
	 * - check if setting the max (or any) cdclk freq is really necessary
	 *   here, it belongs to modeset time
	 */
	broxton_set_cdclk(dev, 624000);

	I915_WRITE(DBUF_CTL, I915_READ(DBUF_CTL) | DBUF_POWER_REQUEST);
	POSTING_READ(DBUF_CTL);

	udelay(10);

	if (!(I915_READ(DBUF_CTL) & DBUF_POWER_STATE))
		DRM_ERROR("DBuf power enable timeout!\n");
}

void broxton_uninit_cdclk(struct drm_device *dev)
{
	struct drm_i915_private *dev_priv = dev->dev_private;

	I915_WRITE(DBUF_CTL, I915_READ(DBUF_CTL) & ~DBUF_POWER_REQUEST);
	POSTING_READ(DBUF_CTL);

	udelay(10);

	if (I915_READ(DBUF_CTL) & DBUF_POWER_STATE)
		DRM_ERROR("DBuf power disable timeout!\n");

	/* Set minimum (bypass) frequency, in effect turning off the DE PLL */
	broxton_set_cdclk(dev, 19200);

	intel_display_power_put(dev_priv, POWER_DOMAIN_PLLS);
}

static const struct skl_cdclk_entry {
	unsigned int freq;
	unsigned int vco;
} skl_cdclk_frequencies[] = {
	{ .freq = 308570, .vco = 8640 },
	{ .freq = 337500, .vco = 8100 },
	{ .freq = 432000, .vco = 8640 },
	{ .freq = 450000, .vco = 8100 },
	{ .freq = 540000, .vco = 8100 },
	{ .freq = 617140, .vco = 8640 },
	{ .freq = 675000, .vco = 8100 },
};

static unsigned int skl_cdclk_decimal(unsigned int freq)
{
	return (freq - 1000) / 500;
}

static unsigned int skl_cdclk_get_vco(unsigned int freq)
{
	unsigned int i;

	for (i = 0; i < ARRAY_SIZE(skl_cdclk_frequencies); i++) {
		const struct skl_cdclk_entry *e = &skl_cdclk_frequencies[i];

		if (e->freq == freq)
			return e->vco;
	}

	return 8100;
}

static void
skl_dpll0_enable(struct drm_i915_private *dev_priv, unsigned int required_vco)
{
	unsigned int min_freq;
	u32 val;

	/* select the minimum CDCLK before enabling DPLL 0 */
	val = I915_READ(CDCLK_CTL);
	val &= ~CDCLK_FREQ_SEL_MASK | ~CDCLK_FREQ_DECIMAL_MASK;
	val |= CDCLK_FREQ_337_308;

	if (required_vco == 8640)
		min_freq = 308570;
	else
		min_freq = 337500;

	val = CDCLK_FREQ_337_308 | skl_cdclk_decimal(min_freq);

	I915_WRITE(CDCLK_CTL, val);
	POSTING_READ(CDCLK_CTL);

	/*
	 * We always enable DPLL0 with the lowest link rate possible, but still
	 * taking into account the VCO required to operate the eDP panel at the
	 * desired frequency. The usual DP link rates operate with a VCO of
	 * 8100 while the eDP 1.4 alternate link rates need a VCO of 8640.
	 * The modeset code is responsible for the selection of the exact link
	 * rate later on, with the constraint of choosing a frequency that
	 * works with required_vco.
	 */
	val = I915_READ(DPLL_CTRL1);

	val &= ~(DPLL_CTRL1_HDMI_MODE(SKL_DPLL0) | DPLL_CTRL1_SSC(SKL_DPLL0) |
		 DPLL_CTRL1_LINK_RATE_MASK(SKL_DPLL0));
	val |= DPLL_CTRL1_OVERRIDE(SKL_DPLL0);
	if (required_vco == 8640)
		val |= DPLL_CTRL1_LINK_RATE(DPLL_CTRL1_LINK_RATE_1080,
					    SKL_DPLL0);
	else
		val |= DPLL_CTRL1_LINK_RATE(DPLL_CTRL1_LINK_RATE_810,
					    SKL_DPLL0);

	I915_WRITE(DPLL_CTRL1, val);
	POSTING_READ(DPLL_CTRL1);

	I915_WRITE(LCPLL1_CTL, I915_READ(LCPLL1_CTL) | LCPLL_PLL_ENABLE);

	if (wait_for(I915_READ(LCPLL1_CTL) & LCPLL_PLL_LOCK, 5))
		DRM_ERROR("DPLL0 not locked\n");
}

static bool skl_cdclk_pcu_ready(struct drm_i915_private *dev_priv)
{
	int ret;
	u32 val;

	/* inform PCU we want to change CDCLK */
	val = SKL_CDCLK_PREPARE_FOR_CHANGE;
	mutex_lock(&dev_priv->rps.hw_lock);
	ret = sandybridge_pcode_read(dev_priv, SKL_PCODE_CDCLK_CONTROL, &val);
	mutex_unlock(&dev_priv->rps.hw_lock);

	return ret == 0 && (val & SKL_CDCLK_READY_FOR_CHANGE);
}

static bool skl_cdclk_wait_for_pcu_ready(struct drm_i915_private *dev_priv)
{
	unsigned int i;

	for (i = 0; i < 15; i++) {
		if (skl_cdclk_pcu_ready(dev_priv))
			return true;
		udelay(10);
	}

	return false;
}

static void skl_set_cdclk(struct drm_i915_private *dev_priv, unsigned int freq)
{
	struct drm_device *dev = dev_priv->dev;
	u32 freq_select, pcu_ack;

	DRM_DEBUG_DRIVER("Changing CDCLK to %dKHz\n", freq);

	if (!skl_cdclk_wait_for_pcu_ready(dev_priv)) {
		DRM_ERROR("failed to inform PCU about cdclk change\n");
		return;
	}

	/* set CDCLK_CTL */
	switch(freq) {
	case 450000:
	case 432000:
		freq_select = CDCLK_FREQ_450_432;
		pcu_ack = 1;
		break;
	case 540000:
		freq_select = CDCLK_FREQ_540;
		pcu_ack = 2;
		break;
	case 308570:
	case 337500:
	default:
		freq_select = CDCLK_FREQ_337_308;
		pcu_ack = 0;
		break;
	case 617140:
	case 675000:
		freq_select = CDCLK_FREQ_675_617;
		pcu_ack = 3;
		break;
	}

	I915_WRITE(CDCLK_CTL, freq_select | skl_cdclk_decimal(freq));
	POSTING_READ(CDCLK_CTL);

	/* inform PCU of the change */
	mutex_lock(&dev_priv->rps.hw_lock);
	sandybridge_pcode_write(dev_priv, SKL_PCODE_CDCLK_CONTROL, pcu_ack);
	mutex_unlock(&dev_priv->rps.hw_lock);

	intel_update_cdclk(dev);
}

void skl_uninit_cdclk(struct drm_i915_private *dev_priv)
{
	/* disable DBUF power */
	I915_WRITE(DBUF_CTL, I915_READ(DBUF_CTL) & ~DBUF_POWER_REQUEST);
	POSTING_READ(DBUF_CTL);

	udelay(10);

	if (I915_READ(DBUF_CTL) & DBUF_POWER_STATE)
		DRM_ERROR("DBuf power disable timeout\n");

	/* disable DPLL0 */
	I915_WRITE(LCPLL1_CTL, I915_READ(LCPLL1_CTL) & ~LCPLL_PLL_ENABLE);
	if (wait_for(!(I915_READ(LCPLL1_CTL) & LCPLL_PLL_LOCK), 1))
		DRM_ERROR("Couldn't disable DPLL0\n");
}

void skl_init_cdclk(struct drm_i915_private *dev_priv)
{
	unsigned int required_vco;

	/* DPLL0 not enabled (happens on early BIOS versions) */
	if (!(I915_READ(LCPLL1_CTL) & LCPLL_PLL_ENABLE)) {
		/* enable DPLL0 */
		required_vco = skl_cdclk_get_vco(dev_priv->skl_boot_cdclk);
		skl_dpll0_enable(dev_priv, required_vco);
	}

	/* set CDCLK to the frequency the BIOS chose */
	skl_set_cdclk(dev_priv, dev_priv->skl_boot_cdclk);

	/* enable DBUF power */
	I915_WRITE(DBUF_CTL, I915_READ(DBUF_CTL) | DBUF_POWER_REQUEST);
	POSTING_READ(DBUF_CTL);

	udelay(10);

	if (!(I915_READ(DBUF_CTL) & DBUF_POWER_STATE))
		DRM_ERROR("DBuf power enable timeout\n");
}

int skl_sanitize_cdclk(struct drm_i915_private *dev_priv)
{
	uint32_t lcpll1 = I915_READ(LCPLL1_CTL);
	uint32_t cdctl = I915_READ(CDCLK_CTL);
	int freq = dev_priv->skl_boot_cdclk;

	/*
	 * check if the pre-os intialized the display
	 * There is SWF18 scratchpad register defined which is set by the
	 * pre-os which can be used by the OS drivers to check the status
	 */
	if ((I915_READ(SWF_ILK(0x18)) & 0x00FFFFFF) == 0)
		goto sanitize;

	/* Is PLL enabled and locked ? */
	if (!((lcpll1 & LCPLL_PLL_ENABLE) && (lcpll1 & LCPLL_PLL_LOCK)))
		goto sanitize;

	/* DPLL okay; verify the cdclock
	 *
	 * Noticed in some instances that the freq selection is correct but
	 * decimal part is programmed wrong from BIOS where pre-os does not
	 * enable display. Verify the same as well.
	 */
	if (cdctl == ((cdctl & CDCLK_FREQ_SEL_MASK) | skl_cdclk_decimal(freq)))
		/* All well; nothing to sanitize */
		return false;
sanitize:
	/*
	 * As of now initialize with max cdclk till
	 * we get dynamic cdclk support
	 * */
	dev_priv->skl_boot_cdclk = dev_priv->max_cdclk_freq;
	skl_init_cdclk(dev_priv);

	/* we did have to sanitize */
	return true;
}

/* Adjust CDclk dividers to allow high res or save power if possible */
static void valleyview_set_cdclk(struct drm_device *dev, int cdclk)
{
	struct drm_i915_private *dev_priv = dev->dev_private;
	u32 val, cmd;

	WARN_ON(dev_priv->display.get_display_clock_speed(dev)
					!= dev_priv->cdclk_freq);

	if (cdclk >= 320000) /* jump to highest voltage for 400MHz too */
		cmd = 2;
	else if (cdclk == 266667)
		cmd = 1;
	else
		cmd = 0;

	mutex_lock(&dev_priv->rps.hw_lock);
	val = vlv_punit_read(dev_priv, PUNIT_REG_DSPFREQ);
	val &= ~DSPFREQGUAR_MASK;
	val |= (cmd << DSPFREQGUAR_SHIFT);
	vlv_punit_write(dev_priv, PUNIT_REG_DSPFREQ, val);
	if (wait_for((vlv_punit_read(dev_priv, PUNIT_REG_DSPFREQ) &
		      DSPFREQSTAT_MASK) == (cmd << DSPFREQSTAT_SHIFT),
		     50)) {
		DRM_ERROR("timed out waiting for CDclk change\n");
	}
	mutex_unlock(&dev_priv->rps.hw_lock);

	mutex_lock(&dev_priv->sb_lock);

	if (cdclk == 400000) {
		u32 divider;

		divider = DIV_ROUND_CLOSEST(dev_priv->hpll_freq << 1, cdclk) - 1;

		/* adjust cdclk divider */
		val = vlv_cck_read(dev_priv, CCK_DISPLAY_CLOCK_CONTROL);
		val &= ~CCK_FREQUENCY_VALUES;
		val |= divider;
		vlv_cck_write(dev_priv, CCK_DISPLAY_CLOCK_CONTROL, val);

		if (wait_for((vlv_cck_read(dev_priv, CCK_DISPLAY_CLOCK_CONTROL) &
			      CCK_FREQUENCY_STATUS) == (divider << CCK_FREQUENCY_STATUS_SHIFT),
			     50))
			DRM_ERROR("timed out waiting for CDclk change\n");
	}

	/* adjust self-refresh exit latency value */
	val = vlv_bunit_read(dev_priv, BUNIT_REG_BISOC);
	val &= ~0x7f;

	/*
	 * For high bandwidth configs, we set a higher latency in the bunit
	 * so that the core display fetch happens in time to avoid underruns.
	 */
	if (cdclk == 400000)
		val |= 4500 / 250; /* 4.5 usec */
	else
		val |= 3000 / 250; /* 3.0 usec */
	vlv_bunit_write(dev_priv, BUNIT_REG_BISOC, val);

	mutex_unlock(&dev_priv->sb_lock);

	intel_update_cdclk(dev);
}

static void cherryview_set_cdclk(struct drm_device *dev, int cdclk)
{
	struct drm_i915_private *dev_priv = dev->dev_private;
	u32 val, cmd;

	WARN_ON(dev_priv->display.get_display_clock_speed(dev)
						!= dev_priv->cdclk_freq);

	switch (cdclk) {
	case 333333:
	case 320000:
	case 266667:
	case 200000:
		break;
	default:
		MISSING_CASE(cdclk);
		return;
	}

	/*
	 * Specs are full of misinformation, but testing on actual
	 * hardware has shown that we just need to write the desired
	 * CCK divider into the Punit register.
	 */
	cmd = DIV_ROUND_CLOSEST(dev_priv->hpll_freq << 1, cdclk) - 1;

	mutex_lock(&dev_priv->rps.hw_lock);
	val = vlv_punit_read(dev_priv, PUNIT_REG_DSPFREQ);
	val &= ~DSPFREQGUAR_MASK_CHV;
	val |= (cmd << DSPFREQGUAR_SHIFT_CHV);
	vlv_punit_write(dev_priv, PUNIT_REG_DSPFREQ, val);
	if (wait_for((vlv_punit_read(dev_priv, PUNIT_REG_DSPFREQ) &
		      DSPFREQSTAT_MASK_CHV) == (cmd << DSPFREQSTAT_SHIFT_CHV),
		     50)) {
		DRM_ERROR("timed out waiting for CDclk change\n");
	}
	mutex_unlock(&dev_priv->rps.hw_lock);

	intel_update_cdclk(dev);
}

static int valleyview_calc_cdclk(struct drm_i915_private *dev_priv,
				 int max_pixclk)
{
	int freq_320 = (dev_priv->hpll_freq <<  1) % 320000 != 0 ? 333333 : 320000;
	int limit = IS_CHERRYVIEW(dev_priv) ? 95 : 90;

	/*
	 * Really only a few cases to deal with, as only 4 CDclks are supported:
	 *   200MHz
	 *   267MHz
	 *   320/333MHz (depends on HPLL freq)
	 *   400MHz (VLV only)
	 * So we check to see whether we're above 90% (VLV) or 95% (CHV)
	 * of the lower bin and adjust if needed.
	 *
	 * We seem to get an unstable or solid color picture at 200MHz.
	 * Not sure what's wrong. For now use 200MHz only when all pipes
	 * are off.
	 */
	if (!IS_CHERRYVIEW(dev_priv) &&
	    max_pixclk > freq_320*limit/100)
		return 400000;
	else if (max_pixclk > 266667*limit/100)
		return freq_320;
	else if (max_pixclk > 0)
		return 266667;
	else
		return 200000;
}

static int broxton_calc_cdclk(struct drm_i915_private *dev_priv,
			      int max_pixclk)
{
	/*
	 * FIXME:
	 * - remove the guardband, it's not needed on BXT
	 * - set 19.2MHz bypass frequency if there are no active pipes
	 */
	if (max_pixclk > 576000*9/10)
		return 624000;
	else if (max_pixclk > 384000*9/10)
		return 576000;
	else if (max_pixclk > 288000*9/10)
		return 384000;
	else if (max_pixclk > 144000*9/10)
		return 288000;
	else
		return 144000;
}

/* Compute the max pixel clock for new configuration. Uses atomic state if
 * that's non-NULL, look at current state otherwise. */
static int intel_mode_max_pixclk(struct drm_device *dev,
				 struct drm_atomic_state *state)
{
	struct intel_crtc *intel_crtc;
	struct intel_crtc_state *crtc_state;
	int max_pixclk = 0;

	for_each_intel_crtc(dev, intel_crtc) {
		crtc_state = intel_atomic_get_crtc_state(state, intel_crtc);
		if (IS_ERR(crtc_state))
			return PTR_ERR(crtc_state);

		if (!crtc_state->base.enable)
			continue;

		max_pixclk = max(max_pixclk,
				 crtc_state->base.adjusted_mode.crtc_clock);
	}

	return max_pixclk;
}

static int valleyview_modeset_calc_cdclk(struct drm_atomic_state *state)
{
	struct drm_device *dev = state->dev;
	struct drm_i915_private *dev_priv = dev->dev_private;
	int max_pixclk = intel_mode_max_pixclk(dev, state);

	if (max_pixclk < 0)
		return max_pixclk;

	to_intel_atomic_state(state)->cdclk =
		valleyview_calc_cdclk(dev_priv, max_pixclk);

	return 0;
}

static int broxton_modeset_calc_cdclk(struct drm_atomic_state *state)
{
	struct drm_device *dev = state->dev;
	struct drm_i915_private *dev_priv = dev->dev_private;
	int max_pixclk = intel_mode_max_pixclk(dev, state);

	if (max_pixclk < 0)
		return max_pixclk;

	to_intel_atomic_state(state)->cdclk =
		broxton_calc_cdclk(dev_priv, max_pixclk);

	return 0;
}

static void vlv_program_pfi_credits(struct drm_i915_private *dev_priv)
{
	unsigned int credits, default_credits;

	if (IS_CHERRYVIEW(dev_priv))
		default_credits = PFI_CREDIT(12);
	else
		default_credits = PFI_CREDIT(8);

	if (dev_priv->cdclk_freq >= dev_priv->czclk_freq) {
		/* CHV suggested value is 31 or 63 */
		if (IS_CHERRYVIEW(dev_priv))
			credits = PFI_CREDIT_63;
		else
			credits = PFI_CREDIT(15);
	} else {
		credits = default_credits;
	}

	/*
	 * WA - write default credits before re-programming
	 * FIXME: should we also set the resend bit here?
	 */
	I915_WRITE(GCI_CONTROL, VGA_FAST_MODE_DISABLE |
		   default_credits);

	I915_WRITE(GCI_CONTROL, VGA_FAST_MODE_DISABLE |
		   credits | PFI_CREDIT_RESEND);

	/*
	 * FIXME is this guaranteed to clear
	 * immediately or should we poll for it?
	 */
	WARN_ON(I915_READ(GCI_CONTROL) & PFI_CREDIT_RESEND);
}

static void valleyview_modeset_commit_cdclk(struct drm_atomic_state *old_state)
{
	struct drm_device *dev = old_state->dev;
	unsigned int req_cdclk = to_intel_atomic_state(old_state)->cdclk;
	struct drm_i915_private *dev_priv = dev->dev_private;

	/*
	 * FIXME: We can end up here with all power domains off, yet
	 * with a CDCLK frequency other than the minimum. To account
	 * for this take the PIPE-A power domain, which covers the HW
	 * blocks needed for the following programming. This can be
	 * removed once it's guaranteed that we get here either with
	 * the minimum CDCLK set, or the required power domains
	 * enabled.
	 */
	intel_display_power_get(dev_priv, POWER_DOMAIN_PIPE_A);

	if (IS_CHERRYVIEW(dev))
		cherryview_set_cdclk(dev, req_cdclk);
	else
		valleyview_set_cdclk(dev, req_cdclk);

	vlv_program_pfi_credits(dev_priv);

	intel_display_power_put(dev_priv, POWER_DOMAIN_PIPE_A);
}

static void valleyview_crtc_enable(struct drm_crtc *crtc)
{
	struct drm_device *dev = crtc->dev;
	struct drm_i915_private *dev_priv = to_i915(dev);
	struct intel_crtc *intel_crtc = to_intel_crtc(crtc);
	struct intel_encoder *encoder;
	int pipe = intel_crtc->pipe;

	if (WARN_ON(intel_crtc->active))
		return;

	if (intel_crtc->config->has_dp_encoder)
		intel_dp_set_m_n(intel_crtc, M1_N1);

	intel_set_pipe_timings(intel_crtc);

	if (IS_CHERRYVIEW(dev) && pipe == PIPE_B) {
		struct drm_i915_private *dev_priv = dev->dev_private;

		I915_WRITE(CHV_BLEND(pipe), CHV_BLEND_LEGACY);
		I915_WRITE(CHV_CANVAS(pipe), 0);
	}

	i9xx_set_pipeconf(intel_crtc);

	intel_crtc->active = true;

	intel_set_cpu_fifo_underrun_reporting(dev_priv, pipe, true);

	for_each_encoder_on_crtc(dev, crtc, encoder)
		if (encoder->pre_pll_enable)
			encoder->pre_pll_enable(encoder);

	if (!intel_crtc->config->has_dsi_encoder) {
		if (IS_CHERRYVIEW(dev)) {
			chv_prepare_pll(intel_crtc, intel_crtc->config);
			chv_enable_pll(intel_crtc, intel_crtc->config);
		} else {
			vlv_prepare_pll(intel_crtc, intel_crtc->config);
			vlv_enable_pll(intel_crtc, intel_crtc->config);
		}
	}

	for_each_encoder_on_crtc(dev, crtc, encoder)
		if (encoder->pre_enable)
			encoder->pre_enable(encoder);

	i9xx_pfit_enable(intel_crtc);

	intel_crtc_load_lut(crtc);

	intel_enable_pipe(intel_crtc);

	assert_vblank_disabled(crtc);
	drm_crtc_vblank_on(crtc);

	for_each_encoder_on_crtc(dev, crtc, encoder)
		encoder->enable(encoder);
}

static void i9xx_set_pll_dividers(struct intel_crtc *crtc)
{
	struct drm_device *dev = crtc->base.dev;
	struct drm_i915_private *dev_priv = dev->dev_private;

	I915_WRITE(FP0(crtc->pipe), crtc->config->dpll_hw_state.fp0);
	I915_WRITE(FP1(crtc->pipe), crtc->config->dpll_hw_state.fp1);
}

static void i9xx_crtc_enable(struct drm_crtc *crtc)
{
	struct drm_device *dev = crtc->dev;
	struct drm_i915_private *dev_priv = to_i915(dev);
	struct intel_crtc *intel_crtc = to_intel_crtc(crtc);
	struct intel_encoder *encoder;
	int pipe = intel_crtc->pipe;

	if (WARN_ON(intel_crtc->active))
		return;

	i9xx_set_pll_dividers(intel_crtc);

	if (intel_crtc->config->has_dp_encoder)
		intel_dp_set_m_n(intel_crtc, M1_N1);

	intel_set_pipe_timings(intel_crtc);

	i9xx_set_pipeconf(intel_crtc);

	intel_crtc->active = true;

	if (!IS_GEN2(dev))
		intel_set_cpu_fifo_underrun_reporting(dev_priv, pipe, true);

	for_each_encoder_on_crtc(dev, crtc, encoder)
		if (encoder->pre_enable)
			encoder->pre_enable(encoder);

	i9xx_enable_pll(intel_crtc);

	i9xx_pfit_enable(intel_crtc);

	intel_crtc_load_lut(crtc);

	intel_update_watermarks(crtc);
	intel_enable_pipe(intel_crtc);

	assert_vblank_disabled(crtc);
	drm_crtc_vblank_on(crtc);

	for_each_encoder_on_crtc(dev, crtc, encoder)
		encoder->enable(encoder);

	intel_fbc_enable(intel_crtc);
}

static void i9xx_pfit_disable(struct intel_crtc *crtc)
{
	struct drm_device *dev = crtc->base.dev;
	struct drm_i915_private *dev_priv = dev->dev_private;

	if (!crtc->config->gmch_pfit.control)
		return;

	assert_pipe_disabled(dev_priv, crtc->pipe);

	DRM_DEBUG_DRIVER("disabling pfit, current: 0x%08x\n",
			 I915_READ(PFIT_CONTROL));
	I915_WRITE(PFIT_CONTROL, 0);
}

static void i9xx_crtc_disable(struct drm_crtc *crtc)
{
	struct drm_device *dev = crtc->dev;
	struct drm_i915_private *dev_priv = dev->dev_private;
	struct intel_crtc *intel_crtc = to_intel_crtc(crtc);
	struct intel_encoder *encoder;
	int pipe = intel_crtc->pipe;

	/*
	 * On gen2 planes are double buffered but the pipe isn't, so we must
	 * wait for planes to fully turn off before disabling the pipe.
	 * We also need to wait on all gmch platforms because of the
	 * self-refresh mode constraint explained above.
	 */
	intel_wait_for_vblank(dev, pipe);

	for_each_encoder_on_crtc(dev, crtc, encoder)
		encoder->disable(encoder);

	drm_crtc_vblank_off(crtc);
	assert_vblank_disabled(crtc);

	intel_disable_pipe(intel_crtc);

	i9xx_pfit_disable(intel_crtc);

	for_each_encoder_on_crtc(dev, crtc, encoder)
		if (encoder->post_disable)
			encoder->post_disable(encoder);

	if (!intel_crtc->config->has_dsi_encoder) {
		if (IS_CHERRYVIEW(dev))
			chv_disable_pll(dev_priv, pipe);
		else if (IS_VALLEYVIEW(dev))
			vlv_disable_pll(dev_priv, pipe);
		else
			i9xx_disable_pll(intel_crtc);
	}

	for_each_encoder_on_crtc(dev, crtc, encoder)
		if (encoder->post_pll_disable)
			encoder->post_pll_disable(encoder);

	if (!IS_GEN2(dev))
		intel_set_cpu_fifo_underrun_reporting(dev_priv, pipe, false);

	intel_fbc_disable_crtc(intel_crtc);
}

static void intel_crtc_disable_noatomic(struct drm_crtc *crtc)
{
	struct intel_crtc *intel_crtc = to_intel_crtc(crtc);
	struct drm_i915_private *dev_priv = to_i915(crtc->dev);
	enum intel_display_power_domain domain;
	unsigned long domains;

	if (!intel_crtc->active)
		return;

	if (to_intel_plane_state(crtc->primary->state)->visible) {
		WARN_ON(intel_crtc->unpin_work);

		intel_pre_disable_primary(crtc);

		intel_crtc_disable_planes(crtc, 1 << drm_plane_index(crtc->primary));
		to_intel_plane_state(crtc->primary->state)->visible = false;
	}

	dev_priv->display.crtc_disable(crtc);
	intel_crtc->active = false;
	intel_update_watermarks(crtc);
	intel_disable_shared_dpll(intel_crtc);

	domains = intel_crtc->enabled_power_domains;
	for_each_power_domain(domain, domains)
		intel_display_power_put(dev_priv, domain);
	intel_crtc->enabled_power_domains = 0;
}

/*
 * turn all crtc's off, but do not adjust state
 * This has to be paired with a call to intel_modeset_setup_hw_state.
 */
int intel_display_suspend(struct drm_device *dev)
{
	struct drm_mode_config *config = &dev->mode_config;
	struct drm_modeset_acquire_ctx *ctx = config->acquire_ctx;
	struct drm_atomic_state *state;
	struct drm_crtc *crtc;
	unsigned crtc_mask = 0;
	int ret = 0;

	if (WARN_ON(!ctx))
		return 0;

	lockdep_assert_held(&ctx->ww_ctx);
	state = drm_atomic_state_alloc(dev);
	if (WARN_ON(!state))
		return -ENOMEM;

	state->acquire_ctx = ctx;
	state->allow_modeset = true;

	for_each_crtc(dev, crtc) {
		struct drm_crtc_state *crtc_state =
			drm_atomic_get_crtc_state(state, crtc);

		ret = PTR_ERR_OR_ZERO(crtc_state);
		if (ret)
			goto free;

		if (!crtc_state->active)
			continue;

		crtc_state->active = false;
		crtc_mask |= 1 << drm_crtc_index(crtc);
	}

	if (crtc_mask) {
		ret = drm_atomic_commit(state);

		if (!ret) {
			for_each_crtc(dev, crtc)
				if (crtc_mask & (1 << drm_crtc_index(crtc)))
					crtc->state->active = true;

			return ret;
		}
	}

free:
	if (ret)
		DRM_ERROR("Suspending crtc's failed with %i\n", ret);
	drm_atomic_state_free(state);
	return ret;
}

void intel_encoder_destroy(struct drm_encoder *encoder)
{
	struct intel_encoder *intel_encoder = to_intel_encoder(encoder);

	drm_encoder_cleanup(encoder);
	kfree(intel_encoder);
}

/* Cross check the actual hw state with our own modeset state tracking (and it's
 * internal consistency). */
static void intel_connector_check_state(struct intel_connector *connector)
{
	struct drm_crtc *crtc = connector->base.state->crtc;

	DRM_DEBUG_KMS("[CONNECTOR:%d:%s]\n",
		      connector->base.base.id,
		      connector->base.name);

	if (connector->get_hw_state(connector)) {
		struct intel_encoder *encoder = connector->encoder;
		struct drm_connector_state *conn_state = connector->base.state;

		I915_STATE_WARN(!crtc,
			 "connector enabled without attached crtc\n");

		if (!crtc)
			return;

		I915_STATE_WARN(!crtc->state->active,
		      "connector is active, but attached crtc isn't\n");

		if (!encoder || encoder->type == INTEL_OUTPUT_DP_MST)
			return;

		I915_STATE_WARN(conn_state->best_encoder != &encoder->base,
			"atomic encoder doesn't match attached encoder\n");

		I915_STATE_WARN(conn_state->crtc != encoder->base.crtc,
			"attached encoder crtc differs from connector crtc\n");
	} else {
		I915_STATE_WARN(crtc && crtc->state->active,
			"attached crtc is active, but connector isn't\n");
		I915_STATE_WARN(!crtc && connector->base.state->best_encoder,
			"best encoder set without crtc!\n");
	}
}

int intel_connector_init(struct intel_connector *connector)
{
	struct drm_connector_state *connector_state;

	connector_state = kzalloc(sizeof *connector_state, GFP_KERNEL);
	if (!connector_state)
		return -ENOMEM;

	connector->base.state = connector_state;
	return 0;
}

struct intel_connector *intel_connector_alloc(void)
{
	struct intel_connector *connector;

	connector = kzalloc(sizeof *connector, GFP_KERNEL);
	if (!connector)
		return NULL;

	if (intel_connector_init(connector) < 0) {
		kfree(connector);
		return NULL;
	}

	return connector;
}

/* Simple connector->get_hw_state implementation for encoders that support only
 * one connector and no cloning and hence the encoder state determines the state
 * of the connector. */
bool intel_connector_get_hw_state(struct intel_connector *connector)
{
	enum pipe pipe = 0;
	struct intel_encoder *encoder = connector->encoder;

	return encoder->get_hw_state(encoder, &pipe);
}

static int pipe_required_fdi_lanes(struct intel_crtc_state *crtc_state)
{
	if (crtc_state->base.enable && crtc_state->has_pch_encoder)
		return crtc_state->fdi_lanes;

	return 0;
}

static int ironlake_check_fdi_lanes(struct drm_device *dev, enum pipe pipe,
				     struct intel_crtc_state *pipe_config)
{
	struct drm_atomic_state *state = pipe_config->base.state;
	struct intel_crtc *other_crtc;
	struct intel_crtc_state *other_crtc_state;

	DRM_DEBUG_KMS("checking fdi config on pipe %c, lanes %i\n",
		      pipe_name(pipe), pipe_config->fdi_lanes);
	if (pipe_config->fdi_lanes > 4) {
		DRM_DEBUG_KMS("invalid fdi lane config on pipe %c: %i lanes\n",
			      pipe_name(pipe), pipe_config->fdi_lanes);
		return -EINVAL;
	}

	if (IS_HASWELL(dev) || IS_BROADWELL(dev)) {
		if (pipe_config->fdi_lanes > 2) {
			DRM_DEBUG_KMS("only 2 lanes on haswell, required: %i lanes\n",
				      pipe_config->fdi_lanes);
			return -EINVAL;
		} else {
			return 0;
		}
	}

	if (INTEL_INFO(dev)->num_pipes == 2)
		return 0;

	/* Ivybridge 3 pipe is really complicated */
	switch (pipe) {
	case PIPE_A:
		return 0;
	case PIPE_B:
		if (pipe_config->fdi_lanes <= 2)
			return 0;

		other_crtc = to_intel_crtc(intel_get_crtc_for_pipe(dev, PIPE_C));
		other_crtc_state =
			intel_atomic_get_crtc_state(state, other_crtc);
		if (IS_ERR(other_crtc_state))
			return PTR_ERR(other_crtc_state);

		if (pipe_required_fdi_lanes(other_crtc_state) > 0) {
			DRM_DEBUG_KMS("invalid shared fdi lane config on pipe %c: %i lanes\n",
				      pipe_name(pipe), pipe_config->fdi_lanes);
			return -EINVAL;
		}
		return 0;
	case PIPE_C:
		if (pipe_config->fdi_lanes > 2) {
			DRM_DEBUG_KMS("only 2 lanes on pipe %c: required %i lanes\n",
				      pipe_name(pipe), pipe_config->fdi_lanes);
			return -EINVAL;
		}

		other_crtc = to_intel_crtc(intel_get_crtc_for_pipe(dev, PIPE_B));
		other_crtc_state =
			intel_atomic_get_crtc_state(state, other_crtc);
		if (IS_ERR(other_crtc_state))
			return PTR_ERR(other_crtc_state);

		if (pipe_required_fdi_lanes(other_crtc_state) > 2) {
			DRM_DEBUG_KMS("fdi link B uses too many lanes to enable link C\n");
			return -EINVAL;
		}
		return 0;
	default:
		BUG();
	}
}

#define RETRY 1
static int ironlake_fdi_compute_config(struct intel_crtc *intel_crtc,
				       struct intel_crtc_state *pipe_config)
{
	struct drm_device *dev = intel_crtc->base.dev;
	const struct drm_display_mode *adjusted_mode = &pipe_config->base.adjusted_mode;
	int lane, link_bw, fdi_dotclock, ret;
	bool needs_recompute = false;

retry:
	/* FDI is a binary signal running at ~2.7GHz, encoding
	 * each output octet as 10 bits. The actual frequency
	 * is stored as a divider into a 100MHz clock, and the
	 * mode pixel clock is stored in units of 1KHz.
	 * Hence the bw of each lane in terms of the mode signal
	 * is:
	 */
	link_bw = intel_fdi_link_freq(dev) * MHz(100)/KHz(1)/10;

	fdi_dotclock = adjusted_mode->crtc_clock;

	lane = ironlake_get_lanes_required(fdi_dotclock, link_bw,
					   pipe_config->pipe_bpp);

	pipe_config->fdi_lanes = lane;

	intel_link_compute_m_n(pipe_config->pipe_bpp, lane, fdi_dotclock,
			       link_bw, &pipe_config->fdi_m_n);

	ret = ironlake_check_fdi_lanes(intel_crtc->base.dev,
				       intel_crtc->pipe, pipe_config);
	if (ret == -EINVAL && pipe_config->pipe_bpp > 6*3) {
		pipe_config->pipe_bpp -= 2*3;
		DRM_DEBUG_KMS("fdi link bw constraint, reducing pipe bpp to %i\n",
			      pipe_config->pipe_bpp);
		needs_recompute = true;
		pipe_config->bw_constrained = true;

		goto retry;
	}

	if (needs_recompute)
		return RETRY;

	return ret;
}

static bool pipe_config_supports_ips(struct drm_i915_private *dev_priv,
				     struct intel_crtc_state *pipe_config)
{
	if (pipe_config->pipe_bpp > 24)
		return false;

	/* HSW can handle pixel rate up to cdclk? */
	if (IS_HASWELL(dev_priv->dev))
		return true;

	/*
	 * We compare against max which means we must take
	 * the increased cdclk requirement into account when
	 * calculating the new cdclk.
	 *
	 * Should measure whether using a lower cdclk w/o IPS
	 */
	return ilk_pipe_pixel_rate(pipe_config) <=
		dev_priv->max_cdclk_freq * 95 / 100;
}

static void hsw_compute_ips_config(struct intel_crtc *crtc,
				   struct intel_crtc_state *pipe_config)
{
	struct drm_device *dev = crtc->base.dev;
	struct drm_i915_private *dev_priv = dev->dev_private;

	pipe_config->ips_enabled = i915.enable_ips &&
		hsw_crtc_supports_ips(crtc) &&
		pipe_config_supports_ips(dev_priv, pipe_config);
}

static bool intel_crtc_supports_double_wide(const struct intel_crtc *crtc)
{
	const struct drm_i915_private *dev_priv = to_i915(crtc->base.dev);

	/* GDG double wide on either pipe, otherwise pipe A only */
	return INTEL_INFO(dev_priv)->gen < 4 &&
		(crtc->pipe == PIPE_A || IS_I915G(dev_priv));
}

static int intel_crtc_compute_config(struct intel_crtc *crtc,
				     struct intel_crtc_state *pipe_config)
{
	struct drm_device *dev = crtc->base.dev;
	struct drm_i915_private *dev_priv = dev->dev_private;
	const struct drm_display_mode *adjusted_mode = &pipe_config->base.adjusted_mode;

	/* FIXME should check pixel clock limits on all platforms */
	if (INTEL_INFO(dev)->gen < 4) {
		int clock_limit = dev_priv->max_cdclk_freq * 9 / 10;

		/*
		 * Enable double wide mode when the dot clock
		 * is > 90% of the (display) core speed.
		 */
		if (intel_crtc_supports_double_wide(crtc) &&
		    adjusted_mode->crtc_clock > clock_limit) {
			clock_limit *= 2;
			pipe_config->double_wide = true;
		}

		if (adjusted_mode->crtc_clock > clock_limit) {
			DRM_DEBUG_KMS("requested pixel clock (%d kHz) too high (max: %d kHz, double wide: %s)\n",
				      adjusted_mode->crtc_clock, clock_limit,
				      yesno(pipe_config->double_wide));
			return -EINVAL;
		}
	}

	/*
	 * Pipe horizontal size must be even in:
	 * - DVO ganged mode
	 * - LVDS dual channel mode
	 * - Double wide pipe
	 */
	if ((intel_pipe_will_have_type(pipe_config, INTEL_OUTPUT_LVDS) &&
	     intel_is_dual_link_lvds(dev)) || pipe_config->double_wide)
		pipe_config->pipe_src_w &= ~1;

	/* Cantiga+ cannot handle modes with a hsync front porch of 0.
	 * WaPruneModeWithIncorrectHsyncOffset:ctg,elk,ilk,snb,ivb,vlv,hsw.
	 */
	if ((INTEL_INFO(dev)->gen > 4 || IS_G4X(dev)) &&
		adjusted_mode->crtc_hsync_start == adjusted_mode->crtc_hdisplay)
		return -EINVAL;

	if (HAS_IPS(dev))
		hsw_compute_ips_config(crtc, pipe_config);

	if (pipe_config->has_pch_encoder)
		return ironlake_fdi_compute_config(crtc, pipe_config);

	return 0;
}

static int skylake_get_display_clock_speed(struct drm_device *dev)
{
	struct drm_i915_private *dev_priv = to_i915(dev);
	uint32_t lcpll1 = I915_READ(LCPLL1_CTL);
	uint32_t cdctl = I915_READ(CDCLK_CTL);
	uint32_t linkrate;

	if (!(lcpll1 & LCPLL_PLL_ENABLE))
		return 24000; /* 24MHz is the cd freq with NSSC ref */

	if ((cdctl & CDCLK_FREQ_SEL_MASK) == CDCLK_FREQ_540)
		return 540000;

	linkrate = (I915_READ(DPLL_CTRL1) &
		    DPLL_CTRL1_LINK_RATE_MASK(SKL_DPLL0)) >> 1;

	if (linkrate == DPLL_CTRL1_LINK_RATE_2160 ||
	    linkrate == DPLL_CTRL1_LINK_RATE_1080) {
		/* vco 8640 */
		switch (cdctl & CDCLK_FREQ_SEL_MASK) {
		case CDCLK_FREQ_450_432:
			return 432000;
		case CDCLK_FREQ_337_308:
			return 308570;
		case CDCLK_FREQ_675_617:
			return 617140;
		default:
			WARN(1, "Unknown cd freq selection\n");
		}
	} else {
		/* vco 8100 */
		switch (cdctl & CDCLK_FREQ_SEL_MASK) {
		case CDCLK_FREQ_450_432:
			return 450000;
		case CDCLK_FREQ_337_308:
			return 337500;
		case CDCLK_FREQ_675_617:
			return 675000;
		default:
			WARN(1, "Unknown cd freq selection\n");
		}
	}

	/* error case, do as if DPLL0 isn't enabled */
	return 24000;
}

static int broxton_get_display_clock_speed(struct drm_device *dev)
{
	struct drm_i915_private *dev_priv = to_i915(dev);
	uint32_t cdctl = I915_READ(CDCLK_CTL);
	uint32_t pll_ratio = I915_READ(BXT_DE_PLL_CTL) & BXT_DE_PLL_RATIO_MASK;
	uint32_t pll_enab = I915_READ(BXT_DE_PLL_ENABLE);
	int cdclk;

	if (!(pll_enab & BXT_DE_PLL_PLL_ENABLE))
		return 19200;

	cdclk = 19200 * pll_ratio / 2;

	switch (cdctl & BXT_CDCLK_CD2X_DIV_SEL_MASK) {
	case BXT_CDCLK_CD2X_DIV_SEL_1:
		return cdclk;  /* 576MHz or 624MHz */
	case BXT_CDCLK_CD2X_DIV_SEL_1_5:
		return cdclk * 2 / 3; /* 384MHz */
	case BXT_CDCLK_CD2X_DIV_SEL_2:
		return cdclk / 2; /* 288MHz */
	case BXT_CDCLK_CD2X_DIV_SEL_4:
		return cdclk / 4; /* 144MHz */
	}

	/* error case, do as if DE PLL isn't enabled */
	return 19200;
}

static int broadwell_get_display_clock_speed(struct drm_device *dev)
{
	struct drm_i915_private *dev_priv = dev->dev_private;
	uint32_t lcpll = I915_READ(LCPLL_CTL);
	uint32_t freq = lcpll & LCPLL_CLK_FREQ_MASK;

	if (lcpll & LCPLL_CD_SOURCE_FCLK)
		return 800000;
	else if (I915_READ(FUSE_STRAP) & HSW_CDCLK_LIMIT)
		return 450000;
	else if (freq == LCPLL_CLK_FREQ_450)
		return 450000;
	else if (freq == LCPLL_CLK_FREQ_54O_BDW)
		return 540000;
	else if (freq == LCPLL_CLK_FREQ_337_5_BDW)
		return 337500;
	else
		return 675000;
}

static int haswell_get_display_clock_speed(struct drm_device *dev)
{
	struct drm_i915_private *dev_priv = dev->dev_private;
	uint32_t lcpll = I915_READ(LCPLL_CTL);
	uint32_t freq = lcpll & LCPLL_CLK_FREQ_MASK;

	if (lcpll & LCPLL_CD_SOURCE_FCLK)
		return 800000;
	else if (I915_READ(FUSE_STRAP) & HSW_CDCLK_LIMIT)
		return 450000;
	else if (freq == LCPLL_CLK_FREQ_450)
		return 450000;
	else if (IS_HSW_ULT(dev))
		return 337500;
	else
		return 540000;
}

static int valleyview_get_display_clock_speed(struct drm_device *dev)
{
	return vlv_get_cck_clock_hpll(to_i915(dev), "cdclk",
				      CCK_DISPLAY_CLOCK_CONTROL);
}

static int ilk_get_display_clock_speed(struct drm_device *dev)
{
	return 450000;
}

static int i945_get_display_clock_speed(struct drm_device *dev)
{
	return 400000;
}

static int i915_get_display_clock_speed(struct drm_device *dev)
{
	return 333333;
}

static int i9xx_misc_get_display_clock_speed(struct drm_device *dev)
{
	return 200000;
}

static int pnv_get_display_clock_speed(struct drm_device *dev)
{
	u16 gcfgc = 0;

	pci_read_config_word(dev->pdev, GCFGC, &gcfgc);

	switch (gcfgc & GC_DISPLAY_CLOCK_MASK) {
	case GC_DISPLAY_CLOCK_267_MHZ_PNV:
		return 266667;
	case GC_DISPLAY_CLOCK_333_MHZ_PNV:
		return 333333;
	case GC_DISPLAY_CLOCK_444_MHZ_PNV:
		return 444444;
	case GC_DISPLAY_CLOCK_200_MHZ_PNV:
		return 200000;
	default:
		DRM_ERROR("Unknown pnv display core clock 0x%04x\n", gcfgc);
	case GC_DISPLAY_CLOCK_133_MHZ_PNV:
		return 133333;
	case GC_DISPLAY_CLOCK_167_MHZ_PNV:
		return 166667;
	}
}

static int i915gm_get_display_clock_speed(struct drm_device *dev)
{
	u16 gcfgc = 0;

	pci_read_config_word(dev->pdev, GCFGC, &gcfgc);

	if (gcfgc & GC_LOW_FREQUENCY_ENABLE)
		return 133333;
	else {
		switch (gcfgc & GC_DISPLAY_CLOCK_MASK) {
		case GC_DISPLAY_CLOCK_333_MHZ:
			return 333333;
		default:
		case GC_DISPLAY_CLOCK_190_200_MHZ:
			return 190000;
		}
	}
}

static int i865_get_display_clock_speed(struct drm_device *dev)
{
	return 266667;
}

static int i85x_get_display_clock_speed(struct drm_device *dev)
{
	u16 hpllcc = 0;

	/*
	 * 852GM/852GMV only supports 133 MHz and the HPLLCC
	 * encoding is different :(
	 * FIXME is this the right way to detect 852GM/852GMV?
	 */
	if (dev->pdev->revision == 0x1)
		return 133333;

	pci_bus_read_config_word(dev->pdev->bus,
				 PCI_DEVFN(0, 3), HPLLCC, &hpllcc);

	/* Assume that the hardware is in the high speed state.  This
	 * should be the default.
	 */
	switch (hpllcc & GC_CLOCK_CONTROL_MASK) {
	case GC_CLOCK_133_200:
	case GC_CLOCK_133_200_2:
	case GC_CLOCK_100_200:
		return 200000;
	case GC_CLOCK_166_250:
		return 250000;
	case GC_CLOCK_100_133:
		return 133333;
	case GC_CLOCK_133_266:
	case GC_CLOCK_133_266_2:
	case GC_CLOCK_166_266:
		return 266667;
	}

	/* Shouldn't happen */
	return 0;
}

static int i830_get_display_clock_speed(struct drm_device *dev)
{
	return 133333;
}

static unsigned int intel_hpll_vco(struct drm_device *dev)
{
	struct drm_i915_private *dev_priv = dev->dev_private;
	static const unsigned int blb_vco[8] = {
		[0] = 3200000,
		[1] = 4000000,
		[2] = 5333333,
		[3] = 4800000,
		[4] = 6400000,
	};
	static const unsigned int pnv_vco[8] = {
		[0] = 3200000,
		[1] = 4000000,
		[2] = 5333333,
		[3] = 4800000,
		[4] = 2666667,
	};
	static const unsigned int cl_vco[8] = {
		[0] = 3200000,
		[1] = 4000000,
		[2] = 5333333,
		[3] = 6400000,
		[4] = 3333333,
		[5] = 3566667,
		[6] = 4266667,
	};
	static const unsigned int elk_vco[8] = {
		[0] = 3200000,
		[1] = 4000000,
		[2] = 5333333,
		[3] = 4800000,
	};
	static const unsigned int ctg_vco[8] = {
		[0] = 3200000,
		[1] = 4000000,
		[2] = 5333333,
		[3] = 6400000,
		[4] = 2666667,
		[5] = 4266667,
	};
	const unsigned int *vco_table;
	unsigned int vco;
	uint8_t tmp = 0;

	/* FIXME other chipsets? */
	if (IS_GM45(dev))
		vco_table = ctg_vco;
	else if (IS_G4X(dev))
		vco_table = elk_vco;
	else if (IS_CRESTLINE(dev))
		vco_table = cl_vco;
	else if (IS_PINEVIEW(dev))
		vco_table = pnv_vco;
	else if (IS_G33(dev))
		vco_table = blb_vco;
	else
		return 0;

	tmp = I915_READ(IS_MOBILE(dev) ? HPLLVCO_MOBILE : HPLLVCO);

	vco = vco_table[tmp & 0x7];
	if (vco == 0)
		DRM_ERROR("Bad HPLL VCO (HPLLVCO=0x%02x)\n", tmp);
	else
		DRM_DEBUG_KMS("HPLL VCO %u kHz\n", vco);

	return vco;
}

static int gm45_get_display_clock_speed(struct drm_device *dev)
{
	unsigned int cdclk_sel, vco = intel_hpll_vco(dev);
	uint16_t tmp = 0;

	pci_read_config_word(dev->pdev, GCFGC, &tmp);

	cdclk_sel = (tmp >> 12) & 0x1;

	switch (vco) {
	case 2666667:
	case 4000000:
	case 5333333:
		return cdclk_sel ? 333333 : 222222;
	case 3200000:
		return cdclk_sel ? 320000 : 228571;
	default:
		DRM_ERROR("Unable to determine CDCLK. HPLL VCO=%u, CFGC=0x%04x\n", vco, tmp);
		return 222222;
	}
}

static int i965gm_get_display_clock_speed(struct drm_device *dev)
{
	static const uint8_t div_3200[] = { 16, 10,  8 };
	static const uint8_t div_4000[] = { 20, 12, 10 };
	static const uint8_t div_5333[] = { 24, 16, 14 };
	const uint8_t *div_table;
	unsigned int cdclk_sel, vco = intel_hpll_vco(dev);
	uint16_t tmp = 0;

	pci_read_config_word(dev->pdev, GCFGC, &tmp);

	cdclk_sel = ((tmp >> 8) & 0x1f) - 1;

	if (cdclk_sel >= ARRAY_SIZE(div_3200))
		goto fail;

	switch (vco) {
	case 3200000:
		div_table = div_3200;
		break;
	case 4000000:
		div_table = div_4000;
		break;
	case 5333333:
		div_table = div_5333;
		break;
	default:
		goto fail;
	}

	return DIV_ROUND_CLOSEST(vco, div_table[cdclk_sel]);

fail:
	DRM_ERROR("Unable to determine CDCLK. HPLL VCO=%u kHz, CFGC=0x%04x\n", vco, tmp);
	return 200000;
}

static int g33_get_display_clock_speed(struct drm_device *dev)
{
	static const uint8_t div_3200[] = { 12, 10,  8,  7, 5, 16 };
	static const uint8_t div_4000[] = { 14, 12, 10,  8, 6, 20 };
	static const uint8_t div_4800[] = { 20, 14, 12, 10, 8, 24 };
	static const uint8_t div_5333[] = { 20, 16, 12, 12, 8, 28 };
	const uint8_t *div_table;
	unsigned int cdclk_sel, vco = intel_hpll_vco(dev);
	uint16_t tmp = 0;

	pci_read_config_word(dev->pdev, GCFGC, &tmp);

	cdclk_sel = (tmp >> 4) & 0x7;

	if (cdclk_sel >= ARRAY_SIZE(div_3200))
		goto fail;

	switch (vco) {
	case 3200000:
		div_table = div_3200;
		break;
	case 4000000:
		div_table = div_4000;
		break;
	case 4800000:
		div_table = div_4800;
		break;
	case 5333333:
		div_table = div_5333;
		break;
	default:
		goto fail;
	}

	return DIV_ROUND_CLOSEST(vco, div_table[cdclk_sel]);

fail:
	DRM_ERROR("Unable to determine CDCLK. HPLL VCO=%u kHz, CFGC=0x%08x\n", vco, tmp);
	return 190476;
}

static void
intel_reduce_m_n_ratio(uint32_t *num, uint32_t *den)
{
	while (*num > DATA_LINK_M_N_MASK ||
	       *den > DATA_LINK_M_N_MASK) {
		*num >>= 1;
		*den >>= 1;
	}
}

static void compute_m_n(unsigned int m, unsigned int n,
			uint32_t *ret_m, uint32_t *ret_n)
{
	*ret_n = min_t(unsigned int, roundup_pow_of_two(n), DATA_LINK_N_MAX);
	*ret_m = div_u64((uint64_t) m * *ret_n, n);
	intel_reduce_m_n_ratio(ret_m, ret_n);
}

void
intel_link_compute_m_n(int bits_per_pixel, int nlanes,
		       int pixel_clock, int link_clock,
		       struct intel_link_m_n *m_n)
{
	m_n->tu = 64;

	compute_m_n(bits_per_pixel * pixel_clock,
		    link_clock * nlanes * 8,
		    &m_n->gmch_m, &m_n->gmch_n);

	compute_m_n(pixel_clock, link_clock,
		    &m_n->link_m, &m_n->link_n);
}

static inline bool intel_panel_use_ssc(struct drm_i915_private *dev_priv)
{
	if (i915.panel_use_ssc >= 0)
		return i915.panel_use_ssc != 0;
	return dev_priv->vbt.lvds_use_ssc
		&& !(dev_priv->quirks & QUIRK_LVDS_SSC_DISABLE);
}

static int i9xx_get_refclk(const struct intel_crtc_state *crtc_state,
			   int num_connectors)
{
	struct drm_device *dev = crtc_state->base.crtc->dev;
	struct drm_i915_private *dev_priv = dev->dev_private;
	int refclk;

	WARN_ON(!crtc_state->base.state);

	if (IS_VALLEYVIEW(dev) || IS_CHERRYVIEW(dev) || IS_BROXTON(dev)) {
		refclk = 100000;
	} else if (intel_pipe_will_have_type(crtc_state, INTEL_OUTPUT_LVDS) &&
	    intel_panel_use_ssc(dev_priv) && num_connectors < 2) {
		refclk = dev_priv->vbt.lvds_ssc_freq;
		DRM_DEBUG_KMS("using SSC reference clock of %d kHz\n", refclk);
	} else if (!IS_GEN2(dev)) {
		refclk = 96000;
	} else {
		refclk = 48000;
	}

	return refclk;
}

static uint32_t pnv_dpll_compute_fp(struct dpll *dpll)
{
	return (1 << dpll->n) << 16 | dpll->m2;
}

static uint32_t i9xx_dpll_compute_fp(struct dpll *dpll)
{
	return dpll->n << 16 | dpll->m1 << 8 | dpll->m2;
}

static void i9xx_update_pll_dividers(struct intel_crtc *crtc,
				     struct intel_crtc_state *crtc_state,
				     intel_clock_t *reduced_clock)
{
	struct drm_device *dev = crtc->base.dev;
	u32 fp, fp2 = 0;

	if (IS_PINEVIEW(dev)) {
		fp = pnv_dpll_compute_fp(&crtc_state->dpll);
		if (reduced_clock)
			fp2 = pnv_dpll_compute_fp(reduced_clock);
	} else {
		fp = i9xx_dpll_compute_fp(&crtc_state->dpll);
		if (reduced_clock)
			fp2 = i9xx_dpll_compute_fp(reduced_clock);
	}

	crtc_state->dpll_hw_state.fp0 = fp;

	crtc->lowfreq_avail = false;
	if (intel_pipe_will_have_type(crtc_state, INTEL_OUTPUT_LVDS) &&
	    reduced_clock) {
		crtc_state->dpll_hw_state.fp1 = fp2;
		crtc->lowfreq_avail = true;
	} else {
		crtc_state->dpll_hw_state.fp1 = fp;
	}
}

static void vlv_pllb_recal_opamp(struct drm_i915_private *dev_priv, enum pipe
		pipe)
{
	u32 reg_val;

	/*
	 * PLLB opamp always calibrates to max value of 0x3f, force enable it
	 * and set it to a reasonable value instead.
	 */
	reg_val = vlv_dpio_read(dev_priv, pipe, VLV_PLL_DW9(1));
	reg_val &= 0xffffff00;
	reg_val |= 0x00000030;
	vlv_dpio_write(dev_priv, pipe, VLV_PLL_DW9(1), reg_val);

	reg_val = vlv_dpio_read(dev_priv, pipe, VLV_REF_DW13);
	reg_val &= 0x8cffffff;
	reg_val = 0x8c000000;
	vlv_dpio_write(dev_priv, pipe, VLV_REF_DW13, reg_val);

	reg_val = vlv_dpio_read(dev_priv, pipe, VLV_PLL_DW9(1));
	reg_val &= 0xffffff00;
	vlv_dpio_write(dev_priv, pipe, VLV_PLL_DW9(1), reg_val);

	reg_val = vlv_dpio_read(dev_priv, pipe, VLV_REF_DW13);
	reg_val &= 0x00ffffff;
	reg_val |= 0xb0000000;
	vlv_dpio_write(dev_priv, pipe, VLV_REF_DW13, reg_val);
}

static void intel_pch_transcoder_set_m_n(struct intel_crtc *crtc,
					 struct intel_link_m_n *m_n)
{
	struct drm_device *dev = crtc->base.dev;
	struct drm_i915_private *dev_priv = dev->dev_private;
	int pipe = crtc->pipe;

	I915_WRITE(PCH_TRANS_DATA_M1(pipe), TU_SIZE(m_n->tu) | m_n->gmch_m);
	I915_WRITE(PCH_TRANS_DATA_N1(pipe), m_n->gmch_n);
	I915_WRITE(PCH_TRANS_LINK_M1(pipe), m_n->link_m);
	I915_WRITE(PCH_TRANS_LINK_N1(pipe), m_n->link_n);
}

static void intel_cpu_transcoder_set_m_n(struct intel_crtc *crtc,
					 struct intel_link_m_n *m_n,
					 struct intel_link_m_n *m2_n2)
{
	struct drm_device *dev = crtc->base.dev;
	struct drm_i915_private *dev_priv = dev->dev_private;
	int pipe = crtc->pipe;
	enum transcoder transcoder = crtc->config->cpu_transcoder;

	if (INTEL_INFO(dev)->gen >= 5) {
		I915_WRITE(PIPE_DATA_M1(transcoder), TU_SIZE(m_n->tu) | m_n->gmch_m);
		I915_WRITE(PIPE_DATA_N1(transcoder), m_n->gmch_n);
		I915_WRITE(PIPE_LINK_M1(transcoder), m_n->link_m);
		I915_WRITE(PIPE_LINK_N1(transcoder), m_n->link_n);
		/* M2_N2 registers to be set only for gen < 8 (M2_N2 available
		 * for gen < 8) and if DRRS is supported (to make sure the
		 * registers are not unnecessarily accessed).
		 */
		if (m2_n2 && (IS_CHERRYVIEW(dev) || INTEL_INFO(dev)->gen < 8) &&
			crtc->config->has_drrs) {
			I915_WRITE(PIPE_DATA_M2(transcoder),
					TU_SIZE(m2_n2->tu) | m2_n2->gmch_m);
			I915_WRITE(PIPE_DATA_N2(transcoder), m2_n2->gmch_n);
			I915_WRITE(PIPE_LINK_M2(transcoder), m2_n2->link_m);
			I915_WRITE(PIPE_LINK_N2(transcoder), m2_n2->link_n);
		}
	} else {
		I915_WRITE(PIPE_DATA_M_G4X(pipe), TU_SIZE(m_n->tu) | m_n->gmch_m);
		I915_WRITE(PIPE_DATA_N_G4X(pipe), m_n->gmch_n);
		I915_WRITE(PIPE_LINK_M_G4X(pipe), m_n->link_m);
		I915_WRITE(PIPE_LINK_N_G4X(pipe), m_n->link_n);
	}
}

void intel_dp_set_m_n(struct intel_crtc *crtc, enum link_m_n_set m_n)
{
	struct intel_link_m_n *dp_m_n, *dp_m2_n2 = NULL;

	if (m_n == M1_N1) {
		dp_m_n = &crtc->config->dp_m_n;
		dp_m2_n2 = &crtc->config->dp_m2_n2;
	} else if (m_n == M2_N2) {

		/*
		 * M2_N2 registers are not supported. Hence m2_n2 divider value
		 * needs to be programmed into M1_N1.
		 */
		dp_m_n = &crtc->config->dp_m2_n2;
	} else {
		DRM_ERROR("Unsupported divider value\n");
		return;
	}

	if (crtc->config->has_pch_encoder)
		intel_pch_transcoder_set_m_n(crtc, &crtc->config->dp_m_n);
	else
		intel_cpu_transcoder_set_m_n(crtc, dp_m_n, dp_m2_n2);
}

static void vlv_compute_dpll(struct intel_crtc *crtc,
			     struct intel_crtc_state *pipe_config)
{
	u32 dpll, dpll_md;

	/*
	 * Enable DPIO clock input. We should never disable the reference
	 * clock for pipe B, since VGA hotplug / manual detection depends
	 * on it.
	 */
	dpll = DPLL_EXT_BUFFER_ENABLE_VLV | DPLL_REF_CLK_ENABLE_VLV |
		DPLL_VGA_MODE_DIS | DPLL_INTEGRATED_REF_CLK_VLV;
	/* We should never disable this, set it here for state tracking */
	if (crtc->pipe == PIPE_B)
		dpll |= DPLL_INTEGRATED_CRI_CLK_VLV;
	dpll |= DPLL_VCO_ENABLE;
	pipe_config->dpll_hw_state.dpll = dpll;

	dpll_md = (pipe_config->pixel_multiplier - 1)
		<< DPLL_MD_UDI_MULTIPLIER_SHIFT;
	pipe_config->dpll_hw_state.dpll_md = dpll_md;
}

static void vlv_prepare_pll(struct intel_crtc *crtc,
			    const struct intel_crtc_state *pipe_config)
{
	struct drm_device *dev = crtc->base.dev;
	struct drm_i915_private *dev_priv = dev->dev_private;
	int pipe = crtc->pipe;
	u32 mdiv;
	u32 bestn, bestm1, bestm2, bestp1, bestp2;
	u32 coreclk, reg_val;

	mutex_lock(&dev_priv->sb_lock);

	bestn = pipe_config->dpll.n;
	bestm1 = pipe_config->dpll.m1;
	bestm2 = pipe_config->dpll.m2;
	bestp1 = pipe_config->dpll.p1;
	bestp2 = pipe_config->dpll.p2;

	/* See eDP HDMI DPIO driver vbios notes doc */

	/* PLL B needs special handling */
	if (pipe == PIPE_B)
		vlv_pllb_recal_opamp(dev_priv, pipe);

	/* Set up Tx target for periodic Rcomp update */
	vlv_dpio_write(dev_priv, pipe, VLV_PLL_DW9_BCAST, 0x0100000f);

	/* Disable target IRef on PLL */
	reg_val = vlv_dpio_read(dev_priv, pipe, VLV_PLL_DW8(pipe));
	reg_val &= 0x00ffffff;
	vlv_dpio_write(dev_priv, pipe, VLV_PLL_DW8(pipe), reg_val);

	/* Disable fast lock */
	vlv_dpio_write(dev_priv, pipe, VLV_CMN_DW0, 0x610);

	/* Set idtafcrecal before PLL is enabled */
	mdiv = ((bestm1 << DPIO_M1DIV_SHIFT) | (bestm2 & DPIO_M2DIV_MASK));
	mdiv |= ((bestp1 << DPIO_P1_SHIFT) | (bestp2 << DPIO_P2_SHIFT));
	mdiv |= ((bestn << DPIO_N_SHIFT));
	mdiv |= (1 << DPIO_K_SHIFT);

	/*
	 * Post divider depends on pixel clock rate, DAC vs digital (and LVDS,
	 * but we don't support that).
	 * Note: don't use the DAC post divider as it seems unstable.
	 */
	mdiv |= (DPIO_POST_DIV_HDMIDP << DPIO_POST_DIV_SHIFT);
	vlv_dpio_write(dev_priv, pipe, VLV_PLL_DW3(pipe), mdiv);

	mdiv |= DPIO_ENABLE_CALIBRATION;
	vlv_dpio_write(dev_priv, pipe, VLV_PLL_DW3(pipe), mdiv);

	/* Set HBR and RBR LPF coefficients */
	if (pipe_config->port_clock == 162000 ||
	    intel_pipe_has_type(crtc, INTEL_OUTPUT_ANALOG) ||
	    intel_pipe_has_type(crtc, INTEL_OUTPUT_HDMI))
		vlv_dpio_write(dev_priv, pipe, VLV_PLL_DW10(pipe),
				 0x009f0003);
	else
		vlv_dpio_write(dev_priv, pipe, VLV_PLL_DW10(pipe),
				 0x00d0000f);

	if (pipe_config->has_dp_encoder) {
		/* Use SSC source */
		if (pipe == PIPE_A)
			vlv_dpio_write(dev_priv, pipe, VLV_PLL_DW5(pipe),
					 0x0df40000);
		else
			vlv_dpio_write(dev_priv, pipe, VLV_PLL_DW5(pipe),
					 0x0df70000);
	} else { /* HDMI or VGA */
		/* Use bend source */
		if (pipe == PIPE_A)
			vlv_dpio_write(dev_priv, pipe, VLV_PLL_DW5(pipe),
					 0x0df70000);
		else
			vlv_dpio_write(dev_priv, pipe, VLV_PLL_DW5(pipe),
					 0x0df40000);
	}

	coreclk = vlv_dpio_read(dev_priv, pipe, VLV_PLL_DW7(pipe));
	coreclk = (coreclk & 0x0000ff00) | 0x01c00000;
	if (intel_pipe_has_type(crtc, INTEL_OUTPUT_DISPLAYPORT) ||
	    intel_pipe_has_type(crtc, INTEL_OUTPUT_EDP))
		coreclk |= 0x01000000;
	vlv_dpio_write(dev_priv, pipe, VLV_PLL_DW7(pipe), coreclk);

	vlv_dpio_write(dev_priv, pipe, VLV_PLL_DW11(pipe), 0x87871000);
	mutex_unlock(&dev_priv->sb_lock);
}

static void chv_compute_dpll(struct intel_crtc *crtc,
			     struct intel_crtc_state *pipe_config)
{
	pipe_config->dpll_hw_state.dpll = DPLL_SSC_REF_CLK_CHV |
		DPLL_REF_CLK_ENABLE_VLV | DPLL_VGA_MODE_DIS |
		DPLL_VCO_ENABLE;
	if (crtc->pipe != PIPE_A)
		pipe_config->dpll_hw_state.dpll |= DPLL_INTEGRATED_CRI_CLK_VLV;

	pipe_config->dpll_hw_state.dpll_md =
		(pipe_config->pixel_multiplier - 1) << DPLL_MD_UDI_MULTIPLIER_SHIFT;
}

static void chv_prepare_pll(struct intel_crtc *crtc,
			    const struct intel_crtc_state *pipe_config)
{
	struct drm_device *dev = crtc->base.dev;
	struct drm_i915_private *dev_priv = dev->dev_private;
	int pipe = crtc->pipe;
	i915_reg_t dpll_reg = DPLL(crtc->pipe);
	enum dpio_channel port = vlv_pipe_to_channel(pipe);
	u32 loopfilter, tribuf_calcntr;
	u32 bestn, bestm1, bestm2, bestp1, bestp2, bestm2_frac;
	u32 dpio_val;
	int vco;

	bestn = pipe_config->dpll.n;
	bestm2_frac = pipe_config->dpll.m2 & 0x3fffff;
	bestm1 = pipe_config->dpll.m1;
	bestm2 = pipe_config->dpll.m2 >> 22;
	bestp1 = pipe_config->dpll.p1;
	bestp2 = pipe_config->dpll.p2;
	vco = pipe_config->dpll.vco;
	dpio_val = 0;
	loopfilter = 0;

	/*
	 * Enable Refclk and SSC
	 */
	I915_WRITE(dpll_reg,
		   pipe_config->dpll_hw_state.dpll & ~DPLL_VCO_ENABLE);

	mutex_lock(&dev_priv->sb_lock);

	/* p1 and p2 divider */
	vlv_dpio_write(dev_priv, pipe, CHV_CMN_DW13(port),
			5 << DPIO_CHV_S1_DIV_SHIFT |
			bestp1 << DPIO_CHV_P1_DIV_SHIFT |
			bestp2 << DPIO_CHV_P2_DIV_SHIFT |
			1 << DPIO_CHV_K_DIV_SHIFT);

	/* Feedback post-divider - m2 */
	vlv_dpio_write(dev_priv, pipe, CHV_PLL_DW0(port), bestm2);

	/* Feedback refclk divider - n and m1 */
	vlv_dpio_write(dev_priv, pipe, CHV_PLL_DW1(port),
			DPIO_CHV_M1_DIV_BY_2 |
			1 << DPIO_CHV_N_DIV_SHIFT);

	/* M2 fraction division */
	vlv_dpio_write(dev_priv, pipe, CHV_PLL_DW2(port), bestm2_frac);

	/* M2 fraction division enable */
	dpio_val = vlv_dpio_read(dev_priv, pipe, CHV_PLL_DW3(port));
	dpio_val &= ~(DPIO_CHV_FEEDFWD_GAIN_MASK | DPIO_CHV_FRAC_DIV_EN);
	dpio_val |= (2 << DPIO_CHV_FEEDFWD_GAIN_SHIFT);
	if (bestm2_frac)
		dpio_val |= DPIO_CHV_FRAC_DIV_EN;
	vlv_dpio_write(dev_priv, pipe, CHV_PLL_DW3(port), dpio_val);

	/* Program digital lock detect threshold */
	dpio_val = vlv_dpio_read(dev_priv, pipe, CHV_PLL_DW9(port));
	dpio_val &= ~(DPIO_CHV_INT_LOCK_THRESHOLD_MASK |
					DPIO_CHV_INT_LOCK_THRESHOLD_SEL_COARSE);
	dpio_val |= (0x5 << DPIO_CHV_INT_LOCK_THRESHOLD_SHIFT);
	if (!bestm2_frac)
		dpio_val |= DPIO_CHV_INT_LOCK_THRESHOLD_SEL_COARSE;
	vlv_dpio_write(dev_priv, pipe, CHV_PLL_DW9(port), dpio_val);

	/* Loop filter */
	if (vco == 5400000) {
		loopfilter |= (0x3 << DPIO_CHV_PROP_COEFF_SHIFT);
		loopfilter |= (0x8 << DPIO_CHV_INT_COEFF_SHIFT);
		loopfilter |= (0x1 << DPIO_CHV_GAIN_CTRL_SHIFT);
		tribuf_calcntr = 0x9;
	} else if (vco <= 6200000) {
		loopfilter |= (0x5 << DPIO_CHV_PROP_COEFF_SHIFT);
		loopfilter |= (0xB << DPIO_CHV_INT_COEFF_SHIFT);
		loopfilter |= (0x3 << DPIO_CHV_GAIN_CTRL_SHIFT);
		tribuf_calcntr = 0x9;
	} else if (vco <= 6480000) {
		loopfilter |= (0x4 << DPIO_CHV_PROP_COEFF_SHIFT);
		loopfilter |= (0x9 << DPIO_CHV_INT_COEFF_SHIFT);
		loopfilter |= (0x3 << DPIO_CHV_GAIN_CTRL_SHIFT);
		tribuf_calcntr = 0x8;
	} else {
		/* Not supported. Apply the same limits as in the max case */
		loopfilter |= (0x4 << DPIO_CHV_PROP_COEFF_SHIFT);
		loopfilter |= (0x9 << DPIO_CHV_INT_COEFF_SHIFT);
		loopfilter |= (0x3 << DPIO_CHV_GAIN_CTRL_SHIFT);
		tribuf_calcntr = 0;
	}
	vlv_dpio_write(dev_priv, pipe, CHV_PLL_DW6(port), loopfilter);

	dpio_val = vlv_dpio_read(dev_priv, pipe, CHV_PLL_DW8(port));
	dpio_val &= ~DPIO_CHV_TDC_TARGET_CNT_MASK;
	dpio_val |= (tribuf_calcntr << DPIO_CHV_TDC_TARGET_CNT_SHIFT);
	vlv_dpio_write(dev_priv, pipe, CHV_PLL_DW8(port), dpio_val);

	/* AFC Recal */
	vlv_dpio_write(dev_priv, pipe, CHV_CMN_DW14(port),
			vlv_dpio_read(dev_priv, pipe, CHV_CMN_DW14(port)) |
			DPIO_AFC_RECAL);

	mutex_unlock(&dev_priv->sb_lock);
}

/**
 * vlv_force_pll_on - forcibly enable just the PLL
 * @dev_priv: i915 private structure
 * @pipe: pipe PLL to enable
 * @dpll: PLL configuration
 *
 * Enable the PLL for @pipe using the supplied @dpll config. To be used
 * in cases where we need the PLL enabled even when @pipe is not going to
 * be enabled.
 */
void vlv_force_pll_on(struct drm_device *dev, enum pipe pipe,
		      const struct dpll *dpll)
{
	struct intel_crtc *crtc =
		to_intel_crtc(intel_get_crtc_for_pipe(dev, pipe));
	struct intel_crtc_state pipe_config = {
		.base.crtc = &crtc->base,
		.pixel_multiplier = 1,
		.dpll = *dpll,
	};

	if (IS_CHERRYVIEW(dev)) {
		chv_compute_dpll(crtc, &pipe_config);
		chv_prepare_pll(crtc, &pipe_config);
		chv_enable_pll(crtc, &pipe_config);
	} else {
		vlv_compute_dpll(crtc, &pipe_config);
		vlv_prepare_pll(crtc, &pipe_config);
		vlv_enable_pll(crtc, &pipe_config);
	}
}

/**
 * vlv_force_pll_off - forcibly disable just the PLL
 * @dev_priv: i915 private structure
 * @pipe: pipe PLL to disable
 *
 * Disable the PLL for @pipe. To be used in cases where we need
 * the PLL enabled even when @pipe is not going to be enabled.
 */
void vlv_force_pll_off(struct drm_device *dev, enum pipe pipe)
{
	if (IS_CHERRYVIEW(dev))
		chv_disable_pll(to_i915(dev), pipe);
	else
		vlv_disable_pll(to_i915(dev), pipe);
}

static void i9xx_compute_dpll(struct intel_crtc *crtc,
			      struct intel_crtc_state *crtc_state,
			      intel_clock_t *reduced_clock,
			      int num_connectors)
{
	struct drm_device *dev = crtc->base.dev;
	struct drm_i915_private *dev_priv = dev->dev_private;
	u32 dpll;
	bool is_sdvo;
	struct dpll *clock = &crtc_state->dpll;

	i9xx_update_pll_dividers(crtc, crtc_state, reduced_clock);

	is_sdvo = intel_pipe_will_have_type(crtc_state, INTEL_OUTPUT_SDVO) ||
		intel_pipe_will_have_type(crtc_state, INTEL_OUTPUT_HDMI);

	dpll = DPLL_VGA_MODE_DIS;

	if (intel_pipe_will_have_type(crtc_state, INTEL_OUTPUT_LVDS))
		dpll |= DPLLB_MODE_LVDS;
	else
		dpll |= DPLLB_MODE_DAC_SERIAL;

	if (IS_I945G(dev) || IS_I945GM(dev) || IS_G33(dev)) {
		dpll |= (crtc_state->pixel_multiplier - 1)
			<< SDVO_MULTIPLIER_SHIFT_HIRES;
	}

	if (is_sdvo)
		dpll |= DPLL_SDVO_HIGH_SPEED;

	if (crtc_state->has_dp_encoder)
		dpll |= DPLL_SDVO_HIGH_SPEED;

	/* compute bitmask from p1 value */
	if (IS_PINEVIEW(dev))
		dpll |= (1 << (clock->p1 - 1)) << DPLL_FPA01_P1_POST_DIV_SHIFT_PINEVIEW;
	else {
		dpll |= (1 << (clock->p1 - 1)) << DPLL_FPA01_P1_POST_DIV_SHIFT;
		if (IS_G4X(dev) && reduced_clock)
			dpll |= (1 << (reduced_clock->p1 - 1)) << DPLL_FPA1_P1_POST_DIV_SHIFT;
	}
	switch (clock->p2) {
	case 5:
		dpll |= DPLL_DAC_SERIAL_P2_CLOCK_DIV_5;
		break;
	case 7:
		dpll |= DPLLB_LVDS_P2_CLOCK_DIV_7;
		break;
	case 10:
		dpll |= DPLL_DAC_SERIAL_P2_CLOCK_DIV_10;
		break;
	case 14:
		dpll |= DPLLB_LVDS_P2_CLOCK_DIV_14;
		break;
	}
	if (INTEL_INFO(dev)->gen >= 4)
		dpll |= (6 << PLL_LOAD_PULSE_PHASE_SHIFT);

	if (crtc_state->sdvo_tv_clock)
		dpll |= PLL_REF_INPUT_TVCLKINBC;
	else if (intel_pipe_will_have_type(crtc_state, INTEL_OUTPUT_LVDS) &&
		 intel_panel_use_ssc(dev_priv) && num_connectors < 2)
		dpll |= PLLB_REF_INPUT_SPREADSPECTRUMIN;
	else
		dpll |= PLL_REF_INPUT_DREFCLK;

	dpll |= DPLL_VCO_ENABLE;
	crtc_state->dpll_hw_state.dpll = dpll;

	if (INTEL_INFO(dev)->gen >= 4) {
		u32 dpll_md = (crtc_state->pixel_multiplier - 1)
			<< DPLL_MD_UDI_MULTIPLIER_SHIFT;
		crtc_state->dpll_hw_state.dpll_md = dpll_md;
	}
}

static void i8xx_compute_dpll(struct intel_crtc *crtc,
			      struct intel_crtc_state *crtc_state,
			      intel_clock_t *reduced_clock,
			      int num_connectors)
{
	struct drm_device *dev = crtc->base.dev;
	struct drm_i915_private *dev_priv = dev->dev_private;
	u32 dpll;
	struct dpll *clock = &crtc_state->dpll;

	i9xx_update_pll_dividers(crtc, crtc_state, reduced_clock);

	dpll = DPLL_VGA_MODE_DIS;

	if (intel_pipe_will_have_type(crtc_state, INTEL_OUTPUT_LVDS)) {
		dpll |= (1 << (clock->p1 - 1)) << DPLL_FPA01_P1_POST_DIV_SHIFT;
	} else {
		if (clock->p1 == 2)
			dpll |= PLL_P1_DIVIDE_BY_TWO;
		else
			dpll |= (clock->p1 - 2) << DPLL_FPA01_P1_POST_DIV_SHIFT;
		if (clock->p2 == 4)
			dpll |= PLL_P2_DIVIDE_BY_4;
	}

	if (!IS_I830(dev) && intel_pipe_will_have_type(crtc_state, INTEL_OUTPUT_DVO))
		dpll |= DPLL_DVO_2X_MODE;

	if (intel_pipe_will_have_type(crtc_state, INTEL_OUTPUT_LVDS) &&
		 intel_panel_use_ssc(dev_priv) && num_connectors < 2)
		dpll |= PLLB_REF_INPUT_SPREADSPECTRUMIN;
	else
		dpll |= PLL_REF_INPUT_DREFCLK;

	dpll |= DPLL_VCO_ENABLE;
	crtc_state->dpll_hw_state.dpll = dpll;
}

static void intel_set_pipe_timings(struct intel_crtc *intel_crtc)
{
	struct drm_device *dev = intel_crtc->base.dev;
	struct drm_i915_private *dev_priv = dev->dev_private;
	enum pipe pipe = intel_crtc->pipe;
	enum transcoder cpu_transcoder = intel_crtc->config->cpu_transcoder;
	const struct drm_display_mode *adjusted_mode = &intel_crtc->config->base.adjusted_mode;
	uint32_t crtc_vtotal, crtc_vblank_end;
	int vsyncshift = 0;

	/* We need to be careful not to changed the adjusted mode, for otherwise
	 * the hw state checker will get angry at the mismatch. */
	crtc_vtotal = adjusted_mode->crtc_vtotal;
	crtc_vblank_end = adjusted_mode->crtc_vblank_end;

	if (adjusted_mode->flags & DRM_MODE_FLAG_INTERLACE) {
		/* the chip adds 2 halflines automatically */
		crtc_vtotal -= 1;
		crtc_vblank_end -= 1;

		if (intel_pipe_has_type(intel_crtc, INTEL_OUTPUT_SDVO))
			vsyncshift = (adjusted_mode->crtc_htotal - 1) / 2;
		else
			vsyncshift = adjusted_mode->crtc_hsync_start -
				adjusted_mode->crtc_htotal / 2;
		if (vsyncshift < 0)
			vsyncshift += adjusted_mode->crtc_htotal;
	}

	if (INTEL_INFO(dev)->gen > 3)
		I915_WRITE(VSYNCSHIFT(cpu_transcoder), vsyncshift);

	I915_WRITE(HTOTAL(cpu_transcoder),
		   (adjusted_mode->crtc_hdisplay - 1) |
		   ((adjusted_mode->crtc_htotal - 1) << 16));
	I915_WRITE(HBLANK(cpu_transcoder),
		   (adjusted_mode->crtc_hblank_start - 1) |
		   ((adjusted_mode->crtc_hblank_end - 1) << 16));
	I915_WRITE(HSYNC(cpu_transcoder),
		   (adjusted_mode->crtc_hsync_start - 1) |
		   ((adjusted_mode->crtc_hsync_end - 1) << 16));

	I915_WRITE(VTOTAL(cpu_transcoder),
		   (adjusted_mode->crtc_vdisplay - 1) |
		   ((crtc_vtotal - 1) << 16));
	I915_WRITE(VBLANK(cpu_transcoder),
		   (adjusted_mode->crtc_vblank_start - 1) |
		   ((crtc_vblank_end - 1) << 16));
	I915_WRITE(VSYNC(cpu_transcoder),
		   (adjusted_mode->crtc_vsync_start - 1) |
		   ((adjusted_mode->crtc_vsync_end - 1) << 16));

	/* Workaround: when the EDP input selection is B, the VTOTAL_B must be
	 * programmed with the VTOTAL_EDP value. Same for VTOTAL_C. This is
	 * documented on the DDI_FUNC_CTL register description, EDP Input Select
	 * bits. */
	if (IS_HASWELL(dev) && cpu_transcoder == TRANSCODER_EDP &&
	    (pipe == PIPE_B || pipe == PIPE_C))
		I915_WRITE(VTOTAL(pipe), I915_READ(VTOTAL(cpu_transcoder)));

	/* pipesrc controls the size that is scaled from, which should
	 * always be the user's requested size.
	 */
	I915_WRITE(PIPESRC(pipe),
		   ((intel_crtc->config->pipe_src_w - 1) << 16) |
		   (intel_crtc->config->pipe_src_h - 1));
}

static void intel_get_pipe_timings(struct intel_crtc *crtc,
				   struct intel_crtc_state *pipe_config)
{
	struct drm_device *dev = crtc->base.dev;
	struct drm_i915_private *dev_priv = dev->dev_private;
	enum transcoder cpu_transcoder = pipe_config->cpu_transcoder;
	uint32_t tmp;

	tmp = I915_READ(HTOTAL(cpu_transcoder));
	pipe_config->base.adjusted_mode.crtc_hdisplay = (tmp & 0xffff) + 1;
	pipe_config->base.adjusted_mode.crtc_htotal = ((tmp >> 16) & 0xffff) + 1;
	tmp = I915_READ(HBLANK(cpu_transcoder));
	pipe_config->base.adjusted_mode.crtc_hblank_start = (tmp & 0xffff) + 1;
	pipe_config->base.adjusted_mode.crtc_hblank_end = ((tmp >> 16) & 0xffff) + 1;
	tmp = I915_READ(HSYNC(cpu_transcoder));
	pipe_config->base.adjusted_mode.crtc_hsync_start = (tmp & 0xffff) + 1;
	pipe_config->base.adjusted_mode.crtc_hsync_end = ((tmp >> 16) & 0xffff) + 1;

	tmp = I915_READ(VTOTAL(cpu_transcoder));
	pipe_config->base.adjusted_mode.crtc_vdisplay = (tmp & 0xffff) + 1;
	pipe_config->base.adjusted_mode.crtc_vtotal = ((tmp >> 16) & 0xffff) + 1;
	tmp = I915_READ(VBLANK(cpu_transcoder));
	pipe_config->base.adjusted_mode.crtc_vblank_start = (tmp & 0xffff) + 1;
	pipe_config->base.adjusted_mode.crtc_vblank_end = ((tmp >> 16) & 0xffff) + 1;
	tmp = I915_READ(VSYNC(cpu_transcoder));
	pipe_config->base.adjusted_mode.crtc_vsync_start = (tmp & 0xffff) + 1;
	pipe_config->base.adjusted_mode.crtc_vsync_end = ((tmp >> 16) & 0xffff) + 1;

	if (I915_READ(PIPECONF(cpu_transcoder)) & PIPECONF_INTERLACE_MASK) {
		pipe_config->base.adjusted_mode.flags |= DRM_MODE_FLAG_INTERLACE;
		pipe_config->base.adjusted_mode.crtc_vtotal += 1;
		pipe_config->base.adjusted_mode.crtc_vblank_end += 1;
	}

	tmp = I915_READ(PIPESRC(crtc->pipe));
	pipe_config->pipe_src_h = (tmp & 0xffff) + 1;
	pipe_config->pipe_src_w = ((tmp >> 16) & 0xffff) + 1;

	pipe_config->base.mode.vdisplay = pipe_config->pipe_src_h;
	pipe_config->base.mode.hdisplay = pipe_config->pipe_src_w;
}

void intel_mode_from_pipe_config(struct drm_display_mode *mode,
				 struct intel_crtc_state *pipe_config)
{
	mode->hdisplay = pipe_config->base.adjusted_mode.crtc_hdisplay;
	mode->htotal = pipe_config->base.adjusted_mode.crtc_htotal;
	mode->hsync_start = pipe_config->base.adjusted_mode.crtc_hsync_start;
	mode->hsync_end = pipe_config->base.adjusted_mode.crtc_hsync_end;

	mode->vdisplay = pipe_config->base.adjusted_mode.crtc_vdisplay;
	mode->vtotal = pipe_config->base.adjusted_mode.crtc_vtotal;
	mode->vsync_start = pipe_config->base.adjusted_mode.crtc_vsync_start;
	mode->vsync_end = pipe_config->base.adjusted_mode.crtc_vsync_end;

	mode->flags = pipe_config->base.adjusted_mode.flags;
	mode->type = DRM_MODE_TYPE_DRIVER;

	mode->clock = pipe_config->base.adjusted_mode.crtc_clock;
	mode->flags |= pipe_config->base.adjusted_mode.flags;

	mode->hsync = drm_mode_hsync(mode);
	mode->vrefresh = drm_mode_vrefresh(mode);
	drm_mode_set_name(mode);
}

static void i9xx_set_pipeconf(struct intel_crtc *intel_crtc)
{
	struct drm_device *dev = intel_crtc->base.dev;
	struct drm_i915_private *dev_priv = dev->dev_private;
	uint32_t pipeconf;

	pipeconf = 0;

	if ((intel_crtc->pipe == PIPE_A && dev_priv->quirks & QUIRK_PIPEA_FORCE) ||
	    (intel_crtc->pipe == PIPE_B && dev_priv->quirks & QUIRK_PIPEB_FORCE))
		pipeconf |= I915_READ(PIPECONF(intel_crtc->pipe)) & PIPECONF_ENABLE;

	if (intel_crtc->config->double_wide)
		pipeconf |= PIPECONF_DOUBLE_WIDE;

	/* only g4x and later have fancy bpc/dither controls */
	if (IS_G4X(dev) || IS_VALLEYVIEW(dev) || IS_CHERRYVIEW(dev)) {
		/* Bspec claims that we can't use dithering for 30bpp pipes. */
		if (intel_crtc->config->dither && intel_crtc->config->pipe_bpp != 30)
			pipeconf |= PIPECONF_DITHER_EN |
				    PIPECONF_DITHER_TYPE_SP;

		switch (intel_crtc->config->pipe_bpp) {
		case 18:
			pipeconf |= PIPECONF_6BPC;
			break;
		case 24:
			pipeconf |= PIPECONF_8BPC;
			break;
		case 30:
			pipeconf |= PIPECONF_10BPC;
			break;
		default:
			/* Case prevented by intel_choose_pipe_bpp_dither. */
			BUG();
		}
	}

	if (HAS_PIPE_CXSR(dev)) {
		if (intel_crtc->lowfreq_avail) {
			DRM_DEBUG_KMS("enabling CxSR downclocking\n");
			pipeconf |= PIPECONF_CXSR_DOWNCLOCK;
		} else {
			DRM_DEBUG_KMS("disabling CxSR downclocking\n");
		}
	}

	if (intel_crtc->config->base.adjusted_mode.flags & DRM_MODE_FLAG_INTERLACE) {
		if (INTEL_INFO(dev)->gen < 4 ||
		    intel_pipe_has_type(intel_crtc, INTEL_OUTPUT_SDVO))
			pipeconf |= PIPECONF_INTERLACE_W_FIELD_INDICATION;
		else
			pipeconf |= PIPECONF_INTERLACE_W_SYNC_SHIFT;
	} else
		pipeconf |= PIPECONF_PROGRESSIVE;

	if ((IS_VALLEYVIEW(dev) || IS_CHERRYVIEW(dev)) &&
	     intel_crtc->config->limited_color_range)
		pipeconf |= PIPECONF_COLOR_RANGE_SELECT;

	I915_WRITE(PIPECONF(intel_crtc->pipe), pipeconf);
	POSTING_READ(PIPECONF(intel_crtc->pipe));
}

static int i9xx_crtc_compute_clock(struct intel_crtc *crtc,
				   struct intel_crtc_state *crtc_state)
{
	struct drm_device *dev = crtc->base.dev;
	struct drm_i915_private *dev_priv = dev->dev_private;
	int refclk, num_connectors = 0;
	intel_clock_t clock;
	bool ok;
	const intel_limit_t *limit;
	struct drm_atomic_state *state = crtc_state->base.state;
	struct drm_connector *connector;
	struct drm_connector_state *connector_state;
	int i;

	memset(&crtc_state->dpll_hw_state, 0,
	       sizeof(crtc_state->dpll_hw_state));

	if (crtc_state->has_dsi_encoder)
		return 0;

	for_each_connector_in_state(state, connector, connector_state, i) {
		if (connector_state->crtc == &crtc->base)
			num_connectors++;
	}

	if (!crtc_state->clock_set) {
		refclk = i9xx_get_refclk(crtc_state, num_connectors);

		/*
		 * Returns a set of divisors for the desired target clock with
		 * the given refclk, or FALSE.  The returned values represent
		 * the clock equation: reflck * (5 * (m1 + 2) + (m2 + 2)) / (n +
		 * 2) / p1 / p2.
		 */
		limit = intel_limit(crtc_state, refclk);
		ok = dev_priv->display.find_dpll(limit, crtc_state,
						 crtc_state->port_clock,
						 refclk, NULL, &clock);
		if (!ok) {
			DRM_ERROR("Couldn't find PLL settings for mode!\n");
			return -EINVAL;
		}

		/* Compat-code for transition, will disappear. */
		crtc_state->dpll.n = clock.n;
		crtc_state->dpll.m1 = clock.m1;
		crtc_state->dpll.m2 = clock.m2;
		crtc_state->dpll.p1 = clock.p1;
		crtc_state->dpll.p2 = clock.p2;
	}

	if (IS_GEN2(dev)) {
		i8xx_compute_dpll(crtc, crtc_state, NULL,
				  num_connectors);
	} else if (IS_CHERRYVIEW(dev)) {
		chv_compute_dpll(crtc, crtc_state);
	} else if (IS_VALLEYVIEW(dev)) {
		vlv_compute_dpll(crtc, crtc_state);
	} else {
		i9xx_compute_dpll(crtc, crtc_state, NULL,
				  num_connectors);
	}

	return 0;
}

static void i9xx_get_pfit_config(struct intel_crtc *crtc,
				 struct intel_crtc_state *pipe_config)
{
	struct drm_device *dev = crtc->base.dev;
	struct drm_i915_private *dev_priv = dev->dev_private;
	uint32_t tmp;

	if (INTEL_INFO(dev)->gen <= 3 && (IS_I830(dev) || !IS_MOBILE(dev)))
		return;

	tmp = I915_READ(PFIT_CONTROL);
	if (!(tmp & PFIT_ENABLE))
		return;

	/* Check whether the pfit is attached to our pipe. */
	if (INTEL_INFO(dev)->gen < 4) {
		if (crtc->pipe != PIPE_B)
			return;
	} else {
		if ((tmp & PFIT_PIPE_MASK) != (crtc->pipe << PFIT_PIPE_SHIFT))
			return;
	}

	pipe_config->gmch_pfit.control = tmp;
	pipe_config->gmch_pfit.pgm_ratios = I915_READ(PFIT_PGM_RATIOS);
	if (INTEL_INFO(dev)->gen < 5)
		pipe_config->gmch_pfit.lvds_border_bits =
			I915_READ(LVDS) & LVDS_BORDER_ENABLE;
}

static void vlv_crtc_clock_get(struct intel_crtc *crtc,
			       struct intel_crtc_state *pipe_config)
{
	struct drm_device *dev = crtc->base.dev;
	struct drm_i915_private *dev_priv = dev->dev_private;
	int pipe = pipe_config->cpu_transcoder;
	intel_clock_t clock;
	u32 mdiv;
	int refclk = 100000;

	/* In case of MIPI DPLL will not even be used */
	if (!(pipe_config->dpll_hw_state.dpll & DPLL_VCO_ENABLE))
		return;

	mutex_lock(&dev_priv->sb_lock);
	mdiv = vlv_dpio_read(dev_priv, pipe, VLV_PLL_DW3(pipe));
	mutex_unlock(&dev_priv->sb_lock);

	clock.m1 = (mdiv >> DPIO_M1DIV_SHIFT) & 7;
	clock.m2 = mdiv & DPIO_M2DIV_MASK;
	clock.n = (mdiv >> DPIO_N_SHIFT) & 0xf;
	clock.p1 = (mdiv >> DPIO_P1_SHIFT) & 7;
	clock.p2 = (mdiv >> DPIO_P2_SHIFT) & 0x1f;

	pipe_config->port_clock = vlv_calc_dpll_params(refclk, &clock);
}

static void
i9xx_get_initial_plane_config(struct intel_crtc *crtc,
			      struct intel_initial_plane_config *plane_config)
{
	struct drm_device *dev = crtc->base.dev;
	struct drm_i915_private *dev_priv = dev->dev_private;
	u32 val, base, offset;
	int pipe = crtc->pipe, plane = crtc->plane;
	int fourcc, pixel_format;
	unsigned int aligned_height;
	struct drm_framebuffer *fb;
	struct intel_framebuffer *intel_fb;

	val = I915_READ(DSPCNTR(plane));
	if (!(val & DISPLAY_PLANE_ENABLE))
		return;

	intel_fb = kzalloc(sizeof(*intel_fb), GFP_KERNEL);
	if (!intel_fb) {
		DRM_DEBUG_KMS("failed to alloc fb\n");
		return;
	}

	fb = &intel_fb->base;

	if (INTEL_INFO(dev)->gen >= 4) {
		if (val & DISPPLANE_TILED) {
			plane_config->tiling = I915_TILING_X;
			fb->modifier[0] = I915_FORMAT_MOD_X_TILED;
		}
	}

	pixel_format = val & DISPPLANE_PIXFORMAT_MASK;
	fourcc = i9xx_format_to_fourcc(pixel_format);
	fb->pixel_format = fourcc;
	fb->bits_per_pixel = drm_format_plane_cpp(fourcc, 0) * 8;

	if (INTEL_INFO(dev)->gen >= 4) {
		if (plane_config->tiling)
			offset = I915_READ(DSPTILEOFF(plane));
		else
			offset = I915_READ(DSPLINOFF(plane));
		base = I915_READ(DSPSURF(plane)) & 0xfffff000;
	} else {
		base = I915_READ(DSPADDR(plane));
	}
	plane_config->base = base;

	val = I915_READ(PIPESRC(pipe));
	fb->width = ((val >> 16) & 0xfff) + 1;
	fb->height = ((val >> 0) & 0xfff) + 1;

	val = I915_READ(DSPSTRIDE(pipe));
	fb->pitches[0] = val & 0xffffffc0;

	aligned_height = intel_fb_align_height(dev, fb->height,
					       fb->pixel_format,
					       fb->modifier[0]);

	plane_config->size = fb->pitches[0] * aligned_height;

	DRM_DEBUG_KMS("pipe/plane %c/%d with fb: size=%dx%d@%d, offset=%x, pitch %d, size 0x%x\n",
		      pipe_name(pipe), plane, fb->width, fb->height,
		      fb->bits_per_pixel, base, fb->pitches[0],
		      plane_config->size);

	plane_config->fb = intel_fb;
}

static void chv_crtc_clock_get(struct intel_crtc *crtc,
			       struct intel_crtc_state *pipe_config)
{
	struct drm_device *dev = crtc->base.dev;
	struct drm_i915_private *dev_priv = dev->dev_private;
	int pipe = pipe_config->cpu_transcoder;
	enum dpio_channel port = vlv_pipe_to_channel(pipe);
	intel_clock_t clock;
	u32 cmn_dw13, pll_dw0, pll_dw1, pll_dw2, pll_dw3;
	int refclk = 100000;

	mutex_lock(&dev_priv->sb_lock);
	cmn_dw13 = vlv_dpio_read(dev_priv, pipe, CHV_CMN_DW13(port));
	pll_dw0 = vlv_dpio_read(dev_priv, pipe, CHV_PLL_DW0(port));
	pll_dw1 = vlv_dpio_read(dev_priv, pipe, CHV_PLL_DW1(port));
	pll_dw2 = vlv_dpio_read(dev_priv, pipe, CHV_PLL_DW2(port));
	pll_dw3 = vlv_dpio_read(dev_priv, pipe, CHV_PLL_DW3(port));
	mutex_unlock(&dev_priv->sb_lock);

	clock.m1 = (pll_dw1 & 0x7) == DPIO_CHV_M1_DIV_BY_2 ? 2 : 0;
	clock.m2 = (pll_dw0 & 0xff) << 22;
	if (pll_dw3 & DPIO_CHV_FRAC_DIV_EN)
		clock.m2 |= pll_dw2 & 0x3fffff;
	clock.n = (pll_dw1 >> DPIO_CHV_N_DIV_SHIFT) & 0xf;
	clock.p1 = (cmn_dw13 >> DPIO_CHV_P1_DIV_SHIFT) & 0x7;
	clock.p2 = (cmn_dw13 >> DPIO_CHV_P2_DIV_SHIFT) & 0x1f;

	pipe_config->port_clock = chv_calc_dpll_params(refclk, &clock);
}

static bool i9xx_get_pipe_config(struct intel_crtc *crtc,
				 struct intel_crtc_state *pipe_config)
{
	struct drm_device *dev = crtc->base.dev;
	struct drm_i915_private *dev_priv = dev->dev_private;
	uint32_t tmp;

	if (!intel_display_power_is_enabled(dev_priv,
					    POWER_DOMAIN_PIPE(crtc->pipe)))
		return false;

	pipe_config->cpu_transcoder = (enum transcoder) crtc->pipe;
	pipe_config->shared_dpll = DPLL_ID_PRIVATE;

	tmp = I915_READ(PIPECONF(crtc->pipe));
	if (!(tmp & PIPECONF_ENABLE))
		return false;

	if (IS_G4X(dev) || IS_VALLEYVIEW(dev) || IS_CHERRYVIEW(dev)) {
		switch (tmp & PIPECONF_BPC_MASK) {
		case PIPECONF_6BPC:
			pipe_config->pipe_bpp = 18;
			break;
		case PIPECONF_8BPC:
			pipe_config->pipe_bpp = 24;
			break;
		case PIPECONF_10BPC:
			pipe_config->pipe_bpp = 30;
			break;
		default:
			break;
		}
	}

	if ((IS_VALLEYVIEW(dev) || IS_CHERRYVIEW(dev)) &&
	    (tmp & PIPECONF_COLOR_RANGE_SELECT))
		pipe_config->limited_color_range = true;

	if (INTEL_INFO(dev)->gen < 4)
		pipe_config->double_wide = tmp & PIPECONF_DOUBLE_WIDE;

	intel_get_pipe_timings(crtc, pipe_config);

	i9xx_get_pfit_config(crtc, pipe_config);

	if (INTEL_INFO(dev)->gen >= 4) {
		tmp = I915_READ(DPLL_MD(crtc->pipe));
		pipe_config->pixel_multiplier =
			((tmp & DPLL_MD_UDI_MULTIPLIER_MASK)
			 >> DPLL_MD_UDI_MULTIPLIER_SHIFT) + 1;
		pipe_config->dpll_hw_state.dpll_md = tmp;
	} else if (IS_I945G(dev) || IS_I945GM(dev) || IS_G33(dev)) {
		tmp = I915_READ(DPLL(crtc->pipe));
		pipe_config->pixel_multiplier =
			((tmp & SDVO_MULTIPLIER_MASK)
			 >> SDVO_MULTIPLIER_SHIFT_HIRES) + 1;
	} else {
		/* Note that on i915G/GM the pixel multiplier is in the sdvo
		 * port and will be fixed up in the encoder->get_config
		 * function. */
		pipe_config->pixel_multiplier = 1;
	}
	pipe_config->dpll_hw_state.dpll = I915_READ(DPLL(crtc->pipe));
	if (!IS_VALLEYVIEW(dev) && !IS_CHERRYVIEW(dev)) {
		/*
		 * DPLL_DVO_2X_MODE must be enabled for both DPLLs
		 * on 830. Filter it out here so that we don't
		 * report errors due to that.
		 */
		if (IS_I830(dev))
			pipe_config->dpll_hw_state.dpll &= ~DPLL_DVO_2X_MODE;

		pipe_config->dpll_hw_state.fp0 = I915_READ(FP0(crtc->pipe));
		pipe_config->dpll_hw_state.fp1 = I915_READ(FP1(crtc->pipe));
	} else {
		/* Mask out read-only status bits. */
		pipe_config->dpll_hw_state.dpll &= ~(DPLL_LOCK_VLV |
						     DPLL_PORTC_READY_MASK |
						     DPLL_PORTB_READY_MASK);
	}

	if (IS_CHERRYVIEW(dev))
		chv_crtc_clock_get(crtc, pipe_config);
	else if (IS_VALLEYVIEW(dev))
		vlv_crtc_clock_get(crtc, pipe_config);
	else
		i9xx_crtc_clock_get(crtc, pipe_config);

	/*
	 * Normally the dotclock is filled in by the encoder .get_config()
	 * but in case the pipe is enabled w/o any ports we need a sane
	 * default.
	 */
	pipe_config->base.adjusted_mode.crtc_clock =
		pipe_config->port_clock / pipe_config->pixel_multiplier;

	return true;
}

static void ironlake_init_pch_refclk(struct drm_device *dev)
{
	struct drm_i915_private *dev_priv = dev->dev_private;
	struct intel_encoder *encoder;
	u32 val, final;
	bool has_lvds = false;
	bool has_cpu_edp = false;
	bool has_panel = false;
	bool has_ck505 = false;
	bool can_ssc = false;

	/* We need to take the global config into account */
	for_each_intel_encoder(dev, encoder) {
		switch (encoder->type) {
		case INTEL_OUTPUT_LVDS:
			has_panel = true;
			has_lvds = true;
			break;
		case INTEL_OUTPUT_EDP:
			has_panel = true;
			if (enc_to_dig_port(&encoder->base)->port == PORT_A)
				has_cpu_edp = true;
			break;
		default:
			break;
		}
	}

	if (HAS_PCH_IBX(dev)) {
		has_ck505 = dev_priv->vbt.display_clock_mode;
		can_ssc = has_ck505;
	} else {
		has_ck505 = false;
		can_ssc = true;
	}

	DRM_DEBUG_KMS("has_panel %d has_lvds %d has_ck505 %d\n",
		      has_panel, has_lvds, has_ck505);

	/* Ironlake: try to setup display ref clock before DPLL
	 * enabling. This is only under driver's control after
	 * PCH B stepping, previous chipset stepping should be
	 * ignoring this setting.
	 */
	val = I915_READ(PCH_DREF_CONTROL);

	/* As we must carefully and slowly disable/enable each source in turn,
	 * compute the final state we want first and check if we need to
	 * make any changes at all.
	 */
	final = val;
	final &= ~DREF_NONSPREAD_SOURCE_MASK;
	if (has_ck505)
		final |= DREF_NONSPREAD_CK505_ENABLE;
	else
		final |= DREF_NONSPREAD_SOURCE_ENABLE;

	final &= ~DREF_SSC_SOURCE_MASK;
	final &= ~DREF_CPU_SOURCE_OUTPUT_MASK;
	final &= ~DREF_SSC1_ENABLE;

	if (has_panel) {
		final |= DREF_SSC_SOURCE_ENABLE;

		if (intel_panel_use_ssc(dev_priv) && can_ssc)
			final |= DREF_SSC1_ENABLE;

		if (has_cpu_edp) {
			if (intel_panel_use_ssc(dev_priv) && can_ssc)
				final |= DREF_CPU_SOURCE_OUTPUT_DOWNSPREAD;
			else
				final |= DREF_CPU_SOURCE_OUTPUT_NONSPREAD;
		} else
			final |= DREF_CPU_SOURCE_OUTPUT_DISABLE;
	} else {
		final |= DREF_SSC_SOURCE_DISABLE;
		final |= DREF_CPU_SOURCE_OUTPUT_DISABLE;
	}

	if (final == val)
		return;

	/* Always enable nonspread source */
	val &= ~DREF_NONSPREAD_SOURCE_MASK;

	if (has_ck505)
		val |= DREF_NONSPREAD_CK505_ENABLE;
	else
		val |= DREF_NONSPREAD_SOURCE_ENABLE;

	if (has_panel) {
		val &= ~DREF_SSC_SOURCE_MASK;
		val |= DREF_SSC_SOURCE_ENABLE;

		/* SSC must be turned on before enabling the CPU output  */
		if (intel_panel_use_ssc(dev_priv) && can_ssc) {
			DRM_DEBUG_KMS("Using SSC on panel\n");
			val |= DREF_SSC1_ENABLE;
		} else
			val &= ~DREF_SSC1_ENABLE;

		/* Get SSC going before enabling the outputs */
		I915_WRITE(PCH_DREF_CONTROL, val);
		POSTING_READ(PCH_DREF_CONTROL);
		udelay(200);

		val &= ~DREF_CPU_SOURCE_OUTPUT_MASK;

		/* Enable CPU source on CPU attached eDP */
		if (has_cpu_edp) {
			if (intel_panel_use_ssc(dev_priv) && can_ssc) {
				DRM_DEBUG_KMS("Using SSC on eDP\n");
				val |= DREF_CPU_SOURCE_OUTPUT_DOWNSPREAD;
			} else
				val |= DREF_CPU_SOURCE_OUTPUT_NONSPREAD;
		} else
			val |= DREF_CPU_SOURCE_OUTPUT_DISABLE;

		I915_WRITE(PCH_DREF_CONTROL, val);
		POSTING_READ(PCH_DREF_CONTROL);
		udelay(200);
	} else {
		DRM_DEBUG_KMS("Disabling SSC entirely\n");

		val &= ~DREF_CPU_SOURCE_OUTPUT_MASK;

		/* Turn off CPU output */
		val |= DREF_CPU_SOURCE_OUTPUT_DISABLE;

		I915_WRITE(PCH_DREF_CONTROL, val);
		POSTING_READ(PCH_DREF_CONTROL);
		udelay(200);

		/* Turn off the SSC source */
		val &= ~DREF_SSC_SOURCE_MASK;
		val |= DREF_SSC_SOURCE_DISABLE;

		/* Turn off SSC1 */
		val &= ~DREF_SSC1_ENABLE;

		I915_WRITE(PCH_DREF_CONTROL, val);
		POSTING_READ(PCH_DREF_CONTROL);
		udelay(200);
	}

	BUG_ON(val != final);
}

static void lpt_reset_fdi_mphy(struct drm_i915_private *dev_priv)
{
	uint32_t tmp;

	tmp = I915_READ(SOUTH_CHICKEN2);
	tmp |= FDI_MPHY_IOSFSB_RESET_CTL;
	I915_WRITE(SOUTH_CHICKEN2, tmp);

	if (wait_for_atomic_us(I915_READ(SOUTH_CHICKEN2) &
			       FDI_MPHY_IOSFSB_RESET_STATUS, 100))
		DRM_ERROR("FDI mPHY reset assert timeout\n");

	tmp = I915_READ(SOUTH_CHICKEN2);
	tmp &= ~FDI_MPHY_IOSFSB_RESET_CTL;
	I915_WRITE(SOUTH_CHICKEN2, tmp);

	if (wait_for_atomic_us((I915_READ(SOUTH_CHICKEN2) &
				FDI_MPHY_IOSFSB_RESET_STATUS) == 0, 100))
		DRM_ERROR("FDI mPHY reset de-assert timeout\n");
}

/* WaMPhyProgramming:hsw */
static void lpt_program_fdi_mphy(struct drm_i915_private *dev_priv)
{
	uint32_t tmp;

	tmp = intel_sbi_read(dev_priv, 0x8008, SBI_MPHY);
	tmp &= ~(0xFF << 24);
	tmp |= (0x12 << 24);
	intel_sbi_write(dev_priv, 0x8008, tmp, SBI_MPHY);

	tmp = intel_sbi_read(dev_priv, 0x2008, SBI_MPHY);
	tmp |= (1 << 11);
	intel_sbi_write(dev_priv, 0x2008, tmp, SBI_MPHY);

	tmp = intel_sbi_read(dev_priv, 0x2108, SBI_MPHY);
	tmp |= (1 << 11);
	intel_sbi_write(dev_priv, 0x2108, tmp, SBI_MPHY);

	tmp = intel_sbi_read(dev_priv, 0x206C, SBI_MPHY);
	tmp |= (1 << 24) | (1 << 21) | (1 << 18);
	intel_sbi_write(dev_priv, 0x206C, tmp, SBI_MPHY);

	tmp = intel_sbi_read(dev_priv, 0x216C, SBI_MPHY);
	tmp |= (1 << 24) | (1 << 21) | (1 << 18);
	intel_sbi_write(dev_priv, 0x216C, tmp, SBI_MPHY);

	tmp = intel_sbi_read(dev_priv, 0x2080, SBI_MPHY);
	tmp &= ~(7 << 13);
	tmp |= (5 << 13);
	intel_sbi_write(dev_priv, 0x2080, tmp, SBI_MPHY);

	tmp = intel_sbi_read(dev_priv, 0x2180, SBI_MPHY);
	tmp &= ~(7 << 13);
	tmp |= (5 << 13);
	intel_sbi_write(dev_priv, 0x2180, tmp, SBI_MPHY);

	tmp = intel_sbi_read(dev_priv, 0x208C, SBI_MPHY);
	tmp &= ~0xFF;
	tmp |= 0x1C;
	intel_sbi_write(dev_priv, 0x208C, tmp, SBI_MPHY);

	tmp = intel_sbi_read(dev_priv, 0x218C, SBI_MPHY);
	tmp &= ~0xFF;
	tmp |= 0x1C;
	intel_sbi_write(dev_priv, 0x218C, tmp, SBI_MPHY);

	tmp = intel_sbi_read(dev_priv, 0x2098, SBI_MPHY);
	tmp &= ~(0xFF << 16);
	tmp |= (0x1C << 16);
	intel_sbi_write(dev_priv, 0x2098, tmp, SBI_MPHY);

	tmp = intel_sbi_read(dev_priv, 0x2198, SBI_MPHY);
	tmp &= ~(0xFF << 16);
	tmp |= (0x1C << 16);
	intel_sbi_write(dev_priv, 0x2198, tmp, SBI_MPHY);

	tmp = intel_sbi_read(dev_priv, 0x20C4, SBI_MPHY);
	tmp |= (1 << 27);
	intel_sbi_write(dev_priv, 0x20C4, tmp, SBI_MPHY);

	tmp = intel_sbi_read(dev_priv, 0x21C4, SBI_MPHY);
	tmp |= (1 << 27);
	intel_sbi_write(dev_priv, 0x21C4, tmp, SBI_MPHY);

	tmp = intel_sbi_read(dev_priv, 0x20EC, SBI_MPHY);
	tmp &= ~(0xF << 28);
	tmp |= (4 << 28);
	intel_sbi_write(dev_priv, 0x20EC, tmp, SBI_MPHY);

	tmp = intel_sbi_read(dev_priv, 0x21EC, SBI_MPHY);
	tmp &= ~(0xF << 28);
	tmp |= (4 << 28);
	intel_sbi_write(dev_priv, 0x21EC, tmp, SBI_MPHY);
}

/* Implements 3 different sequences from BSpec chapter "Display iCLK
 * Programming" based on the parameters passed:
 * - Sequence to enable CLKOUT_DP
 * - Sequence to enable CLKOUT_DP without spread
 * - Sequence to enable CLKOUT_DP for FDI usage and configure PCH FDI I/O
 */
static void lpt_enable_clkout_dp(struct drm_device *dev, bool with_spread,
				 bool with_fdi)
{
	struct drm_i915_private *dev_priv = dev->dev_private;
	uint32_t reg, tmp;

	if (WARN(with_fdi && !with_spread, "FDI requires downspread\n"))
		with_spread = true;
	if (WARN(HAS_PCH_LPT_LP(dev) && with_fdi, "LP PCH doesn't have FDI\n"))
		with_fdi = false;

	mutex_lock(&dev_priv->sb_lock);

	tmp = intel_sbi_read(dev_priv, SBI_SSCCTL, SBI_ICLK);
	tmp &= ~SBI_SSCCTL_DISABLE;
	tmp |= SBI_SSCCTL_PATHALT;
	intel_sbi_write(dev_priv, SBI_SSCCTL, tmp, SBI_ICLK);

	udelay(24);

	if (with_spread) {
		tmp = intel_sbi_read(dev_priv, SBI_SSCCTL, SBI_ICLK);
		tmp &= ~SBI_SSCCTL_PATHALT;
		intel_sbi_write(dev_priv, SBI_SSCCTL, tmp, SBI_ICLK);

		if (with_fdi) {
			lpt_reset_fdi_mphy(dev_priv);
			lpt_program_fdi_mphy(dev_priv);
		}
	}

	reg = HAS_PCH_LPT_LP(dev) ? SBI_GEN0 : SBI_DBUFF0;
	tmp = intel_sbi_read(dev_priv, reg, SBI_ICLK);
	tmp |= SBI_GEN0_CFG_BUFFENABLE_DISABLE;
	intel_sbi_write(dev_priv, reg, tmp, SBI_ICLK);

	mutex_unlock(&dev_priv->sb_lock);
}

/* Sequence to disable CLKOUT_DP */
static void lpt_disable_clkout_dp(struct drm_device *dev)
{
	struct drm_i915_private *dev_priv = dev->dev_private;
	uint32_t reg, tmp;

	mutex_lock(&dev_priv->sb_lock);

	reg = HAS_PCH_LPT_LP(dev) ? SBI_GEN0 : SBI_DBUFF0;
	tmp = intel_sbi_read(dev_priv, reg, SBI_ICLK);
	tmp &= ~SBI_GEN0_CFG_BUFFENABLE_DISABLE;
	intel_sbi_write(dev_priv, reg, tmp, SBI_ICLK);

	tmp = intel_sbi_read(dev_priv, SBI_SSCCTL, SBI_ICLK);
	if (!(tmp & SBI_SSCCTL_DISABLE)) {
		if (!(tmp & SBI_SSCCTL_PATHALT)) {
			tmp |= SBI_SSCCTL_PATHALT;
			intel_sbi_write(dev_priv, SBI_SSCCTL, tmp, SBI_ICLK);
			udelay(32);
		}
		tmp |= SBI_SSCCTL_DISABLE;
		intel_sbi_write(dev_priv, SBI_SSCCTL, tmp, SBI_ICLK);
	}

	mutex_unlock(&dev_priv->sb_lock);
}

#define BEND_IDX(steps) ((50 + (steps)) / 5)

static const uint16_t sscdivintphase[] = {
	[BEND_IDX( 50)] = 0x3B23,
	[BEND_IDX( 45)] = 0x3B23,
	[BEND_IDX( 40)] = 0x3C23,
	[BEND_IDX( 35)] = 0x3C23,
	[BEND_IDX( 30)] = 0x3D23,
	[BEND_IDX( 25)] = 0x3D23,
	[BEND_IDX( 20)] = 0x3E23,
	[BEND_IDX( 15)] = 0x3E23,
	[BEND_IDX( 10)] = 0x3F23,
	[BEND_IDX(  5)] = 0x3F23,
	[BEND_IDX(  0)] = 0x0025,
	[BEND_IDX( -5)] = 0x0025,
	[BEND_IDX(-10)] = 0x0125,
	[BEND_IDX(-15)] = 0x0125,
	[BEND_IDX(-20)] = 0x0225,
	[BEND_IDX(-25)] = 0x0225,
	[BEND_IDX(-30)] = 0x0325,
	[BEND_IDX(-35)] = 0x0325,
	[BEND_IDX(-40)] = 0x0425,
	[BEND_IDX(-45)] = 0x0425,
	[BEND_IDX(-50)] = 0x0525,
};

/*
 * Bend CLKOUT_DP
 * steps -50 to 50 inclusive, in steps of 5
 * < 0 slow down the clock, > 0 speed up the clock, 0 == no bend (135MHz)
 * change in clock period = -(steps / 10) * 5.787 ps
 */
static void lpt_bend_clkout_dp(struct drm_i915_private *dev_priv, int steps)
{
	uint32_t tmp;
	int idx = BEND_IDX(steps);

	if (WARN_ON(steps % 5 != 0))
		return;

	if (WARN_ON(idx >= ARRAY_SIZE(sscdivintphase)))
		return;

	mutex_lock(&dev_priv->sb_lock);

	if (steps % 10 != 0)
		tmp = 0xAAAAAAAB;
	else
		tmp = 0x00000000;
	intel_sbi_write(dev_priv, SBI_SSCDITHPHASE, tmp, SBI_ICLK);

	tmp = intel_sbi_read(dev_priv, SBI_SSCDIVINTPHASE, SBI_ICLK);
	tmp &= 0xffff0000;
	tmp |= sscdivintphase[idx];
	intel_sbi_write(dev_priv, SBI_SSCDIVINTPHASE, tmp, SBI_ICLK);

	mutex_unlock(&dev_priv->sb_lock);
}

#undef BEND_IDX

static void lpt_init_pch_refclk(struct drm_device *dev)
{
	struct intel_encoder *encoder;
	bool has_vga = false;

	for_each_intel_encoder(dev, encoder) {
		switch (encoder->type) {
		case INTEL_OUTPUT_ANALOG:
			has_vga = true;
			break;
		default:
			break;
		}
	}

	if (has_vga) {
		lpt_bend_clkout_dp(to_i915(dev), 0);
		lpt_enable_clkout_dp(dev, true, true);
	} else {
		lpt_disable_clkout_dp(dev);
	}
}

/*
 * Initialize reference clocks when the driver loads
 */
void intel_init_pch_refclk(struct drm_device *dev)
{
	if (HAS_PCH_IBX(dev) || HAS_PCH_CPT(dev))
		ironlake_init_pch_refclk(dev);
	else if (HAS_PCH_LPT(dev))
		lpt_init_pch_refclk(dev);
}

static int ironlake_get_refclk(struct intel_crtc_state *crtc_state)
{
	struct drm_device *dev = crtc_state->base.crtc->dev;
	struct drm_i915_private *dev_priv = dev->dev_private;
	struct drm_atomic_state *state = crtc_state->base.state;
	struct drm_connector *connector;
	struct drm_connector_state *connector_state;
	struct intel_encoder *encoder;
	int num_connectors = 0, i;
	bool is_lvds = false;

	for_each_connector_in_state(state, connector, connector_state, i) {
		if (connector_state->crtc != crtc_state->base.crtc)
			continue;

		encoder = to_intel_encoder(connector_state->best_encoder);

		switch (encoder->type) {
		case INTEL_OUTPUT_LVDS:
			is_lvds = true;
			break;
		default:
			break;
		}
		num_connectors++;
	}

	if (is_lvds && intel_panel_use_ssc(dev_priv) && num_connectors < 2) {
		DRM_DEBUG_KMS("using SSC reference clock of %d kHz\n",
			      dev_priv->vbt.lvds_ssc_freq);
		return dev_priv->vbt.lvds_ssc_freq;
	}

	return 120000;
}

static void ironlake_set_pipeconf(struct drm_crtc *crtc)
{
	struct drm_i915_private *dev_priv = crtc->dev->dev_private;
	struct intel_crtc *intel_crtc = to_intel_crtc(crtc);
	int pipe = intel_crtc->pipe;
	uint32_t val;

	val = 0;

	switch (intel_crtc->config->pipe_bpp) {
	case 18:
		val |= PIPECONF_6BPC;
		break;
	case 24:
		val |= PIPECONF_8BPC;
		break;
	case 30:
		val |= PIPECONF_10BPC;
		break;
	case 36:
		val |= PIPECONF_12BPC;
		break;
	default:
		/* Case prevented by intel_choose_pipe_bpp_dither. */
		BUG();
	}

	if (intel_crtc->config->dither)
		val |= (PIPECONF_DITHER_EN | PIPECONF_DITHER_TYPE_SP);

	if (intel_crtc->config->base.adjusted_mode.flags & DRM_MODE_FLAG_INTERLACE)
		val |= PIPECONF_INTERLACED_ILK;
	else
		val |= PIPECONF_PROGRESSIVE;

	if (intel_crtc->config->limited_color_range)
		val |= PIPECONF_COLOR_RANGE_SELECT;

	I915_WRITE(PIPECONF(pipe), val);
	POSTING_READ(PIPECONF(pipe));
}

/*
 * Set up the pipe CSC unit.
 *
 * Currently only full range RGB to limited range RGB conversion
 * is supported, but eventually this should handle various
 * RGB<->YCbCr scenarios as well.
 */
static void intel_set_pipe_csc(struct drm_crtc *crtc)
{
	struct drm_device *dev = crtc->dev;
	struct drm_i915_private *dev_priv = dev->dev_private;
	struct intel_crtc *intel_crtc = to_intel_crtc(crtc);
	int pipe = intel_crtc->pipe;
	uint16_t coeff = 0x7800; /* 1.0 */

	/*
	 * TODO: Check what kind of values actually come out of the pipe
	 * with these coeff/postoff values and adjust to get the best
	 * accuracy. Perhaps we even need to take the bpc value into
	 * consideration.
	 */

	if (intel_crtc->config->limited_color_range)
		coeff = ((235 - 16) * (1 << 12) / 255) & 0xff8; /* 0.xxx... */

	/*
	 * GY/GU and RY/RU should be the other way around according
	 * to BSpec, but reality doesn't agree. Just set them up in
	 * a way that results in the correct picture.
	 */
	I915_WRITE(PIPE_CSC_COEFF_RY_GY(pipe), coeff << 16);
	I915_WRITE(PIPE_CSC_COEFF_BY(pipe), 0);

	I915_WRITE(PIPE_CSC_COEFF_RU_GU(pipe), coeff);
	I915_WRITE(PIPE_CSC_COEFF_BU(pipe), 0);

	I915_WRITE(PIPE_CSC_COEFF_RV_GV(pipe), 0);
	I915_WRITE(PIPE_CSC_COEFF_BV(pipe), coeff << 16);

	I915_WRITE(PIPE_CSC_PREOFF_HI(pipe), 0);
	I915_WRITE(PIPE_CSC_PREOFF_ME(pipe), 0);
	I915_WRITE(PIPE_CSC_PREOFF_LO(pipe), 0);

	if (INTEL_INFO(dev)->gen > 6) {
		uint16_t postoff = 0;

		if (intel_crtc->config->limited_color_range)
			postoff = (16 * (1 << 12) / 255) & 0x1fff;

		I915_WRITE(PIPE_CSC_POSTOFF_HI(pipe), postoff);
		I915_WRITE(PIPE_CSC_POSTOFF_ME(pipe), postoff);
		I915_WRITE(PIPE_CSC_POSTOFF_LO(pipe), postoff);

		I915_WRITE(PIPE_CSC_MODE(pipe), 0);
	} else {
		uint32_t mode = CSC_MODE_YUV_TO_RGB;

		if (intel_crtc->config->limited_color_range)
			mode |= CSC_BLACK_SCREEN_OFFSET;

		I915_WRITE(PIPE_CSC_MODE(pipe), mode);
	}
}

static void haswell_set_pipeconf(struct drm_crtc *crtc)
{
	struct drm_device *dev = crtc->dev;
	struct drm_i915_private *dev_priv = dev->dev_private;
	struct intel_crtc *intel_crtc = to_intel_crtc(crtc);
	enum pipe pipe = intel_crtc->pipe;
	enum transcoder cpu_transcoder = intel_crtc->config->cpu_transcoder;
	uint32_t val;

	val = 0;

	if (IS_HASWELL(dev) && intel_crtc->config->dither)
		val |= (PIPECONF_DITHER_EN | PIPECONF_DITHER_TYPE_SP);

	if (intel_crtc->config->base.adjusted_mode.flags & DRM_MODE_FLAG_INTERLACE)
		val |= PIPECONF_INTERLACED_ILK;
	else
		val |= PIPECONF_PROGRESSIVE;

	I915_WRITE(PIPECONF(cpu_transcoder), val);
	POSTING_READ(PIPECONF(cpu_transcoder));

	I915_WRITE(GAMMA_MODE(intel_crtc->pipe), GAMMA_MODE_MODE_8BIT);
	POSTING_READ(GAMMA_MODE(intel_crtc->pipe));

	if (IS_BROADWELL(dev) || INTEL_INFO(dev)->gen >= 9) {
		val = 0;

		switch (intel_crtc->config->pipe_bpp) {
		case 18:
			val |= PIPEMISC_DITHER_6_BPC;
			break;
		case 24:
			val |= PIPEMISC_DITHER_8_BPC;
			break;
		case 30:
			val |= PIPEMISC_DITHER_10_BPC;
			break;
		case 36:
			val |= PIPEMISC_DITHER_12_BPC;
			break;
		default:
			/* Case prevented by pipe_config_set_bpp. */
			BUG();
		}

		if (intel_crtc->config->dither)
			val |= PIPEMISC_DITHER_ENABLE | PIPEMISC_DITHER_TYPE_SP;

		I915_WRITE(PIPEMISC(pipe), val);
	}
}

static bool ironlake_compute_clocks(struct drm_crtc *crtc,
				    struct intel_crtc_state *crtc_state,
				    intel_clock_t *clock,
				    bool *has_reduced_clock,
				    intel_clock_t *reduced_clock)
{
	struct drm_device *dev = crtc->dev;
	struct drm_i915_private *dev_priv = dev->dev_private;
	int refclk;
	const intel_limit_t *limit;
	bool ret;

	refclk = ironlake_get_refclk(crtc_state);

	/*
	 * Returns a set of divisors for the desired target clock with the given
	 * refclk, or FALSE.  The returned values represent the clock equation:
	 * reflck * (5 * (m1 + 2) + (m2 + 2)) / (n + 2) / p1 / p2.
	 */
	limit = intel_limit(crtc_state, refclk);
	ret = dev_priv->display.find_dpll(limit, crtc_state,
					  crtc_state->port_clock,
					  refclk, NULL, clock);
	if (!ret)
		return false;

	return true;
}

int ironlake_get_lanes_required(int target_clock, int link_bw, int bpp)
{
	/*
	 * Account for spread spectrum to avoid
	 * oversubscribing the link. Max center spread
	 * is 2.5%; use 5% for safety's sake.
	 */
	u32 bps = target_clock * bpp * 21 / 20;
	return DIV_ROUND_UP(bps, link_bw * 8);
}

static bool ironlake_needs_fb_cb_tune(struct dpll *dpll, int factor)
{
	return i9xx_dpll_compute_m(dpll) < factor * dpll->n;
}

static uint32_t ironlake_compute_dpll(struct intel_crtc *intel_crtc,
				      struct intel_crtc_state *crtc_state,
				      u32 *fp,
				      intel_clock_t *reduced_clock, u32 *fp2)
{
	struct drm_crtc *crtc = &intel_crtc->base;
	struct drm_device *dev = crtc->dev;
	struct drm_i915_private *dev_priv = dev->dev_private;
	struct drm_atomic_state *state = crtc_state->base.state;
	struct drm_connector *connector;
	struct drm_connector_state *connector_state;
	struct intel_encoder *encoder;
	uint32_t dpll;
	int factor, num_connectors = 0, i;
	bool is_lvds = false, is_sdvo = false;

	for_each_connector_in_state(state, connector, connector_state, i) {
		if (connector_state->crtc != crtc_state->base.crtc)
			continue;

		encoder = to_intel_encoder(connector_state->best_encoder);

		switch (encoder->type) {
		case INTEL_OUTPUT_LVDS:
			is_lvds = true;
			break;
		case INTEL_OUTPUT_SDVO:
		case INTEL_OUTPUT_HDMI:
			is_sdvo = true;
			break;
		default:
			break;
		}

		num_connectors++;
	}

	/* Enable autotuning of the PLL clock (if permissible) */
	factor = 21;
	if (is_lvds) {
		if ((intel_panel_use_ssc(dev_priv) &&
		     dev_priv->vbt.lvds_ssc_freq == 100000) ||
		    (HAS_PCH_IBX(dev) && intel_is_dual_link_lvds(dev)))
			factor = 25;
	} else if (crtc_state->sdvo_tv_clock)
		factor = 20;

	if (ironlake_needs_fb_cb_tune(&crtc_state->dpll, factor))
		*fp |= FP_CB_TUNE;

	if (fp2 && (reduced_clock->m < factor * reduced_clock->n))
		*fp2 |= FP_CB_TUNE;

	dpll = 0;

	if (is_lvds)
		dpll |= DPLLB_MODE_LVDS;
	else
		dpll |= DPLLB_MODE_DAC_SERIAL;

	dpll |= (crtc_state->pixel_multiplier - 1)
		<< PLL_REF_SDVO_HDMI_MULTIPLIER_SHIFT;

	if (is_sdvo)
		dpll |= DPLL_SDVO_HIGH_SPEED;
	if (crtc_state->has_dp_encoder)
		dpll |= DPLL_SDVO_HIGH_SPEED;

	/* compute bitmask from p1 value */
	dpll |= (1 << (crtc_state->dpll.p1 - 1)) << DPLL_FPA01_P1_POST_DIV_SHIFT;
	/* also FPA1 */
	dpll |= (1 << (crtc_state->dpll.p1 - 1)) << DPLL_FPA1_P1_POST_DIV_SHIFT;

	switch (crtc_state->dpll.p2) {
	case 5:
		dpll |= DPLL_DAC_SERIAL_P2_CLOCK_DIV_5;
		break;
	case 7:
		dpll |= DPLLB_LVDS_P2_CLOCK_DIV_7;
		break;
	case 10:
		dpll |= DPLL_DAC_SERIAL_P2_CLOCK_DIV_10;
		break;
	case 14:
		dpll |= DPLLB_LVDS_P2_CLOCK_DIV_14;
		break;
	}

	if (is_lvds && intel_panel_use_ssc(dev_priv) && num_connectors < 2)
		dpll |= PLLB_REF_INPUT_SPREADSPECTRUMIN;
	else
		dpll |= PLL_REF_INPUT_DREFCLK;

	return dpll | DPLL_VCO_ENABLE;
}

static int ironlake_crtc_compute_clock(struct intel_crtc *crtc,
				       struct intel_crtc_state *crtc_state)
{
	struct drm_device *dev = crtc->base.dev;
	intel_clock_t clock, reduced_clock;
	u32 dpll = 0, fp = 0, fp2 = 0;
	bool ok, has_reduced_clock = false;
	bool is_lvds = false;
	struct intel_shared_dpll *pll;

	memset(&crtc_state->dpll_hw_state, 0,
	       sizeof(crtc_state->dpll_hw_state));

	is_lvds = intel_pipe_will_have_type(crtc_state, INTEL_OUTPUT_LVDS);

	WARN(!(HAS_PCH_IBX(dev) || HAS_PCH_CPT(dev)),
	     "Unexpected PCH type %d\n", INTEL_PCH_TYPE(dev));

	ok = ironlake_compute_clocks(&crtc->base, crtc_state, &clock,
				     &has_reduced_clock, &reduced_clock);
	if (!ok && !crtc_state->clock_set) {
		DRM_ERROR("Couldn't find PLL settings for mode!\n");
		return -EINVAL;
	}
	/* Compat-code for transition, will disappear. */
	if (!crtc_state->clock_set) {
		crtc_state->dpll.n = clock.n;
		crtc_state->dpll.m1 = clock.m1;
		crtc_state->dpll.m2 = clock.m2;
		crtc_state->dpll.p1 = clock.p1;
		crtc_state->dpll.p2 = clock.p2;
	}

	/* CPU eDP is the only output that doesn't need a PCH PLL of its own. */
	if (crtc_state->has_pch_encoder) {
		fp = i9xx_dpll_compute_fp(&crtc_state->dpll);
		if (has_reduced_clock)
			fp2 = i9xx_dpll_compute_fp(&reduced_clock);

		dpll = ironlake_compute_dpll(crtc, crtc_state,
					     &fp, &reduced_clock,
					     has_reduced_clock ? &fp2 : NULL);

		crtc_state->dpll_hw_state.dpll = dpll;
		crtc_state->dpll_hw_state.fp0 = fp;
		if (has_reduced_clock)
			crtc_state->dpll_hw_state.fp1 = fp2;
		else
			crtc_state->dpll_hw_state.fp1 = fp;

		pll = intel_get_shared_dpll(crtc, crtc_state);
		if (pll == NULL) {
			DRM_DEBUG_DRIVER("failed to find PLL for pipe %c\n",
					 pipe_name(crtc->pipe));
			return -EINVAL;
		}
	}

	if (is_lvds && has_reduced_clock)
		crtc->lowfreq_avail = true;
	else
		crtc->lowfreq_avail = false;

	return 0;
}

static void intel_pch_transcoder_get_m_n(struct intel_crtc *crtc,
					 struct intel_link_m_n *m_n)
{
	struct drm_device *dev = crtc->base.dev;
	struct drm_i915_private *dev_priv = dev->dev_private;
	enum pipe pipe = crtc->pipe;

	m_n->link_m = I915_READ(PCH_TRANS_LINK_M1(pipe));
	m_n->link_n = I915_READ(PCH_TRANS_LINK_N1(pipe));
	m_n->gmch_m = I915_READ(PCH_TRANS_DATA_M1(pipe))
		& ~TU_SIZE_MASK;
	m_n->gmch_n = I915_READ(PCH_TRANS_DATA_N1(pipe));
	m_n->tu = ((I915_READ(PCH_TRANS_DATA_M1(pipe))
		    & TU_SIZE_MASK) >> TU_SIZE_SHIFT) + 1;
}

static void intel_cpu_transcoder_get_m_n(struct intel_crtc *crtc,
					 enum transcoder transcoder,
					 struct intel_link_m_n *m_n,
					 struct intel_link_m_n *m2_n2)
{
	struct drm_device *dev = crtc->base.dev;
	struct drm_i915_private *dev_priv = dev->dev_private;
	enum pipe pipe = crtc->pipe;

	if (INTEL_INFO(dev)->gen >= 5) {
		m_n->link_m = I915_READ(PIPE_LINK_M1(transcoder));
		m_n->link_n = I915_READ(PIPE_LINK_N1(transcoder));
		m_n->gmch_m = I915_READ(PIPE_DATA_M1(transcoder))
			& ~TU_SIZE_MASK;
		m_n->gmch_n = I915_READ(PIPE_DATA_N1(transcoder));
		m_n->tu = ((I915_READ(PIPE_DATA_M1(transcoder))
			    & TU_SIZE_MASK) >> TU_SIZE_SHIFT) + 1;
		/* Read M2_N2 registers only for gen < 8 (M2_N2 available for
		 * gen < 8) and if DRRS is supported (to make sure the
		 * registers are not unnecessarily read).
		 */
		if (m2_n2 && INTEL_INFO(dev)->gen < 8 &&
			crtc->config->has_drrs) {
			m2_n2->link_m = I915_READ(PIPE_LINK_M2(transcoder));
			m2_n2->link_n =	I915_READ(PIPE_LINK_N2(transcoder));
			m2_n2->gmch_m =	I915_READ(PIPE_DATA_M2(transcoder))
					& ~TU_SIZE_MASK;
			m2_n2->gmch_n =	I915_READ(PIPE_DATA_N2(transcoder));
			m2_n2->tu = ((I915_READ(PIPE_DATA_M2(transcoder))
					& TU_SIZE_MASK) >> TU_SIZE_SHIFT) + 1;
		}
	} else {
		m_n->link_m = I915_READ(PIPE_LINK_M_G4X(pipe));
		m_n->link_n = I915_READ(PIPE_LINK_N_G4X(pipe));
		m_n->gmch_m = I915_READ(PIPE_DATA_M_G4X(pipe))
			& ~TU_SIZE_MASK;
		m_n->gmch_n = I915_READ(PIPE_DATA_N_G4X(pipe));
		m_n->tu = ((I915_READ(PIPE_DATA_M_G4X(pipe))
			    & TU_SIZE_MASK) >> TU_SIZE_SHIFT) + 1;
	}
}

void intel_dp_get_m_n(struct intel_crtc *crtc,
		      struct intel_crtc_state *pipe_config)
{
	if (pipe_config->has_pch_encoder)
		intel_pch_transcoder_get_m_n(crtc, &pipe_config->dp_m_n);
	else
		intel_cpu_transcoder_get_m_n(crtc, pipe_config->cpu_transcoder,
					     &pipe_config->dp_m_n,
					     &pipe_config->dp_m2_n2);
}

static void ironlake_get_fdi_m_n_config(struct intel_crtc *crtc,
					struct intel_crtc_state *pipe_config)
{
	intel_cpu_transcoder_get_m_n(crtc, pipe_config->cpu_transcoder,
				     &pipe_config->fdi_m_n, NULL);
}

static void skylake_get_pfit_config(struct intel_crtc *crtc,
				    struct intel_crtc_state *pipe_config)
{
	struct drm_device *dev = crtc->base.dev;
	struct drm_i915_private *dev_priv = dev->dev_private;
	struct intel_crtc_scaler_state *scaler_state = &pipe_config->scaler_state;
	uint32_t ps_ctrl = 0;
	int id = -1;
	int i;

	/* find scaler attached to this pipe */
	for (i = 0; i < crtc->num_scalers; i++) {
		ps_ctrl = I915_READ(SKL_PS_CTRL(crtc->pipe, i));
		if (ps_ctrl & PS_SCALER_EN && !(ps_ctrl & PS_PLANE_SEL_MASK)) {
			id = i;
			pipe_config->pch_pfit.enabled = true;
			pipe_config->pch_pfit.pos = I915_READ(SKL_PS_WIN_POS(crtc->pipe, i));
			pipe_config->pch_pfit.size = I915_READ(SKL_PS_WIN_SZ(crtc->pipe, i));
			break;
		}
	}

	scaler_state->scaler_id = id;
	if (id >= 0) {
		scaler_state->scaler_users |= (1 << SKL_CRTC_INDEX);
	} else {
		scaler_state->scaler_users &= ~(1 << SKL_CRTC_INDEX);
	}
}

static void
skylake_get_initial_plane_config(struct intel_crtc *crtc,
				 struct intel_initial_plane_config *plane_config)
{
	struct drm_device *dev = crtc->base.dev;
	struct drm_i915_private *dev_priv = dev->dev_private;
	u32 val, base, offset, stride_mult, tiling;
	int pipe = crtc->pipe;
	int fourcc, pixel_format;
	unsigned int aligned_height;
	struct drm_framebuffer *fb;
	struct intel_framebuffer *intel_fb;

	intel_fb = kzalloc(sizeof(*intel_fb), GFP_KERNEL);
	if (!intel_fb) {
		DRM_DEBUG_KMS("failed to alloc fb\n");
		return;
	}

	fb = &intel_fb->base;

	val = I915_READ(PLANE_CTL(pipe, 0));
	if (!(val & PLANE_CTL_ENABLE))
		goto error;

	pixel_format = val & PLANE_CTL_FORMAT_MASK;
	fourcc = skl_format_to_fourcc(pixel_format,
				      val & PLANE_CTL_ORDER_RGBX,
				      val & PLANE_CTL_ALPHA_MASK);
	fb->pixel_format = fourcc;
	fb->bits_per_pixel = drm_format_plane_cpp(fourcc, 0) * 8;

	tiling = val & PLANE_CTL_TILED_MASK;
	switch (tiling) {
	case PLANE_CTL_TILED_LINEAR:
		fb->modifier[0] = DRM_FORMAT_MOD_NONE;
		break;
	case PLANE_CTL_TILED_X:
		plane_config->tiling = I915_TILING_X;
		fb->modifier[0] = I915_FORMAT_MOD_X_TILED;
		break;
	case PLANE_CTL_TILED_Y:
		fb->modifier[0] = I915_FORMAT_MOD_Y_TILED;
		break;
	case PLANE_CTL_TILED_YF:
		fb->modifier[0] = I915_FORMAT_MOD_Yf_TILED;
		break;
	default:
		MISSING_CASE(tiling);
		goto error;
	}

	base = I915_READ(PLANE_SURF(pipe, 0)) & 0xfffff000;
	plane_config->base = base;

	offset = I915_READ(PLANE_OFFSET(pipe, 0));

	val = I915_READ(PLANE_SIZE(pipe, 0));
	fb->height = ((val >> 16) & 0xfff) + 1;
	fb->width = ((val >> 0) & 0x1fff) + 1;

	val = I915_READ(PLANE_STRIDE(pipe, 0));
	stride_mult = intel_fb_stride_alignment(dev, fb->modifier[0],
						fb->pixel_format);
	fb->pitches[0] = (val & 0x3ff) * stride_mult;

	aligned_height = intel_fb_align_height(dev, fb->height,
					       fb->pixel_format,
					       fb->modifier[0]);

	plane_config->size = fb->pitches[0] * aligned_height;

	DRM_DEBUG_KMS("pipe %c with fb: size=%dx%d@%d, offset=%x, pitch %d, size 0x%x\n",
		      pipe_name(pipe), fb->width, fb->height,
		      fb->bits_per_pixel, base, fb->pitches[0],
		      plane_config->size);

	plane_config->fb = intel_fb;
	return;

error:
	kfree(fb);
}

static void ironlake_get_pfit_config(struct intel_crtc *crtc,
				     struct intel_crtc_state *pipe_config)
{
	struct drm_device *dev = crtc->base.dev;
	struct drm_i915_private *dev_priv = dev->dev_private;
	uint32_t tmp;

	tmp = I915_READ(PF_CTL(crtc->pipe));

	if (tmp & PF_ENABLE) {
		pipe_config->pch_pfit.enabled = true;
		pipe_config->pch_pfit.pos = I915_READ(PF_WIN_POS(crtc->pipe));
		pipe_config->pch_pfit.size = I915_READ(PF_WIN_SZ(crtc->pipe));

		/* We currently do not free assignements of panel fitters on
		 * ivb/hsw (since we don't use the higher upscaling modes which
		 * differentiates them) so just WARN about this case for now. */
		if (IS_GEN7(dev)) {
			WARN_ON((tmp & PF_PIPE_SEL_MASK_IVB) !=
				PF_PIPE_SEL_IVB(crtc->pipe));
		}
	}
}

static void
ironlake_get_initial_plane_config(struct intel_crtc *crtc,
				  struct intel_initial_plane_config *plane_config)
{
	struct drm_device *dev = crtc->base.dev;
	struct drm_i915_private *dev_priv = dev->dev_private;
	u32 val, base, offset;
	int pipe = crtc->pipe;
	int fourcc, pixel_format;
	unsigned int aligned_height;
	struct drm_framebuffer *fb;
	struct intel_framebuffer *intel_fb;

	val = I915_READ(DSPCNTR(pipe));
	if (!(val & DISPLAY_PLANE_ENABLE))
		return;

	intel_fb = kzalloc(sizeof(*intel_fb), GFP_KERNEL);
	if (!intel_fb) {
		DRM_DEBUG_KMS("failed to alloc fb\n");
		return;
	}

	fb = &intel_fb->base;

	if (INTEL_INFO(dev)->gen >= 4) {
		if (val & DISPPLANE_TILED) {
			plane_config->tiling = I915_TILING_X;
			fb->modifier[0] = I915_FORMAT_MOD_X_TILED;
		}
	}

	pixel_format = val & DISPPLANE_PIXFORMAT_MASK;
	fourcc = i9xx_format_to_fourcc(pixel_format);
	fb->pixel_format = fourcc;
	fb->bits_per_pixel = drm_format_plane_cpp(fourcc, 0) * 8;

	base = I915_READ(DSPSURF(pipe)) & 0xfffff000;
	if (IS_HASWELL(dev) || IS_BROADWELL(dev)) {
		offset = I915_READ(DSPOFFSET(pipe));
	} else {
		if (plane_config->tiling)
			offset = I915_READ(DSPTILEOFF(pipe));
		else
			offset = I915_READ(DSPLINOFF(pipe));
	}
	plane_config->base = base;

	val = I915_READ(PIPESRC(pipe));
	fb->width = ((val >> 16) & 0xfff) + 1;
	fb->height = ((val >> 0) & 0xfff) + 1;

	val = I915_READ(DSPSTRIDE(pipe));
	fb->pitches[0] = val & 0xffffffc0;

	aligned_height = intel_fb_align_height(dev, fb->height,
					       fb->pixel_format,
					       fb->modifier[0]);

	plane_config->size = fb->pitches[0] * aligned_height;

	DRM_DEBUG_KMS("pipe %c with fb: size=%dx%d@%d, offset=%x, pitch %d, size 0x%x\n",
		      pipe_name(pipe), fb->width, fb->height,
		      fb->bits_per_pixel, base, fb->pitches[0],
		      plane_config->size);

	plane_config->fb = intel_fb;
}

static bool ironlake_get_pipe_config(struct intel_crtc *crtc,
				     struct intel_crtc_state *pipe_config)
{
	struct drm_device *dev = crtc->base.dev;
	struct drm_i915_private *dev_priv = dev->dev_private;
	uint32_t tmp;

	if (!intel_display_power_is_enabled(dev_priv,
					    POWER_DOMAIN_PIPE(crtc->pipe)))
		return false;

	pipe_config->cpu_transcoder = (enum transcoder) crtc->pipe;
	pipe_config->shared_dpll = DPLL_ID_PRIVATE;

	tmp = I915_READ(PIPECONF(crtc->pipe));
	if (!(tmp & PIPECONF_ENABLE))
		return false;

	switch (tmp & PIPECONF_BPC_MASK) {
	case PIPECONF_6BPC:
		pipe_config->pipe_bpp = 18;
		break;
	case PIPECONF_8BPC:
		pipe_config->pipe_bpp = 24;
		break;
	case PIPECONF_10BPC:
		pipe_config->pipe_bpp = 30;
		break;
	case PIPECONF_12BPC:
		pipe_config->pipe_bpp = 36;
		break;
	default:
		break;
	}

	if (tmp & PIPECONF_COLOR_RANGE_SELECT)
		pipe_config->limited_color_range = true;

	if (I915_READ(PCH_TRANSCONF(crtc->pipe)) & TRANS_ENABLE) {
		struct intel_shared_dpll *pll;

		pipe_config->has_pch_encoder = true;

		tmp = I915_READ(FDI_RX_CTL(crtc->pipe));
		pipe_config->fdi_lanes = ((FDI_DP_PORT_WIDTH_MASK & tmp) >>
					  FDI_DP_PORT_WIDTH_SHIFT) + 1;

		ironlake_get_fdi_m_n_config(crtc, pipe_config);

		if (HAS_PCH_IBX(dev_priv->dev)) {
			pipe_config->shared_dpll =
				(enum intel_dpll_id) crtc->pipe;
		} else {
			tmp = I915_READ(PCH_DPLL_SEL);
			if (tmp & TRANS_DPLLB_SEL(crtc->pipe))
				pipe_config->shared_dpll = DPLL_ID_PCH_PLL_B;
			else
				pipe_config->shared_dpll = DPLL_ID_PCH_PLL_A;
		}

		pll = &dev_priv->shared_dplls[pipe_config->shared_dpll];

		WARN_ON(!pll->get_hw_state(dev_priv, pll,
					   &pipe_config->dpll_hw_state));

		tmp = pipe_config->dpll_hw_state.dpll;
		pipe_config->pixel_multiplier =
			((tmp & PLL_REF_SDVO_HDMI_MULTIPLIER_MASK)
			 >> PLL_REF_SDVO_HDMI_MULTIPLIER_SHIFT) + 1;

		ironlake_pch_clock_get(crtc, pipe_config);
	} else {
		pipe_config->pixel_multiplier = 1;
	}

	intel_get_pipe_timings(crtc, pipe_config);

	ironlake_get_pfit_config(crtc, pipe_config);

	return true;
}

static void assert_can_disable_lcpll(struct drm_i915_private *dev_priv)
{
	struct drm_device *dev = dev_priv->dev;
	struct intel_crtc *crtc;

	for_each_intel_crtc(dev, crtc)
		I915_STATE_WARN(crtc->active, "CRTC for pipe %c enabled\n",
		     pipe_name(crtc->pipe));

	I915_STATE_WARN(I915_READ(HSW_PWR_WELL_DRIVER), "Power well on\n");
	I915_STATE_WARN(I915_READ(SPLL_CTL) & SPLL_PLL_ENABLE, "SPLL enabled\n");
	I915_STATE_WARN(I915_READ(WRPLL_CTL(0)) & WRPLL_PLL_ENABLE, "WRPLL1 enabled\n");
	I915_STATE_WARN(I915_READ(WRPLL_CTL(1)) & WRPLL_PLL_ENABLE, "WRPLL2 enabled\n");
	I915_STATE_WARN(I915_READ(PCH_PP_STATUS) & PP_ON, "Panel power on\n");
	I915_STATE_WARN(I915_READ(BLC_PWM_CPU_CTL2) & BLM_PWM_ENABLE,
	     "CPU PWM1 enabled\n");
	if (IS_HASWELL(dev))
		I915_STATE_WARN(I915_READ(HSW_BLC_PWM2_CTL) & BLM_PWM_ENABLE,
		     "CPU PWM2 enabled\n");
	I915_STATE_WARN(I915_READ(BLC_PWM_PCH_CTL1) & BLM_PCH_PWM_ENABLE,
	     "PCH PWM1 enabled\n");
	I915_STATE_WARN(I915_READ(UTIL_PIN_CTL) & UTIL_PIN_ENABLE,
	     "Utility pin enabled\n");
	I915_STATE_WARN(I915_READ(PCH_GTC_CTL) & PCH_GTC_ENABLE, "PCH GTC enabled\n");

	/*
	 * In theory we can still leave IRQs enabled, as long as only the HPD
	 * interrupts remain enabled. We used to check for that, but since it's
	 * gen-specific and since we only disable LCPLL after we fully disable
	 * the interrupts, the check below should be enough.
	 */
	I915_STATE_WARN(intel_irqs_enabled(dev_priv), "IRQs enabled\n");
}

static uint32_t hsw_read_dcomp(struct drm_i915_private *dev_priv)
{
	struct drm_device *dev = dev_priv->dev;

	if (IS_HASWELL(dev))
		return I915_READ(D_COMP_HSW);
	else
		return I915_READ(D_COMP_BDW);
}

static void hsw_write_dcomp(struct drm_i915_private *dev_priv, uint32_t val)
{
	struct drm_device *dev = dev_priv->dev;

	if (IS_HASWELL(dev)) {
		mutex_lock(&dev_priv->rps.hw_lock);
		if (sandybridge_pcode_write(dev_priv, GEN6_PCODE_WRITE_D_COMP,
					    val))
			DRM_ERROR("Failed to write to D_COMP\n");
		mutex_unlock(&dev_priv->rps.hw_lock);
	} else {
		I915_WRITE(D_COMP_BDW, val);
		POSTING_READ(D_COMP_BDW);
	}
}

/*
 * This function implements pieces of two sequences from BSpec:
 * - Sequence for display software to disable LCPLL
 * - Sequence for display software to allow package C8+
 * The steps implemented here are just the steps that actually touch the LCPLL
 * register. Callers should take care of disabling all the display engine
 * functions, doing the mode unset, fixing interrupts, etc.
 */
static void hsw_disable_lcpll(struct drm_i915_private *dev_priv,
			      bool switch_to_fclk, bool allow_power_down)
{
	uint32_t val;

	assert_can_disable_lcpll(dev_priv);

	val = I915_READ(LCPLL_CTL);

	if (switch_to_fclk) {
		val |= LCPLL_CD_SOURCE_FCLK;
		I915_WRITE(LCPLL_CTL, val);

		if (wait_for_atomic_us(I915_READ(LCPLL_CTL) &
				       LCPLL_CD_SOURCE_FCLK_DONE, 1))
			DRM_ERROR("Switching to FCLK failed\n");

		val = I915_READ(LCPLL_CTL);
	}

	val |= LCPLL_PLL_DISABLE;
	I915_WRITE(LCPLL_CTL, val);
	POSTING_READ(LCPLL_CTL);

	if (wait_for((I915_READ(LCPLL_CTL) & LCPLL_PLL_LOCK) == 0, 1))
		DRM_ERROR("LCPLL still locked\n");

	val = hsw_read_dcomp(dev_priv);
	val |= D_COMP_COMP_DISABLE;
	hsw_write_dcomp(dev_priv, val);
	ndelay(100);

	if (wait_for((hsw_read_dcomp(dev_priv) & D_COMP_RCOMP_IN_PROGRESS) == 0,
		     1))
		DRM_ERROR("D_COMP RCOMP still in progress\n");

	if (allow_power_down) {
		val = I915_READ(LCPLL_CTL);
		val |= LCPLL_POWER_DOWN_ALLOW;
		I915_WRITE(LCPLL_CTL, val);
		POSTING_READ(LCPLL_CTL);
	}
}

/*
 * Fully restores LCPLL, disallowing power down and switching back to LCPLL
 * source.
 */
static void hsw_restore_lcpll(struct drm_i915_private *dev_priv)
{
	uint32_t val;

	val = I915_READ(LCPLL_CTL);

	if ((val & (LCPLL_PLL_LOCK | LCPLL_PLL_DISABLE | LCPLL_CD_SOURCE_FCLK |
		    LCPLL_POWER_DOWN_ALLOW)) == LCPLL_PLL_LOCK)
		return;

	/*
	 * Make sure we're not on PC8 state before disabling PC8, otherwise
	 * we'll hang the machine. To prevent PC8 state, just enable force_wake.
	 */
	intel_uncore_forcewake_get(dev_priv, FORCEWAKE_ALL);

	if (val & LCPLL_POWER_DOWN_ALLOW) {
		val &= ~LCPLL_POWER_DOWN_ALLOW;
		I915_WRITE(LCPLL_CTL, val);
		POSTING_READ(LCPLL_CTL);
	}

	val = hsw_read_dcomp(dev_priv);
	val |= D_COMP_COMP_FORCE;
	val &= ~D_COMP_COMP_DISABLE;
	hsw_write_dcomp(dev_priv, val);

	val = I915_READ(LCPLL_CTL);
	val &= ~LCPLL_PLL_DISABLE;
	I915_WRITE(LCPLL_CTL, val);

	if (wait_for(I915_READ(LCPLL_CTL) & LCPLL_PLL_LOCK, 5))
		DRM_ERROR("LCPLL not locked yet\n");

	if (val & LCPLL_CD_SOURCE_FCLK) {
		val = I915_READ(LCPLL_CTL);
		val &= ~LCPLL_CD_SOURCE_FCLK;
		I915_WRITE(LCPLL_CTL, val);

		if (wait_for_atomic_us((I915_READ(LCPLL_CTL) &
					LCPLL_CD_SOURCE_FCLK_DONE) == 0, 1))
			DRM_ERROR("Switching back to LCPLL failed\n");
	}

	intel_uncore_forcewake_put(dev_priv, FORCEWAKE_ALL);
	intel_update_cdclk(dev_priv->dev);
}

/*
 * Package states C8 and deeper are really deep PC states that can only be
 * reached when all the devices on the system allow it, so even if the graphics
 * device allows PC8+, it doesn't mean the system will actually get to these
 * states. Our driver only allows PC8+ when going into runtime PM.
 *
 * The requirements for PC8+ are that all the outputs are disabled, the power
 * well is disabled and most interrupts are disabled, and these are also
 * requirements for runtime PM. When these conditions are met, we manually do
 * the other conditions: disable the interrupts, clocks and switch LCPLL refclk
 * to Fclk. If we're in PC8+ and we get an non-hotplug interrupt, we can hard
 * hang the machine.
 *
 * When we really reach PC8 or deeper states (not just when we allow it) we lose
 * the state of some registers, so when we come back from PC8+ we need to
 * restore this state. We don't get into PC8+ if we're not in RC6, so we don't
 * need to take care of the registers kept by RC6. Notice that this happens even
 * if we don't put the device in PCI D3 state (which is what currently happens
 * because of the runtime PM support).
 *
 * For more, read "Display Sequences for Package C8" on the hardware
 * documentation.
 */
void hsw_enable_pc8(struct drm_i915_private *dev_priv)
{
	struct drm_device *dev = dev_priv->dev;
	uint32_t val;

	DRM_DEBUG_KMS("Enabling package C8+\n");

	if (HAS_PCH_LPT_LP(dev)) {
		val = I915_READ(SOUTH_DSPCLK_GATE_D);
		val &= ~PCH_LP_PARTITION_LEVEL_DISABLE;
		I915_WRITE(SOUTH_DSPCLK_GATE_D, val);
	}

	lpt_disable_clkout_dp(dev);
	hsw_disable_lcpll(dev_priv, true, true);
}

void hsw_disable_pc8(struct drm_i915_private *dev_priv)
{
	struct drm_device *dev = dev_priv->dev;
	uint32_t val;

	DRM_DEBUG_KMS("Disabling package C8+\n");

	hsw_restore_lcpll(dev_priv);
	lpt_init_pch_refclk(dev);

	if (HAS_PCH_LPT_LP(dev)) {
		val = I915_READ(SOUTH_DSPCLK_GATE_D);
		val |= PCH_LP_PARTITION_LEVEL_DISABLE;
		I915_WRITE(SOUTH_DSPCLK_GATE_D, val);
	}

	intel_prepare_ddi(dev);
}

static void broxton_modeset_commit_cdclk(struct drm_atomic_state *old_state)
{
	struct drm_device *dev = old_state->dev;
	unsigned int req_cdclk = to_intel_atomic_state(old_state)->cdclk;

	broxton_set_cdclk(dev, req_cdclk);
}

/* compute the max rate for new configuration */
static int ilk_max_pixel_rate(struct drm_atomic_state *state)
{
	struct intel_crtc *intel_crtc;
	struct intel_crtc_state *crtc_state;
	int max_pixel_rate = 0;

	for_each_intel_crtc(state->dev, intel_crtc) {
		int pixel_rate;

		crtc_state = intel_atomic_get_crtc_state(state, intel_crtc);
		if (IS_ERR(crtc_state))
			return PTR_ERR(crtc_state);

		if (!crtc_state->base.enable)
			continue;

		pixel_rate = ilk_pipe_pixel_rate(crtc_state);

		/* pixel rate mustn't exceed 95% of cdclk with IPS on BDW */
		if (IS_BROADWELL(state->dev) && crtc_state->ips_enabled)
			pixel_rate = DIV_ROUND_UP(pixel_rate * 100, 95);

		max_pixel_rate = max(max_pixel_rate, pixel_rate);
	}

	return max_pixel_rate;
}

static void broadwell_set_cdclk(struct drm_device *dev, int cdclk)
{
	struct drm_i915_private *dev_priv = dev->dev_private;
	uint32_t val, data;
	int ret;

	if (WARN((I915_READ(LCPLL_CTL) &
		  (LCPLL_PLL_DISABLE | LCPLL_PLL_LOCK |
		   LCPLL_CD_CLOCK_DISABLE | LCPLL_ROOT_CD_CLOCK_DISABLE |
		   LCPLL_CD2X_CLOCK_DISABLE | LCPLL_POWER_DOWN_ALLOW |
		   LCPLL_CD_SOURCE_FCLK)) != LCPLL_PLL_LOCK,
		 "trying to change cdclk frequency with cdclk not enabled\n"))
		return;

	mutex_lock(&dev_priv->rps.hw_lock);
	ret = sandybridge_pcode_write(dev_priv,
				      BDW_PCODE_DISPLAY_FREQ_CHANGE_REQ, 0x0);
	mutex_unlock(&dev_priv->rps.hw_lock);
	if (ret) {
		DRM_ERROR("failed to inform pcode about cdclk change\n");
		return;
	}

	val = I915_READ(LCPLL_CTL);
	val |= LCPLL_CD_SOURCE_FCLK;
	I915_WRITE(LCPLL_CTL, val);

	if (wait_for_atomic_us(I915_READ(LCPLL_CTL) &
			       LCPLL_CD_SOURCE_FCLK_DONE, 1))
		DRM_ERROR("Switching to FCLK failed\n");

	val = I915_READ(LCPLL_CTL);
	val &= ~LCPLL_CLK_FREQ_MASK;

	switch (cdclk) {
	case 450000:
		val |= LCPLL_CLK_FREQ_450;
		data = 0;
		break;
	case 540000:
		val |= LCPLL_CLK_FREQ_54O_BDW;
		data = 1;
		break;
	case 337500:
		val |= LCPLL_CLK_FREQ_337_5_BDW;
		data = 2;
		break;
	case 675000:
		val |= LCPLL_CLK_FREQ_675_BDW;
		data = 3;
		break;
	default:
		WARN(1, "invalid cdclk frequency\n");
		return;
	}

	I915_WRITE(LCPLL_CTL, val);

	val = I915_READ(LCPLL_CTL);
	val &= ~LCPLL_CD_SOURCE_FCLK;
	I915_WRITE(LCPLL_CTL, val);

	if (wait_for_atomic_us((I915_READ(LCPLL_CTL) &
				LCPLL_CD_SOURCE_FCLK_DONE) == 0, 1))
		DRM_ERROR("Switching back to LCPLL failed\n");

	mutex_lock(&dev_priv->rps.hw_lock);
	sandybridge_pcode_write(dev_priv, HSW_PCODE_DE_WRITE_FREQ_REQ, data);
	mutex_unlock(&dev_priv->rps.hw_lock);

	intel_update_cdclk(dev);

	WARN(cdclk != dev_priv->cdclk_freq,
	     "cdclk requested %d kHz but got %d kHz\n",
	     cdclk, dev_priv->cdclk_freq);
}

static int broadwell_modeset_calc_cdclk(struct drm_atomic_state *state)
{
	struct drm_i915_private *dev_priv = to_i915(state->dev);
	int max_pixclk = ilk_max_pixel_rate(state);
	int cdclk;

	/*
	 * FIXME should also account for plane ratio
	 * once 64bpp pixel formats are supported.
	 */
	if (max_pixclk > 540000)
		cdclk = 675000;
	else if (max_pixclk > 450000)
		cdclk = 540000;
	else if (max_pixclk > 337500)
		cdclk = 450000;
	else
		cdclk = 337500;

	if (cdclk > dev_priv->max_cdclk_freq) {
		DRM_DEBUG_KMS("requested cdclk (%d kHz) exceeds max (%d kHz)\n",
			      cdclk, dev_priv->max_cdclk_freq);
		return -EINVAL;
	}

	to_intel_atomic_state(state)->cdclk = cdclk;

	return 0;
}

static void broadwell_modeset_commit_cdclk(struct drm_atomic_state *old_state)
{
	struct drm_device *dev = old_state->dev;
	unsigned int req_cdclk = to_intel_atomic_state(old_state)->cdclk;

	broadwell_set_cdclk(dev, req_cdclk);
}

static int haswell_crtc_compute_clock(struct intel_crtc *crtc,
				      struct intel_crtc_state *crtc_state)
{
	if (!intel_ddi_pll_select(crtc, crtc_state))
		return -EINVAL;

	crtc->lowfreq_avail = false;

	return 0;
}

static void bxt_get_ddi_pll(struct drm_i915_private *dev_priv,
				enum port port,
				struct intel_crtc_state *pipe_config)
{
	switch (port) {
	case PORT_A:
		pipe_config->ddi_pll_sel = SKL_DPLL0;
		pipe_config->shared_dpll = DPLL_ID_SKL_DPLL1;
		break;
	case PORT_B:
		pipe_config->ddi_pll_sel = SKL_DPLL1;
		pipe_config->shared_dpll = DPLL_ID_SKL_DPLL2;
		break;
	case PORT_C:
		pipe_config->ddi_pll_sel = SKL_DPLL2;
		pipe_config->shared_dpll = DPLL_ID_SKL_DPLL3;
		break;
	default:
		DRM_ERROR("Incorrect port type\n");
	}
}

static void skylake_get_ddi_pll(struct drm_i915_private *dev_priv,
				enum port port,
				struct intel_crtc_state *pipe_config)
{
	u32 temp, dpll_ctl1;

	temp = I915_READ(DPLL_CTRL2) & DPLL_CTRL2_DDI_CLK_SEL_MASK(port);
	pipe_config->ddi_pll_sel = temp >> (port * 3 + 1);

	switch (pipe_config->ddi_pll_sel) {
	case SKL_DPLL0:
		/*
		 * On SKL the eDP DPLL (DPLL0 as we don't use SSC) is not part
		 * of the shared DPLL framework and thus needs to be read out
		 * separately
		 */
		dpll_ctl1 = I915_READ(DPLL_CTRL1);
		pipe_config->dpll_hw_state.ctrl1 = dpll_ctl1 & 0x3f;
		break;
	case SKL_DPLL1:
		pipe_config->shared_dpll = DPLL_ID_SKL_DPLL1;
		break;
	case SKL_DPLL2:
		pipe_config->shared_dpll = DPLL_ID_SKL_DPLL2;
		break;
	case SKL_DPLL3:
		pipe_config->shared_dpll = DPLL_ID_SKL_DPLL3;
		break;
	}
}

static void haswell_get_ddi_pll(struct drm_i915_private *dev_priv,
				enum port port,
				struct intel_crtc_state *pipe_config)
{
	pipe_config->ddi_pll_sel = I915_READ(PORT_CLK_SEL(port));

	switch (pipe_config->ddi_pll_sel) {
	case PORT_CLK_SEL_WRPLL1:
		pipe_config->shared_dpll = DPLL_ID_WRPLL1;
		break;
	case PORT_CLK_SEL_WRPLL2:
		pipe_config->shared_dpll = DPLL_ID_WRPLL2;
		break;
	case PORT_CLK_SEL_SPLL:
		pipe_config->shared_dpll = DPLL_ID_SPLL;
		break;
	}
}

static void haswell_get_ddi_port_state(struct intel_crtc *crtc,
				       struct intel_crtc_state *pipe_config)
{
	struct drm_device *dev = crtc->base.dev;
	struct drm_i915_private *dev_priv = dev->dev_private;
	struct intel_shared_dpll *pll;
	enum port port;
	uint32_t tmp;

	tmp = I915_READ(TRANS_DDI_FUNC_CTL(pipe_config->cpu_transcoder));

	port = (tmp & TRANS_DDI_PORT_MASK) >> TRANS_DDI_PORT_SHIFT;

	if (IS_SKYLAKE(dev) || IS_KABYLAKE(dev))
		skylake_get_ddi_pll(dev_priv, port, pipe_config);
	else if (IS_BROXTON(dev))
		bxt_get_ddi_pll(dev_priv, port, pipe_config);
	else
		haswell_get_ddi_pll(dev_priv, port, pipe_config);

	if (pipe_config->shared_dpll >= 0) {
		pll = &dev_priv->shared_dplls[pipe_config->shared_dpll];

		WARN_ON(!pll->get_hw_state(dev_priv, pll,
					   &pipe_config->dpll_hw_state));
	}

	/*
	 * Haswell has only FDI/PCH transcoder A. It is which is connected to
	 * DDI E. So just check whether this pipe is wired to DDI E and whether
	 * the PCH transcoder is on.
	 */
	if (INTEL_INFO(dev)->gen < 9 &&
	    (port == PORT_E) && I915_READ(LPT_TRANSCONF) & TRANS_ENABLE) {
		pipe_config->has_pch_encoder = true;

		tmp = I915_READ(FDI_RX_CTL(PIPE_A));
		pipe_config->fdi_lanes = ((FDI_DP_PORT_WIDTH_MASK & tmp) >>
					  FDI_DP_PORT_WIDTH_SHIFT) + 1;

		ironlake_get_fdi_m_n_config(crtc, pipe_config);
	}
}

static bool haswell_get_pipe_config(struct intel_crtc *crtc,
				    struct intel_crtc_state *pipe_config)
{
	struct drm_device *dev = crtc->base.dev;
	struct drm_i915_private *dev_priv = dev->dev_private;
	enum intel_display_power_domain pfit_domain;
	uint32_t tmp;

	if (!intel_display_power_is_enabled(dev_priv,
					 POWER_DOMAIN_PIPE(crtc->pipe)))
		return false;

	pipe_config->cpu_transcoder = (enum transcoder) crtc->pipe;
	pipe_config->shared_dpll = DPLL_ID_PRIVATE;

	tmp = I915_READ(TRANS_DDI_FUNC_CTL(TRANSCODER_EDP));
	if (tmp & TRANS_DDI_FUNC_ENABLE) {
		enum pipe trans_edp_pipe;
		switch (tmp & TRANS_DDI_EDP_INPUT_MASK) {
		default:
			WARN(1, "unknown pipe linked to edp transcoder\n");
		case TRANS_DDI_EDP_INPUT_A_ONOFF:
		case TRANS_DDI_EDP_INPUT_A_ON:
			trans_edp_pipe = PIPE_A;
			break;
		case TRANS_DDI_EDP_INPUT_B_ONOFF:
			trans_edp_pipe = PIPE_B;
			break;
		case TRANS_DDI_EDP_INPUT_C_ONOFF:
			trans_edp_pipe = PIPE_C;
			break;
		}

		if (trans_edp_pipe == crtc->pipe)
			pipe_config->cpu_transcoder = TRANSCODER_EDP;
	}

	if (!intel_display_power_is_enabled(dev_priv,
			POWER_DOMAIN_TRANSCODER(pipe_config->cpu_transcoder)))
		return false;

	tmp = I915_READ(PIPECONF(pipe_config->cpu_transcoder));
	if (!(tmp & PIPECONF_ENABLE))
		return false;

	haswell_get_ddi_port_state(crtc, pipe_config);

	intel_get_pipe_timings(crtc, pipe_config);

	if (INTEL_INFO(dev)->gen >= 9) {
		skl_init_scalers(dev, crtc, pipe_config);
	}

	pfit_domain = POWER_DOMAIN_PIPE_PANEL_FITTER(crtc->pipe);

	if (INTEL_INFO(dev)->gen >= 9) {
		pipe_config->scaler_state.scaler_id = -1;
		pipe_config->scaler_state.scaler_users &= ~(1 << SKL_CRTC_INDEX);
	}

	if (intel_display_power_is_enabled(dev_priv, pfit_domain)) {
		if (INTEL_INFO(dev)->gen >= 9)
			skylake_get_pfit_config(crtc, pipe_config);
		else
			ironlake_get_pfit_config(crtc, pipe_config);
	}

	if (IS_HASWELL(dev))
		pipe_config->ips_enabled = hsw_crtc_supports_ips(crtc) &&
			(I915_READ(IPS_CTL) & IPS_ENABLE);

	if (pipe_config->cpu_transcoder != TRANSCODER_EDP) {
		pipe_config->pixel_multiplier =
			I915_READ(PIPE_MULT(pipe_config->cpu_transcoder)) + 1;
	} else {
		pipe_config->pixel_multiplier = 1;
	}

	return true;
}

static void i845_update_cursor(struct drm_crtc *crtc, u32 base, bool on)
{
	struct drm_device *dev = crtc->dev;
	struct drm_i915_private *dev_priv = dev->dev_private;
	struct intel_crtc *intel_crtc = to_intel_crtc(crtc);
	uint32_t cntl = 0, size = 0;

	if (on) {
		unsigned int width = intel_crtc->base.cursor->state->crtc_w;
		unsigned int height = intel_crtc->base.cursor->state->crtc_h;
		unsigned int stride = roundup_pow_of_two(width) * 4;

		switch (stride) {
		default:
			WARN_ONCE(1, "Invalid cursor width/stride, width=%u, stride=%u\n",
				  width, stride);
			stride = 256;
			/* fallthrough */
		case 256:
		case 512:
		case 1024:
		case 2048:
			break;
		}

		cntl |= CURSOR_ENABLE |
			CURSOR_GAMMA_ENABLE |
			CURSOR_FORMAT_ARGB |
			CURSOR_STRIDE(stride);

		size = (height << 12) | width;
	}

	if (intel_crtc->cursor_cntl != 0 &&
	    (intel_crtc->cursor_base != base ||
	     intel_crtc->cursor_size != size ||
	     intel_crtc->cursor_cntl != cntl)) {
		/* On these chipsets we can only modify the base/size/stride
		 * whilst the cursor is disabled.
		 */
		I915_WRITE(CURCNTR(PIPE_A), 0);
		POSTING_READ(CURCNTR(PIPE_A));
		intel_crtc->cursor_cntl = 0;
	}

	if (intel_crtc->cursor_base != base) {
		I915_WRITE(CURBASE(PIPE_A), base);
		intel_crtc->cursor_base = base;
	}

	if (intel_crtc->cursor_size != size) {
		I915_WRITE(CURSIZE, size);
		intel_crtc->cursor_size = size;
	}

	if (intel_crtc->cursor_cntl != cntl) {
		I915_WRITE(CURCNTR(PIPE_A), cntl);
		POSTING_READ(CURCNTR(PIPE_A));
		intel_crtc->cursor_cntl = cntl;
	}
}

static void i9xx_update_cursor(struct drm_crtc *crtc, u32 base, bool on)
{
	struct drm_device *dev = crtc->dev;
	struct drm_i915_private *dev_priv = dev->dev_private;
	struct intel_crtc *intel_crtc = to_intel_crtc(crtc);
	int pipe = intel_crtc->pipe;
	uint32_t cntl = 0;

	if (on) {
		cntl = MCURSOR_GAMMA_ENABLE;
		switch (intel_crtc->base.cursor->state->crtc_w) {
			case 64:
				cntl |= CURSOR_MODE_64_ARGB_AX;
				break;
			case 128:
				cntl |= CURSOR_MODE_128_ARGB_AX;
				break;
			case 256:
				cntl |= CURSOR_MODE_256_ARGB_AX;
				break;
			default:
				MISSING_CASE(intel_crtc->base.cursor->state->crtc_w);
				return;
		}
		cntl |= pipe << 28; /* Connect to correct pipe */

		if (HAS_DDI(dev))
			cntl |= CURSOR_PIPE_CSC_ENABLE;
	}

	if (crtc->cursor->state->rotation == BIT(DRM_ROTATE_180))
		cntl |= CURSOR_ROTATE_180;

	if (intel_crtc->cursor_cntl != cntl) {
		I915_WRITE(CURCNTR(pipe), cntl);
		POSTING_READ(CURCNTR(pipe));
		intel_crtc->cursor_cntl = cntl;
	}

	/* and commit changes on next vblank */
	I915_WRITE(CURBASE(pipe), base);
	POSTING_READ(CURBASE(pipe));

	intel_crtc->cursor_base = base;
}

/* If no-part of the cursor is visible on the framebuffer, then the GPU may hang... */
static void intel_crtc_update_cursor(struct drm_crtc *crtc,
				     bool on)
{
	struct drm_device *dev = crtc->dev;
	struct drm_i915_private *dev_priv = dev->dev_private;
	struct intel_crtc *intel_crtc = to_intel_crtc(crtc);
	int pipe = intel_crtc->pipe;
	struct drm_plane_state *cursor_state = crtc->cursor->state;
	int x = cursor_state->crtc_x;
	int y = cursor_state->crtc_y;
	u32 base = 0, pos = 0;

	base = intel_crtc->cursor_addr;

	if (x >= intel_crtc->config->pipe_src_w)
		on = false;

	if (y >= intel_crtc->config->pipe_src_h)
		on = false;

	if (x < 0) {
		if (x + cursor_state->crtc_w <= 0)
			on = false;

		pos |= CURSOR_POS_SIGN << CURSOR_X_SHIFT;
		x = -x;
	}
	pos |= x << CURSOR_X_SHIFT;

	if (y < 0) {
		if (y + cursor_state->crtc_h <= 0)
			on = false;

		pos |= CURSOR_POS_SIGN << CURSOR_Y_SHIFT;
		y = -y;
	}
	pos |= y << CURSOR_Y_SHIFT;

	I915_WRITE(CURPOS(pipe), pos);

	/* ILK+ do this automagically */
	if (HAS_GMCH_DISPLAY(dev) &&
	    crtc->cursor->state->rotation == BIT(DRM_ROTATE_180)) {
		base += (cursor_state->crtc_h *
			 cursor_state->crtc_w - 1) * 4;
	}

	if (IS_845G(dev) || IS_I865G(dev))
		i845_update_cursor(crtc, base, on);
	else
		i9xx_update_cursor(crtc, base, on);
}

static bool cursor_size_ok(struct drm_device *dev,
			   uint32_t width, uint32_t height)
{
	if (width == 0 || height == 0)
		return false;

	/*
	 * 845g/865g are special in that they are only limited by
	 * the width of their cursors, the height is arbitrary up to
	 * the precision of the register. Everything else requires
	 * square cursors, limited to a few power-of-two sizes.
	 */
	if (IS_845G(dev) || IS_I865G(dev)) {
		if ((width & 63) != 0)
			return false;

		if (width > (IS_845G(dev) ? 64 : 512))
			return false;

		if (height > 1023)
			return false;
	} else {
		switch (width | height) {
		case 256:
		case 128:
			if (IS_GEN2(dev))
				return false;
		case 64:
			break;
		default:
			return false;
		}
	}

	return true;
}

static void intel_crtc_gamma_set(struct drm_crtc *crtc, u16 *red, u16 *green,
				 u16 *blue, uint32_t start, uint32_t size)
{
	int end = (start + size > 256) ? 256 : start + size, i;
	struct intel_crtc *intel_crtc = to_intel_crtc(crtc);

	for (i = start; i < end; i++) {
		intel_crtc->lut_r[i] = red[i] >> 8;
		intel_crtc->lut_g[i] = green[i] >> 8;
		intel_crtc->lut_b[i] = blue[i] >> 8;
	}

	intel_crtc_load_lut(crtc);
}

/* VESA 640x480x72Hz mode to set on the pipe */
static struct drm_display_mode load_detect_mode = {
	DRM_MODE("640x480", DRM_MODE_TYPE_DEFAULT, 31500, 640, 664,
		 704, 832, 0, 480, 489, 491, 520, 0, DRM_MODE_FLAG_NHSYNC | DRM_MODE_FLAG_NVSYNC),
};

struct drm_framebuffer *
__intel_framebuffer_create(struct drm_device *dev,
			   struct drm_mode_fb_cmd2 *mode_cmd,
			   struct drm_i915_gem_object *obj)
{
	struct intel_framebuffer *intel_fb;
	int ret;

	intel_fb = kzalloc(sizeof(*intel_fb), GFP_KERNEL);
	if (!intel_fb)
		return ERR_PTR(-ENOMEM);

	ret = intel_framebuffer_init(dev, intel_fb, mode_cmd, obj);
	if (ret)
		goto err;

	return &intel_fb->base;

err:
	kfree(intel_fb);
	return ERR_PTR(ret);
}

static struct drm_framebuffer *
intel_framebuffer_create(struct drm_device *dev,
			 struct drm_mode_fb_cmd2 *mode_cmd,
			 struct drm_i915_gem_object *obj)
{
	struct drm_framebuffer *fb;
	int ret;

	ret = i915_mutex_lock_interruptible(dev);
	if (ret)
		return ERR_PTR(ret);
	fb = __intel_framebuffer_create(dev, mode_cmd, obj);
	mutex_unlock(&dev->struct_mutex);

	return fb;
}

static u32
intel_framebuffer_pitch_for_width(int width, int bpp)
{
	u32 pitch = DIV_ROUND_UP(width * bpp, 8);
	return ALIGN(pitch, 64);
}

static u32
intel_framebuffer_size_for_mode(struct drm_display_mode *mode, int bpp)
{
	u32 pitch = intel_framebuffer_pitch_for_width(mode->hdisplay, bpp);
	return PAGE_ALIGN(pitch * mode->vdisplay);
}

static struct drm_framebuffer *
intel_framebuffer_create_for_mode(struct drm_device *dev,
				  struct drm_display_mode *mode,
				  int depth, int bpp)
{
	struct drm_framebuffer *fb;
	struct drm_i915_gem_object *obj;
	struct drm_mode_fb_cmd2 mode_cmd = { 0 };

	obj = i915_gem_alloc_object(dev,
				    intel_framebuffer_size_for_mode(mode, bpp));
	if (obj == NULL)
		return ERR_PTR(-ENOMEM);

	mode_cmd.width = mode->hdisplay;
	mode_cmd.height = mode->vdisplay;
	mode_cmd.pitches[0] = intel_framebuffer_pitch_for_width(mode_cmd.width,
								bpp);
	mode_cmd.pixel_format = drm_mode_legacy_fb_format(bpp, depth);

	fb = intel_framebuffer_create(dev, &mode_cmd, obj);
	if (IS_ERR(fb))
		drm_gem_object_unreference_unlocked(&obj->base);

	return fb;
}

static struct drm_framebuffer *
mode_fits_in_fbdev(struct drm_device *dev,
		   struct drm_display_mode *mode)
{
#ifdef CONFIG_DRM_FBDEV_EMULATION
	struct drm_i915_private *dev_priv = dev->dev_private;
	struct drm_i915_gem_object *obj;
	struct drm_framebuffer *fb;

	if (!dev_priv->fbdev)
		return NULL;

	if (!dev_priv->fbdev->fb)
		return NULL;

	obj = dev_priv->fbdev->fb->obj;
	BUG_ON(!obj);

	fb = &dev_priv->fbdev->fb->base;
	if (fb->pitches[0] < intel_framebuffer_pitch_for_width(mode->hdisplay,
							       fb->bits_per_pixel))
		return NULL;

	if (obj->base.size < mode->vdisplay * fb->pitches[0])
		return NULL;

	return fb;
#else
	return NULL;
#endif
}

static int intel_modeset_setup_plane_state(struct drm_atomic_state *state,
					   struct drm_crtc *crtc,
					   struct drm_display_mode *mode,
					   struct drm_framebuffer *fb,
					   int x, int y)
{
	struct drm_plane_state *plane_state;
	int hdisplay, vdisplay;
	int ret;

	plane_state = drm_atomic_get_plane_state(state, crtc->primary);
	if (IS_ERR(plane_state))
		return PTR_ERR(plane_state);

	if (mode)
		drm_crtc_get_hv_timing(mode, &hdisplay, &vdisplay);
	else
		hdisplay = vdisplay = 0;

	ret = drm_atomic_set_crtc_for_plane(plane_state, fb ? crtc : NULL);
	if (ret)
		return ret;
	drm_atomic_set_fb_for_plane(plane_state, fb);
	plane_state->crtc_x = 0;
	plane_state->crtc_y = 0;
	plane_state->crtc_w = hdisplay;
	plane_state->crtc_h = vdisplay;
	plane_state->src_x = x << 16;
	plane_state->src_y = y << 16;
	plane_state->src_w = hdisplay << 16;
	plane_state->src_h = vdisplay << 16;

	return 0;
}

bool intel_get_load_detect_pipe(struct drm_connector *connector,
				struct drm_display_mode *mode,
				struct intel_load_detect_pipe *old,
				struct drm_modeset_acquire_ctx *ctx)
{
	struct intel_crtc *intel_crtc;
	struct intel_encoder *intel_encoder =
		intel_attached_encoder(connector);
	struct drm_crtc *possible_crtc;
	struct drm_encoder *encoder = &intel_encoder->base;
	struct drm_crtc *crtc = NULL;
	struct drm_device *dev = encoder->dev;
	struct drm_framebuffer *fb;
	struct drm_mode_config *config = &dev->mode_config;
	struct drm_atomic_state *state = NULL;
	struct drm_connector_state *connector_state;
	struct intel_crtc_state *crtc_state;
	int ret, i = -1;

	DRM_DEBUG_KMS("[CONNECTOR:%d:%s], [ENCODER:%d:%s]\n",
		      connector->base.id, connector->name,
		      encoder->base.id, encoder->name);

retry:
	ret = drm_modeset_lock(&config->connection_mutex, ctx);
	if (ret)
		goto fail;

	/*
	 * Algorithm gets a little messy:
	 *
	 *   - if the connector already has an assigned crtc, use it (but make
	 *     sure it's on first)
	 *
	 *   - try to find the first unused crtc that can drive this connector,
	 *     and use that if we find one
	 */

	/* See if we already have a CRTC for this connector */
	if (encoder->crtc) {
		crtc = encoder->crtc;

		ret = drm_modeset_lock(&crtc->mutex, ctx);
		if (ret)
			goto fail;
		ret = drm_modeset_lock(&crtc->primary->mutex, ctx);
		if (ret)
			goto fail;

		old->dpms_mode = connector->dpms;
		old->load_detect_temp = false;

		/* Make sure the crtc and connector are running */
		if (connector->dpms != DRM_MODE_DPMS_ON)
			connector->funcs->dpms(connector, DRM_MODE_DPMS_ON);

		return true;
	}

	/* Find an unused one (if possible) */
	for_each_crtc(dev, possible_crtc) {
		i++;
		if (!(encoder->possible_crtcs & (1 << i)))
			continue;
		if (possible_crtc->state->enable)
			continue;

		crtc = possible_crtc;
		break;
	}

	/*
	 * If we didn't find an unused CRTC, don't use any.
	 */
	if (!crtc) {
		DRM_DEBUG_KMS("no pipe available for load-detect\n");
		goto fail;
	}

	ret = drm_modeset_lock(&crtc->mutex, ctx);
	if (ret)
		goto fail;
	ret = drm_modeset_lock(&crtc->primary->mutex, ctx);
	if (ret)
		goto fail;

	intel_crtc = to_intel_crtc(crtc);
	old->dpms_mode = connector->dpms;
	old->load_detect_temp = true;
	old->release_fb = NULL;

	state = drm_atomic_state_alloc(dev);
	if (!state)
		return false;

	state->acquire_ctx = ctx;

	connector_state = drm_atomic_get_connector_state(state, connector);
	if (IS_ERR(connector_state)) {
		ret = PTR_ERR(connector_state);
		goto fail;
	}

	connector_state->crtc = crtc;
	connector_state->best_encoder = &intel_encoder->base;

	crtc_state = intel_atomic_get_crtc_state(state, intel_crtc);
	if (IS_ERR(crtc_state)) {
		ret = PTR_ERR(crtc_state);
		goto fail;
	}

	crtc_state->base.active = crtc_state->base.enable = true;

	if (!mode)
		mode = &load_detect_mode;

	/* We need a framebuffer large enough to accommodate all accesses
	 * that the plane may generate whilst we perform load detection.
	 * We can not rely on the fbcon either being present (we get called
	 * during its initialisation to detect all boot displays, or it may
	 * not even exist) or that it is large enough to satisfy the
	 * requested mode.
	 */
	fb = mode_fits_in_fbdev(dev, mode);
	if (fb == NULL) {
		DRM_DEBUG_KMS("creating tmp fb for load-detection\n");
		fb = intel_framebuffer_create_for_mode(dev, mode, 24, 32);
		old->release_fb = fb;
	} else
		DRM_DEBUG_KMS("reusing fbdev for load-detection framebuffer\n");
	if (IS_ERR(fb)) {
		DRM_DEBUG_KMS("failed to allocate framebuffer for load-detection\n");
		goto fail;
	}

	ret = intel_modeset_setup_plane_state(state, crtc, mode, fb, 0, 0);
	if (ret)
		goto fail;

	drm_mode_copy(&crtc_state->base.mode, mode);

	if (drm_atomic_commit(state)) {
		DRM_DEBUG_KMS("failed to set mode on load-detect pipe\n");
		if (old->release_fb)
			old->release_fb->funcs->destroy(old->release_fb);
		goto fail;
	}
	crtc->primary->crtc = crtc;

	/* let the connector get through one full cycle before testing */
	intel_wait_for_vblank(dev, intel_crtc->pipe);
	return true;

fail:
	drm_atomic_state_free(state);
	state = NULL;

	if (ret == -EDEADLK) {
		drm_modeset_backoff(ctx);
		goto retry;
	}

	return false;
}

void intel_release_load_detect_pipe(struct drm_connector *connector,
				    struct intel_load_detect_pipe *old,
				    struct drm_modeset_acquire_ctx *ctx)
{
	struct drm_device *dev = connector->dev;
	struct intel_encoder *intel_encoder =
		intel_attached_encoder(connector);
	struct drm_encoder *encoder = &intel_encoder->base;
	struct drm_crtc *crtc = encoder->crtc;
	struct intel_crtc *intel_crtc = to_intel_crtc(crtc);
	struct drm_atomic_state *state;
	struct drm_connector_state *connector_state;
	struct intel_crtc_state *crtc_state;
	int ret;

	DRM_DEBUG_KMS("[CONNECTOR:%d:%s], [ENCODER:%d:%s]\n",
		      connector->base.id, connector->name,
		      encoder->base.id, encoder->name);

	if (old->load_detect_temp) {
		state = drm_atomic_state_alloc(dev);
		if (!state)
			goto fail;

		state->acquire_ctx = ctx;

		connector_state = drm_atomic_get_connector_state(state, connector);
		if (IS_ERR(connector_state))
			goto fail;

		crtc_state = intel_atomic_get_crtc_state(state, intel_crtc);
		if (IS_ERR(crtc_state))
			goto fail;

		connector_state->best_encoder = NULL;
		connector_state->crtc = NULL;

		crtc_state->base.enable = crtc_state->base.active = false;

		ret = intel_modeset_setup_plane_state(state, crtc, NULL, NULL,
						      0, 0);
		if (ret)
			goto fail;

		ret = drm_atomic_commit(state);
		if (ret)
			goto fail;

		if (old->release_fb) {
			drm_framebuffer_unregister_private(old->release_fb);
			drm_framebuffer_unreference(old->release_fb);
		}

		return;
	}

	/* Switch crtc and encoder back off if necessary */
	if (old->dpms_mode != DRM_MODE_DPMS_ON)
		connector->funcs->dpms(connector, old->dpms_mode);

	return;
fail:
	DRM_DEBUG_KMS("Couldn't release load detect pipe.\n");
	drm_atomic_state_free(state);
}

static int i9xx_pll_refclk(struct drm_device *dev,
			   const struct intel_crtc_state *pipe_config)
{
	struct drm_i915_private *dev_priv = dev->dev_private;
	u32 dpll = pipe_config->dpll_hw_state.dpll;

	if ((dpll & PLL_REF_INPUT_MASK) == PLLB_REF_INPUT_SPREADSPECTRUMIN)
		return dev_priv->vbt.lvds_ssc_freq;
	else if (HAS_PCH_SPLIT(dev))
		return 120000;
	else if (!IS_GEN2(dev))
		return 96000;
	else
		return 48000;
}

/* Returns the clock of the currently programmed mode of the given pipe. */
static void i9xx_crtc_clock_get(struct intel_crtc *crtc,
				struct intel_crtc_state *pipe_config)
{
	struct drm_device *dev = crtc->base.dev;
	struct drm_i915_private *dev_priv = dev->dev_private;
	int pipe = pipe_config->cpu_transcoder;
	u32 dpll = pipe_config->dpll_hw_state.dpll;
	u32 fp;
	intel_clock_t clock;
	int port_clock;
	int refclk = i9xx_pll_refclk(dev, pipe_config);

	if ((dpll & DISPLAY_RATE_SELECT_FPA1) == 0)
		fp = pipe_config->dpll_hw_state.fp0;
	else
		fp = pipe_config->dpll_hw_state.fp1;

	clock.m1 = (fp & FP_M1_DIV_MASK) >> FP_M1_DIV_SHIFT;
	if (IS_PINEVIEW(dev)) {
		clock.n = ffs((fp & FP_N_PINEVIEW_DIV_MASK) >> FP_N_DIV_SHIFT) - 1;
		clock.m2 = (fp & FP_M2_PINEVIEW_DIV_MASK) >> FP_M2_DIV_SHIFT;
	} else {
		clock.n = (fp & FP_N_DIV_MASK) >> FP_N_DIV_SHIFT;
		clock.m2 = (fp & FP_M2_DIV_MASK) >> FP_M2_DIV_SHIFT;
	}

	if (!IS_GEN2(dev)) {
		if (IS_PINEVIEW(dev))
			clock.p1 = ffs((dpll & DPLL_FPA01_P1_POST_DIV_MASK_PINEVIEW) >>
				DPLL_FPA01_P1_POST_DIV_SHIFT_PINEVIEW);
		else
			clock.p1 = ffs((dpll & DPLL_FPA01_P1_POST_DIV_MASK) >>
			       DPLL_FPA01_P1_POST_DIV_SHIFT);

		switch (dpll & DPLL_MODE_MASK) {
		case DPLLB_MODE_DAC_SERIAL:
			clock.p2 = dpll & DPLL_DAC_SERIAL_P2_CLOCK_DIV_5 ?
				5 : 10;
			break;
		case DPLLB_MODE_LVDS:
			clock.p2 = dpll & DPLLB_LVDS_P2_CLOCK_DIV_7 ?
				7 : 14;
			break;
		default:
			DRM_DEBUG_KMS("Unknown DPLL mode %08x in programmed "
				  "mode\n", (int)(dpll & DPLL_MODE_MASK));
			return;
		}

		if (IS_PINEVIEW(dev))
			port_clock = pnv_calc_dpll_params(refclk, &clock);
		else
			port_clock = i9xx_calc_dpll_params(refclk, &clock);
	} else {
		u32 lvds = IS_I830(dev) ? 0 : I915_READ(LVDS);
		bool is_lvds = (pipe == 1) && (lvds & LVDS_PORT_EN);

		if (is_lvds) {
			clock.p1 = ffs((dpll & DPLL_FPA01_P1_POST_DIV_MASK_I830_LVDS) >>
				       DPLL_FPA01_P1_POST_DIV_SHIFT);

			if (lvds & LVDS_CLKB_POWER_UP)
				clock.p2 = 7;
			else
				clock.p2 = 14;
		} else {
			if (dpll & PLL_P1_DIVIDE_BY_TWO)
				clock.p1 = 2;
			else {
				clock.p1 = ((dpll & DPLL_FPA01_P1_POST_DIV_MASK_I830) >>
					    DPLL_FPA01_P1_POST_DIV_SHIFT) + 2;
			}
			if (dpll & PLL_P2_DIVIDE_BY_4)
				clock.p2 = 4;
			else
				clock.p2 = 2;
		}

		port_clock = i9xx_calc_dpll_params(refclk, &clock);
	}

	/*
	 * This value includes pixel_multiplier. We will use
	 * port_clock to compute adjusted_mode.crtc_clock in the
	 * encoder's get_config() function.
	 */
	pipe_config->port_clock = port_clock;
}

int intel_dotclock_calculate(int link_freq,
			     const struct intel_link_m_n *m_n)
{
	/*
	 * The calculation for the data clock is:
	 * pixel_clock = ((m/n)*(link_clock * nr_lanes))/bpp
	 * But we want to avoid losing precison if possible, so:
	 * pixel_clock = ((m * link_clock * nr_lanes)/(n*bpp))
	 *
	 * and the link clock is simpler:
	 * link_clock = (m * link_clock) / n
	 */

	if (!m_n->link_n)
		return 0;

	return div_u64((u64)m_n->link_m * link_freq, m_n->link_n);
}

static void ironlake_pch_clock_get(struct intel_crtc *crtc,
				   struct intel_crtc_state *pipe_config)
{
	struct drm_device *dev = crtc->base.dev;

	/* read out port_clock from the DPLL */
	i9xx_crtc_clock_get(crtc, pipe_config);

	/*
	 * This value does not include pixel_multiplier.
	 * We will check that port_clock and adjusted_mode.crtc_clock
	 * agree once we know their relationship in the encoder's
	 * get_config() function.
	 */
	pipe_config->base.adjusted_mode.crtc_clock =
		intel_dotclock_calculate(intel_fdi_link_freq(dev) * 10000,
					 &pipe_config->fdi_m_n);
}

/** Returns the currently programmed mode of the given pipe. */
struct drm_display_mode *intel_crtc_mode_get(struct drm_device *dev,
					     struct drm_crtc *crtc)
{
	struct drm_i915_private *dev_priv = dev->dev_private;
	struct intel_crtc *intel_crtc = to_intel_crtc(crtc);
	enum transcoder cpu_transcoder = intel_crtc->config->cpu_transcoder;
	struct drm_display_mode *mode;
	struct intel_crtc_state pipe_config;
	int htot = I915_READ(HTOTAL(cpu_transcoder));
	int hsync = I915_READ(HSYNC(cpu_transcoder));
	int vtot = I915_READ(VTOTAL(cpu_transcoder));
	int vsync = I915_READ(VSYNC(cpu_transcoder));
	enum pipe pipe = intel_crtc->pipe;

	mode = kzalloc(sizeof(*mode), GFP_KERNEL);
	if (!mode)
		return NULL;

	/*
	 * Construct a pipe_config sufficient for getting the clock info
	 * back out of crtc_clock_get.
	 *
	 * Note, if LVDS ever uses a non-1 pixel multiplier, we'll need
	 * to use a real value here instead.
	 */
	pipe_config.cpu_transcoder = (enum transcoder) pipe;
	pipe_config.pixel_multiplier = 1;
	pipe_config.dpll_hw_state.dpll = I915_READ(DPLL(pipe));
	pipe_config.dpll_hw_state.fp0 = I915_READ(FP0(pipe));
	pipe_config.dpll_hw_state.fp1 = I915_READ(FP1(pipe));
	i9xx_crtc_clock_get(intel_crtc, &pipe_config);

	mode->clock = pipe_config.port_clock / pipe_config.pixel_multiplier;
	mode->hdisplay = (htot & 0xffff) + 1;
	mode->htotal = ((htot & 0xffff0000) >> 16) + 1;
	mode->hsync_start = (hsync & 0xffff) + 1;
	mode->hsync_end = ((hsync & 0xffff0000) >> 16) + 1;
	mode->vdisplay = (vtot & 0xffff) + 1;
	mode->vtotal = ((vtot & 0xffff0000) >> 16) + 1;
	mode->vsync_start = (vsync & 0xffff) + 1;
	mode->vsync_end = ((vsync & 0xffff0000) >> 16) + 1;

	drm_mode_set_name(mode);

	return mode;
}

void intel_mark_busy(struct drm_device *dev)
{
	struct drm_i915_private *dev_priv = dev->dev_private;

	if (dev_priv->mm.busy)
		return;

	intel_runtime_pm_get(dev_priv);
	i915_update_gfx_val(dev_priv);
	if (INTEL_INFO(dev)->gen >= 6)
		gen6_rps_busy(dev_priv);
	dev_priv->mm.busy = true;
}

void intel_mark_idle(struct drm_device *dev)
{
	struct drm_i915_private *dev_priv = dev->dev_private;

	if (!dev_priv->mm.busy)
		return;

	dev_priv->mm.busy = false;

	if (INTEL_INFO(dev)->gen >= 6)
		gen6_rps_idle(dev->dev_private);

	intel_runtime_pm_put(dev_priv);
}

static void intel_crtc_destroy(struct drm_crtc *crtc)
{
	struct intel_crtc *intel_crtc = to_intel_crtc(crtc);
	struct drm_device *dev = crtc->dev;
	struct intel_unpin_work *work;

	spin_lock_irq(&dev->event_lock);
	work = intel_crtc->unpin_work;
	intel_crtc->unpin_work = NULL;
	spin_unlock_irq(&dev->event_lock);

	if (work) {
		cancel_work_sync(&work->work);
		kfree(work);
	}

	drm_crtc_cleanup(crtc);

	kfree(intel_crtc);
}

static void intel_unpin_work_fn(struct work_struct *__work)
{
	struct intel_unpin_work *work =
		container_of(__work, struct intel_unpin_work, work);
	struct intel_crtc *crtc = to_intel_crtc(work->crtc);
	struct drm_device *dev = crtc->base.dev;
	struct drm_plane *primary = crtc->base.primary;

	mutex_lock(&dev->struct_mutex);
	intel_unpin_fb_obj(work->old_fb, primary->state);
	drm_gem_object_unreference(&work->pending_flip_obj->base);

	if (work->flip_queued_req)
		i915_gem_request_assign(&work->flip_queued_req, NULL);
	mutex_unlock(&dev->struct_mutex);

	intel_frontbuffer_flip_complete(dev, to_intel_plane(primary)->frontbuffer_bit);
	drm_framebuffer_unreference(work->old_fb);

	BUG_ON(atomic_read(&crtc->unpin_work_count) == 0);
	atomic_dec(&crtc->unpin_work_count);

	kfree(work);
}

static void do_intel_finish_page_flip(struct drm_device *dev,
				      struct drm_crtc *crtc)
{
	struct intel_crtc *intel_crtc = to_intel_crtc(crtc);
	struct intel_unpin_work *work;
	unsigned long flags;

	/* Ignore early vblank irqs */
	if (intel_crtc == NULL)
		return;

	/*
	 * This is called both by irq handlers and the reset code (to complete
	 * lost pageflips) so needs the full irqsave spinlocks.
	 */
	spin_lock_irqsave(&dev->event_lock, flags);
	work = intel_crtc->unpin_work;

	/* Ensure we don't miss a work->pending update ... */
	smp_rmb();

	if (work == NULL || atomic_read(&work->pending) < INTEL_FLIP_COMPLETE) {
		spin_unlock_irqrestore(&dev->event_lock, flags);
		return;
	}

	page_flip_completed(intel_crtc);

	spin_unlock_irqrestore(&dev->event_lock, flags);
}

void intel_finish_page_flip(struct drm_device *dev, int pipe)
{
	struct drm_i915_private *dev_priv = dev->dev_private;
	struct drm_crtc *crtc = dev_priv->pipe_to_crtc_mapping[pipe];

	do_intel_finish_page_flip(dev, crtc);
}

void intel_finish_page_flip_plane(struct drm_device *dev, int plane)
{
	struct drm_i915_private *dev_priv = dev->dev_private;
	struct drm_crtc *crtc = dev_priv->plane_to_crtc_mapping[plane];

	do_intel_finish_page_flip(dev, crtc);
}

/* Is 'a' after or equal to 'b'? */
static bool g4x_flip_count_after_eq(u32 a, u32 b)
{
	return !((a - b) & 0x80000000);
}

static bool page_flip_finished(struct intel_crtc *crtc)
{
	struct drm_device *dev = crtc->base.dev;
	struct drm_i915_private *dev_priv = dev->dev_private;

	if (i915_reset_in_progress(&dev_priv->gpu_error) ||
	    crtc->reset_counter != atomic_read(&dev_priv->gpu_error.reset_counter))
		return true;

	/*
	 * The relevant registers doen't exist on pre-ctg.
	 * As the flip done interrupt doesn't trigger for mmio
	 * flips on gmch platforms, a flip count check isn't
	 * really needed there. But since ctg has the registers,
	 * include it in the check anyway.
	 */
	if (INTEL_INFO(dev)->gen < 5 && !IS_G4X(dev))
		return true;

	/*
	 * A DSPSURFLIVE check isn't enough in case the mmio and CS flips
	 * used the same base address. In that case the mmio flip might
	 * have completed, but the CS hasn't even executed the flip yet.
	 *
	 * A flip count check isn't enough as the CS might have updated
	 * the base address just after start of vblank, but before we
	 * managed to process the interrupt. This means we'd complete the
	 * CS flip too soon.
	 *
	 * Combining both checks should get us a good enough result. It may
	 * still happen that the CS flip has been executed, but has not
	 * yet actually completed. But in case the base address is the same
	 * anyway, we don't really care.
	 */
	return (I915_READ(DSPSURFLIVE(crtc->plane)) & ~0xfff) ==
		crtc->unpin_work->gtt_offset &&
		g4x_flip_count_after_eq(I915_READ(PIPE_FLIPCOUNT_G4X(crtc->pipe)),
				    crtc->unpin_work->flip_count);
}

void intel_prepare_page_flip(struct drm_device *dev, int plane)
{
	struct drm_i915_private *dev_priv = dev->dev_private;
	struct intel_crtc *intel_crtc =
		to_intel_crtc(dev_priv->plane_to_crtc_mapping[plane]);
	unsigned long flags;


	/*
	 * This is called both by irq handlers and the reset code (to complete
	 * lost pageflips) so needs the full irqsave spinlocks.
	 *
	 * NB: An MMIO update of the plane base pointer will also
	 * generate a page-flip completion irq, i.e. every modeset
	 * is also accompanied by a spurious intel_prepare_page_flip().
	 */
	spin_lock_irqsave(&dev->event_lock, flags);
	if (intel_crtc->unpin_work && page_flip_finished(intel_crtc))
		atomic_inc_not_zero(&intel_crtc->unpin_work->pending);
	spin_unlock_irqrestore(&dev->event_lock, flags);
}

static inline void intel_mark_page_flip_active(struct intel_unpin_work *work)
{
	/* Ensure that the work item is consistent when activating it ... */
	smp_wmb();
	atomic_set(&work->pending, INTEL_FLIP_PENDING);
	/* and that it is marked active as soon as the irq could fire. */
	smp_wmb();
}

static int intel_gen2_queue_flip(struct drm_device *dev,
				 struct drm_crtc *crtc,
				 struct drm_framebuffer *fb,
				 struct drm_i915_gem_object *obj,
				 struct drm_i915_gem_request *req,
				 uint32_t flags)
{
	struct intel_engine_cs *ring = req->ring;
	struct intel_crtc *intel_crtc = to_intel_crtc(crtc);
	u32 flip_mask;
	int ret;

	ret = intel_ring_begin(req, 6);
	if (ret)
		return ret;

	/* Can't queue multiple flips, so wait for the previous
	 * one to finish before executing the next.
	 */
	if (intel_crtc->plane)
		flip_mask = MI_WAIT_FOR_PLANE_B_FLIP;
	else
		flip_mask = MI_WAIT_FOR_PLANE_A_FLIP;
	intel_ring_emit(ring, MI_WAIT_FOR_EVENT | flip_mask);
	intel_ring_emit(ring, MI_NOOP);
	intel_ring_emit(ring, MI_DISPLAY_FLIP |
			MI_DISPLAY_FLIP_PLANE(intel_crtc->plane));
	intel_ring_emit(ring, fb->pitches[0]);
	intel_ring_emit(ring, intel_crtc->unpin_work->gtt_offset);
	intel_ring_emit(ring, 0); /* aux display base address, unused */

	intel_mark_page_flip_active(intel_crtc->unpin_work);
	return 0;
}

static int intel_gen3_queue_flip(struct drm_device *dev,
				 struct drm_crtc *crtc,
				 struct drm_framebuffer *fb,
				 struct drm_i915_gem_object *obj,
				 struct drm_i915_gem_request *req,
				 uint32_t flags)
{
	struct intel_engine_cs *ring = req->ring;
	struct intel_crtc *intel_crtc = to_intel_crtc(crtc);
	u32 flip_mask;
	int ret;

	ret = intel_ring_begin(req, 6);
	if (ret)
		return ret;

	if (intel_crtc->plane)
		flip_mask = MI_WAIT_FOR_PLANE_B_FLIP;
	else
		flip_mask = MI_WAIT_FOR_PLANE_A_FLIP;
	intel_ring_emit(ring, MI_WAIT_FOR_EVENT | flip_mask);
	intel_ring_emit(ring, MI_NOOP);
	intel_ring_emit(ring, MI_DISPLAY_FLIP_I915 |
			MI_DISPLAY_FLIP_PLANE(intel_crtc->plane));
	intel_ring_emit(ring, fb->pitches[0]);
	intel_ring_emit(ring, intel_crtc->unpin_work->gtt_offset);
	intel_ring_emit(ring, MI_NOOP);

	intel_mark_page_flip_active(intel_crtc->unpin_work);
	return 0;
}

static int intel_gen4_queue_flip(struct drm_device *dev,
				 struct drm_crtc *crtc,
				 struct drm_framebuffer *fb,
				 struct drm_i915_gem_object *obj,
				 struct drm_i915_gem_request *req,
				 uint32_t flags)
{
	struct intel_engine_cs *ring = req->ring;
	struct drm_i915_private *dev_priv = dev->dev_private;
	struct intel_crtc *intel_crtc = to_intel_crtc(crtc);
	uint32_t pf, pipesrc;
	int ret;

	ret = intel_ring_begin(req, 4);
	if (ret)
		return ret;

	/* i965+ uses the linear or tiled offsets from the
	 * Display Registers (which do not change across a page-flip)
	 * so we need only reprogram the base address.
	 */
	intel_ring_emit(ring, MI_DISPLAY_FLIP |
			MI_DISPLAY_FLIP_PLANE(intel_crtc->plane));
	intel_ring_emit(ring, fb->pitches[0]);
	intel_ring_emit(ring, intel_crtc->unpin_work->gtt_offset |
			obj->tiling_mode);

	/* XXX Enabling the panel-fitter across page-flip is so far
	 * untested on non-native modes, so ignore it for now.
	 * pf = I915_READ(pipe == 0 ? PFA_CTL_1 : PFB_CTL_1) & PF_ENABLE;
	 */
	pf = 0;
	pipesrc = I915_READ(PIPESRC(intel_crtc->pipe)) & 0x0fff0fff;
	intel_ring_emit(ring, pf | pipesrc);

	intel_mark_page_flip_active(intel_crtc->unpin_work);
	return 0;
}

static int intel_gen6_queue_flip(struct drm_device *dev,
				 struct drm_crtc *crtc,
				 struct drm_framebuffer *fb,
				 struct drm_i915_gem_object *obj,
				 struct drm_i915_gem_request *req,
				 uint32_t flags)
{
	struct intel_engine_cs *ring = req->ring;
	struct drm_i915_private *dev_priv = dev->dev_private;
	struct intel_crtc *intel_crtc = to_intel_crtc(crtc);
	uint32_t pf, pipesrc;
	int ret;

	ret = intel_ring_begin(req, 4);
	if (ret)
		return ret;

	intel_ring_emit(ring, MI_DISPLAY_FLIP |
			MI_DISPLAY_FLIP_PLANE(intel_crtc->plane));
	intel_ring_emit(ring, fb->pitches[0] | obj->tiling_mode);
	intel_ring_emit(ring, intel_crtc->unpin_work->gtt_offset);

	/* Contrary to the suggestions in the documentation,
	 * "Enable Panel Fitter" does not seem to be required when page
	 * flipping with a non-native mode, and worse causes a normal
	 * modeset to fail.
	 * pf = I915_READ(PF_CTL(intel_crtc->pipe)) & PF_ENABLE;
	 */
	pf = 0;
	pipesrc = I915_READ(PIPESRC(intel_crtc->pipe)) & 0x0fff0fff;
	intel_ring_emit(ring, pf | pipesrc);

	intel_mark_page_flip_active(intel_crtc->unpin_work);
	return 0;
}

static int intel_gen7_queue_flip(struct drm_device *dev,
				 struct drm_crtc *crtc,
				 struct drm_framebuffer *fb,
				 struct drm_i915_gem_object *obj,
				 struct drm_i915_gem_request *req,
				 uint32_t flags)
{
	struct intel_engine_cs *ring = req->ring;
	struct intel_crtc *intel_crtc = to_intel_crtc(crtc);
	uint32_t plane_bit = 0;
	int len, ret;

	switch (intel_crtc->plane) {
	case PLANE_A:
		plane_bit = MI_DISPLAY_FLIP_IVB_PLANE_A;
		break;
	case PLANE_B:
		plane_bit = MI_DISPLAY_FLIP_IVB_PLANE_B;
		break;
	case PLANE_C:
		plane_bit = MI_DISPLAY_FLIP_IVB_PLANE_C;
		break;
	default:
		WARN_ONCE(1, "unknown plane in flip command\n");
		return -ENODEV;
	}

	len = 4;
	if (ring->id == RCS) {
		len += 6;
		/*
		 * On Gen 8, SRM is now taking an extra dword to accommodate
		 * 48bits addresses, and we need a NOOP for the batch size to
		 * stay even.
		 */
		if (IS_GEN8(dev))
			len += 2;
	}

	/*
	 * BSpec MI_DISPLAY_FLIP for IVB:
	 * "The full packet must be contained within the same cache line."
	 *
	 * Currently the LRI+SRM+MI_DISPLAY_FLIP all fit within the same
	 * cacheline, if we ever start emitting more commands before
	 * the MI_DISPLAY_FLIP we may need to first emit everything else,
	 * then do the cacheline alignment, and finally emit the
	 * MI_DISPLAY_FLIP.
	 */
	ret = intel_ring_cacheline_align(req);
	if (ret)
		return ret;

	ret = intel_ring_begin(req, len);
	if (ret)
		return ret;

	/* Unmask the flip-done completion message. Note that the bspec says that
	 * we should do this for both the BCS and RCS, and that we must not unmask
	 * more than one flip event at any time (or ensure that one flip message
	 * can be sent by waiting for flip-done prior to queueing new flips).
	 * Experimentation says that BCS works despite DERRMR masking all
	 * flip-done completion events and that unmasking all planes at once
	 * for the RCS also doesn't appear to drop events. Setting the DERRMR
	 * to zero does lead to lockups within MI_DISPLAY_FLIP.
	 */
	if (ring->id == RCS) {
		intel_ring_emit(ring, MI_LOAD_REGISTER_IMM(1));
		intel_ring_emit_reg(ring, DERRMR);
		intel_ring_emit(ring, ~(DERRMR_PIPEA_PRI_FLIP_DONE |
					DERRMR_PIPEB_PRI_FLIP_DONE |
					DERRMR_PIPEC_PRI_FLIP_DONE));
		if (IS_GEN8(dev))
			intel_ring_emit(ring, MI_STORE_REGISTER_MEM_GEN8 |
					      MI_SRM_LRM_GLOBAL_GTT);
		else
			intel_ring_emit(ring, MI_STORE_REGISTER_MEM |
					      MI_SRM_LRM_GLOBAL_GTT);
		intel_ring_emit_reg(ring, DERRMR);
		intel_ring_emit(ring, ring->scratch.gtt_offset + 256);
		if (IS_GEN8(dev)) {
			intel_ring_emit(ring, 0);
			intel_ring_emit(ring, MI_NOOP);
		}
	}

	intel_ring_emit(ring, MI_DISPLAY_FLIP_I915 | plane_bit);
	intel_ring_emit(ring, (fb->pitches[0] | obj->tiling_mode));
	intel_ring_emit(ring, intel_crtc->unpin_work->gtt_offset);
	intel_ring_emit(ring, (MI_NOOP));

	intel_mark_page_flip_active(intel_crtc->unpin_work);
	return 0;
}

static bool use_mmio_flip(struct intel_engine_cs *ring,
			  struct drm_i915_gem_object *obj)
{
	/*
	 * This is not being used for older platforms, because
	 * non-availability of flip done interrupt forces us to use
	 * CS flips. Older platforms derive flip done using some clever
	 * tricks involving the flip_pending status bits and vblank irqs.
	 * So using MMIO flips there would disrupt this mechanism.
	 */

	if (ring == NULL)
		return true;

	if (INTEL_INFO(ring->dev)->gen < 5)
		return false;

	if (i915.use_mmio_flip < 0)
		return false;
	else if (i915.use_mmio_flip > 0)
		return true;
	else if (i915.enable_execlists)
		return true;
	else if (obj->base.dma_buf &&
		 !reservation_object_test_signaled_rcu(obj->base.dma_buf->resv,
						       false))
		return true;
	else
		return ring != i915_gem_request_get_ring(obj->last_write_req);
}

static void skl_do_mmio_flip(struct intel_crtc *intel_crtc,
			     unsigned int rotation,
			     struct intel_unpin_work *work)
{
	struct drm_device *dev = intel_crtc->base.dev;
	struct drm_i915_private *dev_priv = dev->dev_private;
	struct drm_framebuffer *fb = intel_crtc->base.primary->fb;
	const enum pipe pipe = intel_crtc->pipe;
	u32 ctl, stride, tile_height;

	ctl = I915_READ(PLANE_CTL(pipe, 0));
	ctl &= ~PLANE_CTL_TILED_MASK;
	switch (fb->modifier[0]) {
	case DRM_FORMAT_MOD_NONE:
		break;
	case I915_FORMAT_MOD_X_TILED:
		ctl |= PLANE_CTL_TILED_X;
		break;
	case I915_FORMAT_MOD_Y_TILED:
		ctl |= PLANE_CTL_TILED_Y;
		break;
	case I915_FORMAT_MOD_Yf_TILED:
		ctl |= PLANE_CTL_TILED_YF;
		break;
	default:
		MISSING_CASE(fb->modifier[0]);
	}

	/*
	 * The stride is either expressed as a multiple of 64 bytes chunks for
	 * linear buffers or in number of tiles for tiled buffers.
	 */
	if (intel_rotation_90_or_270(rotation)) {
		/* stride = Surface height in tiles */
		tile_height = intel_tile_height(dev, fb->pixel_format,
						fb->modifier[0], 0);
		stride = DIV_ROUND_UP(fb->height, tile_height);
	} else {
		stride = fb->pitches[0] /
				intel_fb_stride_alignment(dev, fb->modifier[0],
							  fb->pixel_format);
	}

	/*
	 * Both PLANE_CTL and PLANE_STRIDE are not updated on vblank but on
	 * PLANE_SURF updates, the update is then guaranteed to be atomic.
	 */
	I915_WRITE(PLANE_CTL(pipe, 0), ctl);
	I915_WRITE(PLANE_STRIDE(pipe, 0), stride);

	I915_WRITE(PLANE_SURF(pipe, 0), work->gtt_offset);
	POSTING_READ(PLANE_SURF(pipe, 0));
}

static void ilk_do_mmio_flip(struct intel_crtc *intel_crtc,
			     struct intel_unpin_work *work)
{
	struct drm_device *dev = intel_crtc->base.dev;
	struct drm_i915_private *dev_priv = dev->dev_private;
	struct intel_framebuffer *intel_fb =
		to_intel_framebuffer(intel_crtc->base.primary->fb);
	struct drm_i915_gem_object *obj = intel_fb->obj;
	i915_reg_t reg = DSPCNTR(intel_crtc->plane);
	u32 dspcntr;

	dspcntr = I915_READ(reg);

	if (obj->tiling_mode != I915_TILING_NONE)
		dspcntr |= DISPPLANE_TILED;
	else
		dspcntr &= ~DISPPLANE_TILED;

	I915_WRITE(reg, dspcntr);

	I915_WRITE(DSPSURF(intel_crtc->plane), work->gtt_offset);
	POSTING_READ(DSPSURF(intel_crtc->plane));
}

/*
 * XXX: This is the temporary way to update the plane registers until we get
 * around to using the usual plane update functions for MMIO flips
 */
static void intel_do_mmio_flip(struct intel_mmio_flip *mmio_flip)
{
	struct intel_crtc *crtc = mmio_flip->crtc;
	struct intel_unpin_work *work;

	spin_lock_irq(&crtc->base.dev->event_lock);
	work = crtc->unpin_work;
	spin_unlock_irq(&crtc->base.dev->event_lock);
	if (work == NULL)
		return;

	intel_mark_page_flip_active(work);

	intel_pipe_update_start(crtc);

	if (INTEL_INFO(mmio_flip->i915)->gen >= 9)
		skl_do_mmio_flip(crtc, mmio_flip->rotation, work);
	else
		/* use_mmio_flip() retricts MMIO flips to ilk+ */
		ilk_do_mmio_flip(crtc, work);

	intel_pipe_update_end(crtc);
}

static void intel_mmio_flip_work_func(struct work_struct *work)
{
	struct intel_mmio_flip *mmio_flip =
		container_of(work, struct intel_mmio_flip, work);
	struct intel_framebuffer *intel_fb =
		to_intel_framebuffer(mmio_flip->crtc->base.primary->fb);
	struct drm_i915_gem_object *obj = intel_fb->obj;

	if (mmio_flip->req) {
		WARN_ON(__i915_wait_request(mmio_flip->req,
					    mmio_flip->crtc->reset_counter,
					    false, NULL,
					    &mmio_flip->i915->rps.mmioflips));
		i915_gem_request_unreference__unlocked(mmio_flip->req);
	}

	/* For framebuffer backed by dmabuf, wait for fence */
	if (obj->base.dma_buf)
		WARN_ON(reservation_object_wait_timeout_rcu(obj->base.dma_buf->resv,
							    false, false,
							    MAX_SCHEDULE_TIMEOUT) < 0);

	intel_do_mmio_flip(mmio_flip);
	kfree(mmio_flip);
}

static int intel_queue_mmio_flip(struct drm_device *dev,
				 struct drm_crtc *crtc,
				 struct drm_i915_gem_object *obj)
{
	struct intel_mmio_flip *mmio_flip;

	mmio_flip = kmalloc(sizeof(*mmio_flip), GFP_KERNEL);
	if (mmio_flip == NULL)
		return -ENOMEM;

	mmio_flip->i915 = to_i915(dev);
	mmio_flip->req = i915_gem_request_reference(obj->last_write_req);
	mmio_flip->crtc = to_intel_crtc(crtc);
	mmio_flip->rotation = crtc->primary->state->rotation;

	INIT_WORK(&mmio_flip->work, intel_mmio_flip_work_func);
	schedule_work(&mmio_flip->work);

	return 0;
}

static int intel_default_queue_flip(struct drm_device *dev,
				    struct drm_crtc *crtc,
				    struct drm_framebuffer *fb,
				    struct drm_i915_gem_object *obj,
				    struct drm_i915_gem_request *req,
				    uint32_t flags)
{
	return -ENODEV;
}

static bool __intel_pageflip_stall_check(struct drm_device *dev,
					 struct drm_crtc *crtc)
{
	struct drm_i915_private *dev_priv = dev->dev_private;
	struct intel_crtc *intel_crtc = to_intel_crtc(crtc);
	struct intel_unpin_work *work = intel_crtc->unpin_work;
	u32 addr;

	if (atomic_read(&work->pending) >= INTEL_FLIP_COMPLETE)
		return true;

	if (atomic_read(&work->pending) < INTEL_FLIP_PENDING)
		return false;

	if (!work->enable_stall_check)
		return false;

	if (work->flip_ready_vblank == 0) {
		if (work->flip_queued_req &&
		    !i915_gem_request_completed(work->flip_queued_req, true))
			return false;

		work->flip_ready_vblank = drm_crtc_vblank_count(crtc);
	}

	if (drm_crtc_vblank_count(crtc) - work->flip_ready_vblank < 3)
		return false;

	/* Potential stall - if we see that the flip has happened,
	 * assume a missed interrupt. */
	if (INTEL_INFO(dev)->gen >= 4)
		addr = I915_HI_DISPBASE(I915_READ(DSPSURF(intel_crtc->plane)));
	else
		addr = I915_READ(DSPADDR(intel_crtc->plane));

	/* There is a potential issue here with a false positive after a flip
	 * to the same address. We could address this by checking for a
	 * non-incrementing frame counter.
	 */
	return addr == work->gtt_offset;
}

void intel_check_page_flip(struct drm_device *dev, int pipe)
{
	struct drm_i915_private *dev_priv = dev->dev_private;
	struct drm_crtc *crtc = dev_priv->pipe_to_crtc_mapping[pipe];
	struct intel_crtc *intel_crtc = to_intel_crtc(crtc);
	struct intel_unpin_work *work;

	WARN_ON(!in_interrupt());

	if (crtc == NULL)
		return;

	spin_lock(&dev->event_lock);
	work = intel_crtc->unpin_work;
	if (work != NULL && __intel_pageflip_stall_check(dev, crtc)) {
		WARN_ONCE(1, "Kicking stuck page flip: queued at %d, now %d\n",
			 work->flip_queued_vblank, drm_vblank_count(dev, pipe));
		page_flip_completed(intel_crtc);
		work = NULL;
	}
	if (work != NULL &&
	    drm_vblank_count(dev, pipe) - work->flip_queued_vblank > 1)
		intel_queue_rps_boost_for_request(dev, work->flip_queued_req);
	spin_unlock(&dev->event_lock);
}

static int intel_crtc_page_flip(struct drm_crtc *crtc,
				struct drm_framebuffer *fb,
				struct drm_pending_vblank_event *event,
				uint32_t page_flip_flags)
{
	struct drm_device *dev = crtc->dev;
	struct drm_i915_private *dev_priv = dev->dev_private;
	struct drm_framebuffer *old_fb = crtc->primary->fb;
	struct drm_i915_gem_object *obj = intel_fb_obj(fb);
	struct intel_crtc *intel_crtc = to_intel_crtc(crtc);
	struct drm_plane *primary = crtc->primary;
	enum pipe pipe = intel_crtc->pipe;
	struct intel_unpin_work *work;
	struct intel_engine_cs *ring;
	bool mmio_flip;
	struct drm_i915_gem_request *request = NULL;
	int ret;

	/*
	 * drm_mode_page_flip_ioctl() should already catch this, but double
	 * check to be safe.  In the future we may enable pageflipping from
	 * a disabled primary plane.
	 */
	if (WARN_ON(intel_fb_obj(old_fb) == NULL))
		return -EBUSY;

	/* Can't change pixel format via MI display flips. */
	if (fb->pixel_format != crtc->primary->fb->pixel_format)
		return -EINVAL;

	/*
	 * TILEOFF/LINOFF registers can't be changed via MI display flips.
	 * Note that pitch changes could also affect these register.
	 */
	if (INTEL_INFO(dev)->gen > 3 &&
	    (fb->offsets[0] != crtc->primary->fb->offsets[0] ||
	     fb->pitches[0] != crtc->primary->fb->pitches[0]))
		return -EINVAL;

	if (i915_terminally_wedged(&dev_priv->gpu_error))
		goto out_hang;

	work = kzalloc(sizeof(*work), GFP_KERNEL);
	if (work == NULL)
		return -ENOMEM;

	work->event = event;
	work->crtc = crtc;
	work->old_fb = old_fb;
	INIT_WORK(&work->work, intel_unpin_work_fn);

	ret = drm_crtc_vblank_get(crtc);
	if (ret)
		goto free_work;

	/* We borrow the event spin lock for protecting unpin_work */
	spin_lock_irq(&dev->event_lock);
	if (intel_crtc->unpin_work) {
		/* Before declaring the flip queue wedged, check if
		 * the hardware completed the operation behind our backs.
		 */
		if (__intel_pageflip_stall_check(dev, crtc)) {
			DRM_DEBUG_DRIVER("flip queue: previous flip completed, continuing\n");
			page_flip_completed(intel_crtc);
		} else {
			DRM_DEBUG_DRIVER("flip queue: crtc already busy\n");
			spin_unlock_irq(&dev->event_lock);

			drm_crtc_vblank_put(crtc);
			kfree(work);
			return -EBUSY;
		}
	}
	intel_crtc->unpin_work = work;
	spin_unlock_irq(&dev->event_lock);

	if (atomic_read(&intel_crtc->unpin_work_count) >= 2)
		flush_workqueue(dev_priv->wq);

	/* Reference the objects for the scheduled work. */
	drm_framebuffer_reference(work->old_fb);
	drm_gem_object_reference(&obj->base);

	crtc->primary->fb = fb;
	update_state_fb(crtc->primary);

	work->pending_flip_obj = obj;

	ret = i915_mutex_lock_interruptible(dev);
	if (ret)
		goto cleanup;

	atomic_inc(&intel_crtc->unpin_work_count);
	intel_crtc->reset_counter = atomic_read(&dev_priv->gpu_error.reset_counter);

	if (INTEL_INFO(dev)->gen >= 5 || IS_G4X(dev))
		work->flip_count = I915_READ(PIPE_FLIPCOUNT_G4X(pipe)) + 1;

	if (IS_VALLEYVIEW(dev) || IS_CHERRYVIEW(dev)) {
		ring = &dev_priv->ring[BCS];
		if (obj->tiling_mode != intel_fb_obj(work->old_fb)->tiling_mode)
			/* vlv: DISPLAY_FLIP fails to change tiling */
			ring = NULL;
	} else if (IS_IVYBRIDGE(dev) || IS_HASWELL(dev)) {
		ring = &dev_priv->ring[BCS];
	} else if (INTEL_INFO(dev)->gen >= 7) {
		ring = i915_gem_request_get_ring(obj->last_write_req);
		if (ring == NULL || ring->id != RCS)
			ring = &dev_priv->ring[BCS];
	} else {
		ring = &dev_priv->ring[RCS];
	}

	mmio_flip = use_mmio_flip(ring, obj);

	/* When using CS flips, we want to emit semaphores between rings.
	 * However, when using mmio flips we will create a task to do the
	 * synchronisation, so all we want here is to pin the framebuffer
	 * into the display plane and skip any waits.
	 */
	if (!mmio_flip) {
		ret = i915_gem_object_sync(obj, ring, &request);
		if (ret)
			goto cleanup_pending;
	}

	ret = intel_pin_and_fence_fb_obj(crtc->primary, fb,
					 crtc->primary->state);
	if (ret)
		goto cleanup_pending;

	work->gtt_offset = intel_plane_obj_offset(to_intel_plane(primary),
						  obj, 0);
	work->gtt_offset += intel_crtc->dspaddr_offset;

	if (mmio_flip) {
		ret = intel_queue_mmio_flip(dev, crtc, obj);
		if (ret)
			goto cleanup_unpin;

		i915_gem_request_assign(&work->flip_queued_req,
					obj->last_write_req);
	} else {
		if (!request) {
			ret = i915_gem_request_alloc(ring, ring->default_context, &request);
			if (ret)
				goto cleanup_unpin;
		}

		ret = dev_priv->display.queue_flip(dev, crtc, fb, obj, request,
						   page_flip_flags);
		if (ret)
			goto cleanup_unpin;

		i915_gem_request_assign(&work->flip_queued_req, request);
	}

	if (request)
		i915_add_request_no_flush(request);

	work->flip_queued_vblank = drm_crtc_vblank_count(crtc);
	work->enable_stall_check = true;

	i915_gem_track_fb(intel_fb_obj(work->old_fb), obj,
			  to_intel_plane(primary)->frontbuffer_bit);
	mutex_unlock(&dev->struct_mutex);

	intel_fbc_deactivate(intel_crtc);
	intel_frontbuffer_flip_prepare(dev,
				       to_intel_plane(primary)->frontbuffer_bit);

	trace_i915_flip_request(intel_crtc->plane, obj);

	return 0;

cleanup_unpin:
	intel_unpin_fb_obj(fb, crtc->primary->state);
cleanup_pending:
	if (request)
		i915_gem_request_cancel(request);
	atomic_dec(&intel_crtc->unpin_work_count);
	mutex_unlock(&dev->struct_mutex);
cleanup:
	crtc->primary->fb = old_fb;
	update_state_fb(crtc->primary);

	drm_gem_object_unreference_unlocked(&obj->base);
	drm_framebuffer_unreference(work->old_fb);

	spin_lock_irq(&dev->event_lock);
	intel_crtc->unpin_work = NULL;
	spin_unlock_irq(&dev->event_lock);

	drm_crtc_vblank_put(crtc);
free_work:
	kfree(work);

	if (ret == -EIO) {
		struct drm_atomic_state *state;
		struct drm_plane_state *plane_state;

out_hang:
		state = drm_atomic_state_alloc(dev);
		if (!state)
			return -ENOMEM;
		state->acquire_ctx = drm_modeset_legacy_acquire_ctx(crtc);

retry:
		plane_state = drm_atomic_get_plane_state(state, primary);
		ret = PTR_ERR_OR_ZERO(plane_state);
		if (!ret) {
			drm_atomic_set_fb_for_plane(plane_state, fb);

			ret = drm_atomic_set_crtc_for_plane(plane_state, crtc);
			if (!ret)
				ret = drm_atomic_commit(state);
		}

		if (ret == -EDEADLK) {
			drm_modeset_backoff(state->acquire_ctx);
			drm_atomic_state_clear(state);
			goto retry;
		}

		if (ret)
			drm_atomic_state_free(state);

		if (ret == 0 && event) {
			spin_lock_irq(&dev->event_lock);
			drm_send_vblank_event(dev, pipe, event);
			spin_unlock_irq(&dev->event_lock);
		}
	}
	return ret;
}


/**
 * intel_wm_need_update - Check whether watermarks need updating
 * @plane: drm plane
 * @state: new plane state
 *
 * Check current plane state versus the new one to determine whether
 * watermarks need to be recalculated.
 *
 * Returns true or false.
 */
static bool intel_wm_need_update(struct drm_plane *plane,
				 struct drm_plane_state *state)
{
	struct intel_plane_state *new = to_intel_plane_state(state);
	struct intel_plane_state *cur = to_intel_plane_state(plane->state);

	/* Update watermarks on tiling or size changes. */
	if (new->visible != cur->visible)
		return true;

	if (!cur->base.fb || !new->base.fb)
		return false;

	if (cur->base.fb->modifier[0] != new->base.fb->modifier[0] ||
	    cur->base.rotation != new->base.rotation ||
	    drm_rect_width(&new->src) != drm_rect_width(&cur->src) ||
	    drm_rect_height(&new->src) != drm_rect_height(&cur->src) ||
	    drm_rect_width(&new->dst) != drm_rect_width(&cur->dst) ||
	    drm_rect_height(&new->dst) != drm_rect_height(&cur->dst))
		return true;

	return false;
}

static bool needs_scaling(struct intel_plane_state *state)
{
	int src_w = drm_rect_width(&state->src) >> 16;
	int src_h = drm_rect_height(&state->src) >> 16;
	int dst_w = drm_rect_width(&state->dst);
	int dst_h = drm_rect_height(&state->dst);

	return (src_w != dst_w || src_h != dst_h);
}

int intel_plane_atomic_calc_changes(struct drm_crtc_state *crtc_state,
				    struct drm_plane_state *plane_state)
{
	struct intel_crtc_state *pipe_config = to_intel_crtc_state(crtc_state);
	struct drm_crtc *crtc = crtc_state->crtc;
	struct intel_crtc *intel_crtc = to_intel_crtc(crtc);
	struct drm_plane *plane = plane_state->plane;
	struct drm_device *dev = crtc->dev;
	struct drm_i915_private *dev_priv = dev->dev_private;
	struct intel_plane_state *old_plane_state =
		to_intel_plane_state(plane->state);
	int idx = intel_crtc->base.base.id, ret;
	int i = drm_plane_index(plane);
	bool mode_changed = needs_modeset(crtc_state);
	bool was_crtc_enabled = crtc->state->active;
	bool is_crtc_enabled = crtc_state->active;
	bool turn_off, turn_on, visible, was_visible;
	struct drm_framebuffer *fb = plane_state->fb;

	if (crtc_state && INTEL_INFO(dev)->gen >= 9 &&
	    plane->type != DRM_PLANE_TYPE_CURSOR) {
		ret = skl_update_scaler_plane(
			to_intel_crtc_state(crtc_state),
			to_intel_plane_state(plane_state));
		if (ret)
			return ret;
	}

	was_visible = old_plane_state->visible;
	visible = to_intel_plane_state(plane_state)->visible;

	if (!was_crtc_enabled && WARN_ON(was_visible))
		was_visible = false;

	if (!is_crtc_enabled && WARN_ON(visible))
		visible = false;

	if (!was_visible && !visible)
		return 0;

	turn_off = was_visible && (!visible || mode_changed);
	turn_on = visible && (!was_visible || mode_changed);

	DRM_DEBUG_ATOMIC("[CRTC:%i] has [PLANE:%i] with fb %i\n", idx,
			 plane->base.id, fb ? fb->base.id : -1);

	DRM_DEBUG_ATOMIC("[PLANE:%i] visible %i -> %i, off %i, on %i, ms %i\n",
			 plane->base.id, was_visible, visible,
			 turn_off, turn_on, mode_changed);

	if (turn_on || turn_off) {
		pipe_config->wm_changed = true;

		/* must disable cxsr around plane enable/disable */
		if (plane->type != DRM_PLANE_TYPE_CURSOR) {
			if (is_crtc_enabled)
				intel_crtc->atomic.wait_vblank = true;
			pipe_config->disable_cxsr = true;
		}
	} else if (intel_wm_need_update(plane, plane_state)) {
		pipe_config->wm_changed = true;
	}

	if (visible || was_visible)
		intel_crtc->atomic.fb_bits |=
			to_intel_plane(plane)->frontbuffer_bit;

	switch (plane->type) {
	case DRM_PLANE_TYPE_PRIMARY:
		intel_crtc->atomic.pre_disable_primary = turn_off;
		intel_crtc->atomic.post_enable_primary = turn_on;

		if (turn_off) {
			/*
			 * FIXME: Actually if we will still have any other
			 * plane enabled on the pipe we could let IPS enabled
			 * still, but for now lets consider that when we make
			 * primary invisible by setting DSPCNTR to 0 on
			 * update_primary_plane function IPS needs to be
			 * disable.
			 */
			intel_crtc->atomic.disable_ips = true;

			intel_crtc->atomic.disable_fbc = true;
		}

		/*
		 * FBC does not work on some platforms for rotated
		 * planes, so disable it when rotation is not 0 and
		 * update it when rotation is set back to 0.
		 *
		 * FIXME: This is redundant with the fbc update done in
		 * the primary plane enable function except that that
		 * one is done too late. We eventually need to unify
		 * this.
		 */

		if (visible &&
		    INTEL_INFO(dev)->gen <= 4 && !IS_G4X(dev) &&
		    dev_priv->fbc.crtc == intel_crtc &&
		    plane_state->rotation != BIT(DRM_ROTATE_0))
			intel_crtc->atomic.disable_fbc = true;

		/*
		 * BDW signals flip done immediately if the plane
		 * is disabled, even if the plane enable is already
		 * armed to occur at the next vblank :(
		 */
		if (turn_on && IS_BROADWELL(dev))
			intel_crtc->atomic.wait_vblank = true;

		intel_crtc->atomic.update_fbc |= visible || mode_changed;
		break;
	case DRM_PLANE_TYPE_CURSOR:
		break;
	case DRM_PLANE_TYPE_OVERLAY:
		/*
		 * WaCxSRDisabledForSpriteScaling:ivb
		 *
		 * cstate->update_wm was already set above, so this flag will
		 * take effect when we commit and program watermarks.
		 */
		if (IS_IVYBRIDGE(dev) &&
		    needs_scaling(to_intel_plane_state(plane_state)) &&
		    !needs_scaling(old_plane_state)) {
			to_intel_crtc_state(crtc_state)->disable_lp_wm = true;
		} else if (turn_off && !mode_changed) {
			intel_crtc->atomic.wait_vblank = true;
			intel_crtc->atomic.update_sprite_watermarks |=
				1 << i;
		}

		break;
	}
	return 0;
}

static bool encoders_cloneable(const struct intel_encoder *a,
			       const struct intel_encoder *b)
{
	/* masks could be asymmetric, so check both ways */
	return a == b || (a->cloneable & (1 << b->type) &&
			  b->cloneable & (1 << a->type));
}

static bool check_single_encoder_cloning(struct drm_atomic_state *state,
					 struct intel_crtc *crtc,
					 struct intel_encoder *encoder)
{
	struct intel_encoder *source_encoder;
	struct drm_connector *connector;
	struct drm_connector_state *connector_state;
	int i;

	for_each_connector_in_state(state, connector, connector_state, i) {
		if (connector_state->crtc != &crtc->base)
			continue;

		source_encoder =
			to_intel_encoder(connector_state->best_encoder);
		if (!encoders_cloneable(encoder, source_encoder))
			return false;
	}

	return true;
}

static bool check_encoder_cloning(struct drm_atomic_state *state,
				  struct intel_crtc *crtc)
{
	struct intel_encoder *encoder;
	struct drm_connector *connector;
	struct drm_connector_state *connector_state;
	int i;

	for_each_connector_in_state(state, connector, connector_state, i) {
		if (connector_state->crtc != &crtc->base)
			continue;

		encoder = to_intel_encoder(connector_state->best_encoder);
		if (!check_single_encoder_cloning(state, crtc, encoder))
			return false;
	}

	return true;
}

static int intel_crtc_atomic_check(struct drm_crtc *crtc,
				   struct drm_crtc_state *crtc_state)
{
	struct drm_device *dev = crtc->dev;
	struct drm_i915_private *dev_priv = dev->dev_private;
	struct intel_crtc *intel_crtc = to_intel_crtc(crtc);
	struct intel_crtc_state *pipe_config =
		to_intel_crtc_state(crtc_state);
	struct drm_atomic_state *state = crtc_state->state;
	int ret;
	bool mode_changed = needs_modeset(crtc_state);

	if (mode_changed && !check_encoder_cloning(state, intel_crtc)) {
		DRM_DEBUG_KMS("rejecting invalid cloning configuration\n");
		return -EINVAL;
	}

	if (mode_changed && !crtc_state->active)
		pipe_config->wm_changed = true;

	if (mode_changed && crtc_state->enable &&
	    dev_priv->display.crtc_compute_clock &&
	    !WARN_ON(pipe_config->shared_dpll != DPLL_ID_PRIVATE)) {
		ret = dev_priv->display.crtc_compute_clock(intel_crtc,
							   pipe_config);
		if (ret)
			return ret;
	}

	ret = 0;
	if (dev_priv->display.compute_pipe_wm) {
		ret = dev_priv->display.compute_pipe_wm(intel_crtc, state);
		if (ret)
			return ret;
	}

	if (INTEL_INFO(dev)->gen >= 9) {
		if (mode_changed)
			ret = skl_update_scaler_crtc(pipe_config);

		if (!ret)
			ret = intel_atomic_setup_scalers(dev, intel_crtc,
							 pipe_config);
	}

	return ret;
}

static const struct drm_crtc_helper_funcs intel_helper_funcs = {
	.mode_set_base_atomic = intel_pipe_set_base_atomic,
	.load_lut = intel_crtc_load_lut,
	.atomic_begin = intel_begin_crtc_commit,
	.atomic_flush = intel_finish_crtc_commit,
	.atomic_check = intel_crtc_atomic_check,
};

static void intel_modeset_update_connector_atomic_state(struct drm_device *dev)
{
	struct intel_connector *connector;

	for_each_intel_connector(dev, connector) {
		if (connector->base.encoder) {
			connector->base.state->best_encoder =
				connector->base.encoder;
			connector->base.state->crtc =
				connector->base.encoder->crtc;
		} else {
			connector->base.state->best_encoder = NULL;
			connector->base.state->crtc = NULL;
		}
	}
}

static void
connected_sink_compute_bpp(struct intel_connector *connector,
			   struct intel_crtc_state *pipe_config)
{
	int bpp = pipe_config->pipe_bpp;

	DRM_DEBUG_KMS("[CONNECTOR:%d:%s] checking for sink bpp constrains\n",
		connector->base.base.id,
		connector->base.name);

	/* Don't use an invalid EDID bpc value */
	if (connector->base.display_info.bpc &&
	    connector->base.display_info.bpc * 3 < bpp) {
		DRM_DEBUG_KMS("clamping display bpp (was %d) to EDID reported max of %d\n",
			      bpp, connector->base.display_info.bpc*3);
		pipe_config->pipe_bpp = connector->base.display_info.bpc*3;
	}

	/* Clamp bpp to 8 on screens without EDID 1.4 */
	if (connector->base.display_info.bpc == 0 && bpp > 24) {
		DRM_DEBUG_KMS("clamping display bpp (was %d) to default limit of 24\n",
			      bpp);
		pipe_config->pipe_bpp = 24;
	}
}

static int
compute_baseline_pipe_bpp(struct intel_crtc *crtc,
			  struct intel_crtc_state *pipe_config)
{
	struct drm_device *dev = crtc->base.dev;
	struct drm_atomic_state *state;
	struct drm_connector *connector;
	struct drm_connector_state *connector_state;
	int bpp, i;

	if ((IS_G4X(dev) || IS_VALLEYVIEW(dev) || IS_CHERRYVIEW(dev)))
		bpp = 10*3;
	else if (INTEL_INFO(dev)->gen >= 5)
		bpp = 12*3;
	else
		bpp = 8*3;


	pipe_config->pipe_bpp = bpp;

	state = pipe_config->base.state;

	/* Clamp display bpp to EDID value */
	for_each_connector_in_state(state, connector, connector_state, i) {
		if (connector_state->crtc != &crtc->base)
			continue;

		connected_sink_compute_bpp(to_intel_connector(connector),
					   pipe_config);
	}

	return bpp;
}

static void intel_dump_crtc_timings(const struct drm_display_mode *mode)
{
	DRM_DEBUG_KMS("crtc timings: %d %d %d %d %d %d %d %d %d, "
			"type: 0x%x flags: 0x%x\n",
		mode->crtc_clock,
		mode->crtc_hdisplay, mode->crtc_hsync_start,
		mode->crtc_hsync_end, mode->crtc_htotal,
		mode->crtc_vdisplay, mode->crtc_vsync_start,
		mode->crtc_vsync_end, mode->crtc_vtotal, mode->type, mode->flags);
}

static void intel_dump_pipe_config(struct intel_crtc *crtc,
				   struct intel_crtc_state *pipe_config,
				   const char *context)
{
	struct drm_device *dev = crtc->base.dev;
	struct drm_plane *plane;
	struct intel_plane *intel_plane;
	struct intel_plane_state *state;
	struct drm_framebuffer *fb;

	DRM_DEBUG_KMS("[CRTC:%d]%s config %p for pipe %c\n", crtc->base.base.id,
		      context, pipe_config, pipe_name(crtc->pipe));

	DRM_DEBUG_KMS("cpu_transcoder: %c\n", transcoder_name(pipe_config->cpu_transcoder));
	DRM_DEBUG_KMS("pipe bpp: %i, dithering: %i\n",
		      pipe_config->pipe_bpp, pipe_config->dither);
	DRM_DEBUG_KMS("fdi/pch: %i, lanes: %i, gmch_m: %u, gmch_n: %u, link_m: %u, link_n: %u, tu: %u\n",
		      pipe_config->has_pch_encoder,
		      pipe_config->fdi_lanes,
		      pipe_config->fdi_m_n.gmch_m, pipe_config->fdi_m_n.gmch_n,
		      pipe_config->fdi_m_n.link_m, pipe_config->fdi_m_n.link_n,
		      pipe_config->fdi_m_n.tu);
	DRM_DEBUG_KMS("dp: %i, lanes: %i, gmch_m: %u, gmch_n: %u, link_m: %u, link_n: %u, tu: %u\n",
		      pipe_config->has_dp_encoder,
		      pipe_config->lane_count,
		      pipe_config->dp_m_n.gmch_m, pipe_config->dp_m_n.gmch_n,
		      pipe_config->dp_m_n.link_m, pipe_config->dp_m_n.link_n,
		      pipe_config->dp_m_n.tu);

	DRM_DEBUG_KMS("dp: %i, lanes: %i, gmch_m2: %u, gmch_n2: %u, link_m2: %u, link_n2: %u, tu2: %u\n",
		      pipe_config->has_dp_encoder,
		      pipe_config->lane_count,
		      pipe_config->dp_m2_n2.gmch_m,
		      pipe_config->dp_m2_n2.gmch_n,
		      pipe_config->dp_m2_n2.link_m,
		      pipe_config->dp_m2_n2.link_n,
		      pipe_config->dp_m2_n2.tu);

	DRM_DEBUG_KMS("audio: %i, infoframes: %i\n",
		      pipe_config->has_audio,
		      pipe_config->has_infoframe);

	DRM_DEBUG_KMS("requested mode:\n");
	drm_mode_debug_printmodeline(&pipe_config->base.mode);
	DRM_DEBUG_KMS("adjusted mode:\n");
	drm_mode_debug_printmodeline(&pipe_config->base.adjusted_mode);
	intel_dump_crtc_timings(&pipe_config->base.adjusted_mode);
	DRM_DEBUG_KMS("port clock: %d\n", pipe_config->port_clock);
	DRM_DEBUG_KMS("pipe src size: %dx%d\n",
		      pipe_config->pipe_src_w, pipe_config->pipe_src_h);
	DRM_DEBUG_KMS("num_scalers: %d, scaler_users: 0x%x, scaler_id: %d\n",
		      crtc->num_scalers,
		      pipe_config->scaler_state.scaler_users,
		      pipe_config->scaler_state.scaler_id);
	DRM_DEBUG_KMS("gmch pfit: control: 0x%08x, ratios: 0x%08x, lvds border: 0x%08x\n",
		      pipe_config->gmch_pfit.control,
		      pipe_config->gmch_pfit.pgm_ratios,
		      pipe_config->gmch_pfit.lvds_border_bits);
	DRM_DEBUG_KMS("pch pfit: pos: 0x%08x, size: 0x%08x, %s\n",
		      pipe_config->pch_pfit.pos,
		      pipe_config->pch_pfit.size,
		      pipe_config->pch_pfit.enabled ? "enabled" : "disabled");
	DRM_DEBUG_KMS("ips: %i\n", pipe_config->ips_enabled);
	DRM_DEBUG_KMS("double wide: %i\n", pipe_config->double_wide);

	if (IS_BROXTON(dev)) {
		DRM_DEBUG_KMS("ddi_pll_sel: %u; dpll_hw_state: ebb0: 0x%x, ebb4: 0x%x,"
			      "pll0: 0x%x, pll1: 0x%x, pll2: 0x%x, pll3: 0x%x, "
			      "pll6: 0x%x, pll8: 0x%x, pll9: 0x%x, pll10: 0x%x, pcsdw12: 0x%x\n",
			      pipe_config->ddi_pll_sel,
			      pipe_config->dpll_hw_state.ebb0,
			      pipe_config->dpll_hw_state.ebb4,
			      pipe_config->dpll_hw_state.pll0,
			      pipe_config->dpll_hw_state.pll1,
			      pipe_config->dpll_hw_state.pll2,
			      pipe_config->dpll_hw_state.pll3,
			      pipe_config->dpll_hw_state.pll6,
			      pipe_config->dpll_hw_state.pll8,
			      pipe_config->dpll_hw_state.pll9,
			      pipe_config->dpll_hw_state.pll10,
			      pipe_config->dpll_hw_state.pcsdw12);
	} else if (IS_SKYLAKE(dev) || IS_KABYLAKE(dev)) {
		DRM_DEBUG_KMS("ddi_pll_sel: %u; dpll_hw_state: "
			      "ctrl1: 0x%x, cfgcr1: 0x%x, cfgcr2: 0x%x\n",
			      pipe_config->ddi_pll_sel,
			      pipe_config->dpll_hw_state.ctrl1,
			      pipe_config->dpll_hw_state.cfgcr1,
			      pipe_config->dpll_hw_state.cfgcr2);
	} else if (HAS_DDI(dev)) {
		DRM_DEBUG_KMS("ddi_pll_sel: %u; dpll_hw_state: wrpll: 0x%x spll: 0x%x\n",
			      pipe_config->ddi_pll_sel,
			      pipe_config->dpll_hw_state.wrpll,
			      pipe_config->dpll_hw_state.spll);
	} else {
		DRM_DEBUG_KMS("dpll_hw_state: dpll: 0x%x, dpll_md: 0x%x, "
			      "fp0: 0x%x, fp1: 0x%x\n",
			      pipe_config->dpll_hw_state.dpll,
			      pipe_config->dpll_hw_state.dpll_md,
			      pipe_config->dpll_hw_state.fp0,
			      pipe_config->dpll_hw_state.fp1);
	}

	DRM_DEBUG_KMS("planes on this crtc\n");
	list_for_each_entry(plane, &dev->mode_config.plane_list, head) {
		intel_plane = to_intel_plane(plane);
		if (intel_plane->pipe != crtc->pipe)
			continue;

		state = to_intel_plane_state(plane->state);
		fb = state->base.fb;
		if (!fb) {
			DRM_DEBUG_KMS("%s PLANE:%d plane: %u.%u idx: %d "
				"disabled, scaler_id = %d\n",
				plane->type == DRM_PLANE_TYPE_CURSOR ? "CURSOR" : "STANDARD",
				plane->base.id, intel_plane->pipe,
				(crtc->base.primary == plane) ? 0 : intel_plane->plane + 1,
				drm_plane_index(plane), state->scaler_id);
			continue;
		}

		DRM_DEBUG_KMS("%s PLANE:%d plane: %u.%u idx: %d enabled",
			plane->type == DRM_PLANE_TYPE_CURSOR ? "CURSOR" : "STANDARD",
			plane->base.id, intel_plane->pipe,
			crtc->base.primary == plane ? 0 : intel_plane->plane + 1,
			drm_plane_index(plane));
		DRM_DEBUG_KMS("\tFB:%d, fb = %ux%u format = 0x%x",
			fb->base.id, fb->width, fb->height, fb->pixel_format);
		DRM_DEBUG_KMS("\tscaler:%d src (%u, %u) %ux%u dst (%u, %u) %ux%u\n",
			state->scaler_id,
			state->src.x1 >> 16, state->src.y1 >> 16,
			drm_rect_width(&state->src) >> 16,
			drm_rect_height(&state->src) >> 16,
			state->dst.x1, state->dst.y1,
			drm_rect_width(&state->dst), drm_rect_height(&state->dst));
	}
}

static bool check_digital_port_conflicts(struct drm_atomic_state *state)
{
	struct drm_device *dev = state->dev;
	struct intel_encoder *encoder;
	struct drm_connector *connector;
	struct drm_connector_state *connector_state;
	unsigned int used_ports = 0;
	int i;

	/*
	 * Walk the connector list instead of the encoder
	 * list to detect the problem on ddi platforms
	 * where there's just one encoder per digital port.
	 */
	for_each_connector_in_state(state, connector, connector_state, i) {
		if (!connector_state->best_encoder)
			continue;

		encoder = to_intel_encoder(connector_state->best_encoder);

		WARN_ON(!connector_state->crtc);

		switch (encoder->type) {
			unsigned int port_mask;
		case INTEL_OUTPUT_UNKNOWN:
			if (WARN_ON(!HAS_DDI(dev)))
				break;
		case INTEL_OUTPUT_DISPLAYPORT:
		case INTEL_OUTPUT_HDMI:
		case INTEL_OUTPUT_EDP:
			port_mask = 1 << enc_to_dig_port(&encoder->base)->port;

			/* the same port mustn't appear more than once */
			if (used_ports & port_mask)
				return false;

			used_ports |= port_mask;
		default:
			break;
		}
	}

	return true;
}

static void
clear_intel_crtc_state(struct intel_crtc_state *crtc_state)
{
	struct drm_crtc_state tmp_state;
	struct intel_crtc_scaler_state scaler_state;
	struct intel_dpll_hw_state dpll_hw_state;
	enum intel_dpll_id shared_dpll;
	uint32_t ddi_pll_sel;
	bool force_thru;

	/* FIXME: before the switch to atomic started, a new pipe_config was
	 * kzalloc'd. Code that depends on any field being zero should be
	 * fixed, so that the crtc_state can be safely duplicated. For now,
	 * only fields that are know to not cause problems are preserved. */

	tmp_state = crtc_state->base;
	scaler_state = crtc_state->scaler_state;
	shared_dpll = crtc_state->shared_dpll;
	dpll_hw_state = crtc_state->dpll_hw_state;
	ddi_pll_sel = crtc_state->ddi_pll_sel;
	force_thru = crtc_state->pch_pfit.force_thru;

	memset(crtc_state, 0, sizeof *crtc_state);

	crtc_state->base = tmp_state;
	crtc_state->scaler_state = scaler_state;
	crtc_state->shared_dpll = shared_dpll;
	crtc_state->dpll_hw_state = dpll_hw_state;
	crtc_state->ddi_pll_sel = ddi_pll_sel;
	crtc_state->pch_pfit.force_thru = force_thru;
}

static int
intel_modeset_pipe_config(struct drm_crtc *crtc,
			  struct intel_crtc_state *pipe_config)
{
	struct drm_atomic_state *state = pipe_config->base.state;
	struct intel_encoder *encoder;
	struct drm_connector *connector;
	struct drm_connector_state *connector_state;
	int base_bpp, ret = -EINVAL;
	int i;
	bool retry = true;

	clear_intel_crtc_state(pipe_config);

	pipe_config->cpu_transcoder =
		(enum transcoder) to_intel_crtc(crtc)->pipe;

	/*
	 * Sanitize sync polarity flags based on requested ones. If neither
	 * positive or negative polarity is requested, treat this as meaning
	 * negative polarity.
	 */
	if (!(pipe_config->base.adjusted_mode.flags &
	      (DRM_MODE_FLAG_PHSYNC | DRM_MODE_FLAG_NHSYNC)))
		pipe_config->base.adjusted_mode.flags |= DRM_MODE_FLAG_NHSYNC;

	if (!(pipe_config->base.adjusted_mode.flags &
	      (DRM_MODE_FLAG_PVSYNC | DRM_MODE_FLAG_NVSYNC)))
		pipe_config->base.adjusted_mode.flags |= DRM_MODE_FLAG_NVSYNC;

	base_bpp = compute_baseline_pipe_bpp(to_intel_crtc(crtc),
					     pipe_config);
	if (base_bpp < 0)
		goto fail;

	/*
	 * Determine the real pipe dimensions. Note that stereo modes can
	 * increase the actual pipe size due to the frame doubling and
	 * insertion of additional space for blanks between the frame. This
	 * is stored in the crtc timings. We use the requested mode to do this
	 * computation to clearly distinguish it from the adjusted mode, which
	 * can be changed by the connectors in the below retry loop.
	 */
	drm_crtc_get_hv_timing(&pipe_config->base.mode,
			       &pipe_config->pipe_src_w,
			       &pipe_config->pipe_src_h);

encoder_retry:
	/* Ensure the port clock defaults are reset when retrying. */
	pipe_config->port_clock = 0;
	pipe_config->pixel_multiplier = 1;

	/* Fill in default crtc timings, allow encoders to overwrite them. */
	drm_mode_set_crtcinfo(&pipe_config->base.adjusted_mode,
			      CRTC_STEREO_DOUBLE);

	/* Pass our mode to the connectors and the CRTC to give them a chance to
	 * adjust it according to limitations or connector properties, and also
	 * a chance to reject the mode entirely.
	 */
	for_each_connector_in_state(state, connector, connector_state, i) {
		if (connector_state->crtc != crtc)
			continue;

		encoder = to_intel_encoder(connector_state->best_encoder);

		if (!(encoder->compute_config(encoder, pipe_config))) {
			DRM_DEBUG_KMS("Encoder config failure\n");
			goto fail;
		}
	}

	/* Set default port clock if not overwritten by the encoder. Needs to be
	 * done afterwards in case the encoder adjusts the mode. */
	if (!pipe_config->port_clock)
		pipe_config->port_clock = pipe_config->base.adjusted_mode.crtc_clock
			* pipe_config->pixel_multiplier;

	ret = intel_crtc_compute_config(to_intel_crtc(crtc), pipe_config);
	if (ret < 0) {
		DRM_DEBUG_KMS("CRTC fixup failed\n");
		goto fail;
	}

	if (ret == RETRY) {
		if (WARN(!retry, "loop in pipe configuration computation\n")) {
			ret = -EINVAL;
			goto fail;
		}

		DRM_DEBUG_KMS("CRTC bw constrained, retrying\n");
		retry = false;
		goto encoder_retry;
	}

	/* Dithering seems to not pass-through bits correctly when it should, so
	 * only enable it on 6bpc panels. */
	pipe_config->dither = pipe_config->pipe_bpp == 6*3;
	DRM_DEBUG_KMS("hw max bpp: %i, pipe bpp: %i, dithering: %i\n",
		      base_bpp, pipe_config->pipe_bpp, pipe_config->dither);

fail:
	return ret;
}

static void
intel_modeset_update_crtc_state(struct drm_atomic_state *state)
{
	struct drm_crtc *crtc;
	struct drm_crtc_state *crtc_state;
	int i;

	/* Double check state. */
	for_each_crtc_in_state(state, crtc, crtc_state, i) {
		to_intel_crtc(crtc)->config = to_intel_crtc_state(crtc->state);

		/* Update hwmode for vblank functions */
		if (crtc->state->active)
			crtc->hwmode = crtc->state->adjusted_mode;
		else
			crtc->hwmode.crtc_clock = 0;

		/*
		 * Update legacy state to satisfy fbc code. This can
		 * be removed when fbc uses the atomic state.
		 */
		if (drm_atomic_get_existing_plane_state(state, crtc->primary)) {
			struct drm_plane_state *plane_state = crtc->primary->state;

			crtc->primary->fb = plane_state->fb;
			crtc->x = plane_state->src_x >> 16;
			crtc->y = plane_state->src_y >> 16;
		}
	}
}

static bool intel_fuzzy_clock_check(int clock1, int clock2)
{
	int diff;

	if (clock1 == clock2)
		return true;

	if (!clock1 || !clock2)
		return false;

	diff = abs(clock1 - clock2);

	if (((((diff + clock1 + clock2) * 100)) / (clock1 + clock2)) < 105)
		return true;

	return false;
}

#define for_each_intel_crtc_masked(dev, mask, intel_crtc) \
	list_for_each_entry((intel_crtc), \
			    &(dev)->mode_config.crtc_list, \
			    base.head) \
		for_each_if (mask & (1 <<(intel_crtc)->pipe))

static bool
intel_compare_m_n(unsigned int m, unsigned int n,
		  unsigned int m2, unsigned int n2,
		  bool exact)
{
	if (m == m2 && n == n2)
		return true;

	if (exact || !m || !n || !m2 || !n2)
		return false;

	BUILD_BUG_ON(DATA_LINK_M_N_MASK > INT_MAX);

	if (m > m2) {
		while (m > m2) {
			m2 <<= 1;
			n2 <<= 1;
		}
	} else if (m < m2) {
		while (m < m2) {
			m <<= 1;
			n <<= 1;
		}
	}

	return m == m2 && n == n2;
}

static bool
intel_compare_link_m_n(const struct intel_link_m_n *m_n,
		       struct intel_link_m_n *m2_n2,
		       bool adjust)
{
	if (m_n->tu == m2_n2->tu &&
	    intel_compare_m_n(m_n->gmch_m, m_n->gmch_n,
			      m2_n2->gmch_m, m2_n2->gmch_n, !adjust) &&
	    intel_compare_m_n(m_n->link_m, m_n->link_n,
			      m2_n2->link_m, m2_n2->link_n, !adjust)) {
		if (adjust)
			*m2_n2 = *m_n;

		return true;
	}

	return false;
}

static bool
intel_pipe_config_compare(struct drm_device *dev,
			  struct intel_crtc_state *current_config,
			  struct intel_crtc_state *pipe_config,
			  bool adjust)
{
	bool ret = true;

#define INTEL_ERR_OR_DBG_KMS(fmt, ...) \
	do { \
		if (!adjust) \
			DRM_ERROR(fmt, ##__VA_ARGS__); \
		else \
			DRM_DEBUG_KMS(fmt, ##__VA_ARGS__); \
	} while (0)

#define PIPE_CONF_CHECK_X(name)	\
	if (current_config->name != pipe_config->name) { \
		INTEL_ERR_OR_DBG_KMS("mismatch in " #name " " \
			  "(expected 0x%08x, found 0x%08x)\n", \
			  current_config->name, \
			  pipe_config->name); \
		ret = false; \
	}

#define PIPE_CONF_CHECK_I(name)	\
	if (current_config->name != pipe_config->name) { \
		INTEL_ERR_OR_DBG_KMS("mismatch in " #name " " \
			  "(expected %i, found %i)\n", \
			  current_config->name, \
			  pipe_config->name); \
		ret = false; \
	}

#define PIPE_CONF_CHECK_M_N(name) \
	if (!intel_compare_link_m_n(&current_config->name, \
				    &pipe_config->name,\
				    adjust)) { \
		INTEL_ERR_OR_DBG_KMS("mismatch in " #name " " \
			  "(expected tu %i gmch %i/%i link %i/%i, " \
			  "found tu %i, gmch %i/%i link %i/%i)\n", \
			  current_config->name.tu, \
			  current_config->name.gmch_m, \
			  current_config->name.gmch_n, \
			  current_config->name.link_m, \
			  current_config->name.link_n, \
			  pipe_config->name.tu, \
			  pipe_config->name.gmch_m, \
			  pipe_config->name.gmch_n, \
			  pipe_config->name.link_m, \
			  pipe_config->name.link_n); \
		ret = false; \
	}

#define PIPE_CONF_CHECK_M_N_ALT(name, alt_name) \
	if (!intel_compare_link_m_n(&current_config->name, \
				    &pipe_config->name, adjust) && \
	    !intel_compare_link_m_n(&current_config->alt_name, \
				    &pipe_config->name, adjust)) { \
		INTEL_ERR_OR_DBG_KMS("mismatch in " #name " " \
			  "(expected tu %i gmch %i/%i link %i/%i, " \
			  "or tu %i gmch %i/%i link %i/%i, " \
			  "found tu %i, gmch %i/%i link %i/%i)\n", \
			  current_config->name.tu, \
			  current_config->name.gmch_m, \
			  current_config->name.gmch_n, \
			  current_config->name.link_m, \
			  current_config->name.link_n, \
			  current_config->alt_name.tu, \
			  current_config->alt_name.gmch_m, \
			  current_config->alt_name.gmch_n, \
			  current_config->alt_name.link_m, \
			  current_config->alt_name.link_n, \
			  pipe_config->name.tu, \
			  pipe_config->name.gmch_m, \
			  pipe_config->name.gmch_n, \
			  pipe_config->name.link_m, \
			  pipe_config->name.link_n); \
		ret = false; \
	}

/* This is required for BDW+ where there is only one set of registers for
 * switching between high and low RR.
 * This macro can be used whenever a comparison has to be made between one
 * hw state and multiple sw state variables.
 */
#define PIPE_CONF_CHECK_I_ALT(name, alt_name) \
	if ((current_config->name != pipe_config->name) && \
		(current_config->alt_name != pipe_config->name)) { \
			INTEL_ERR_OR_DBG_KMS("mismatch in " #name " " \
				  "(expected %i or %i, found %i)\n", \
				  current_config->name, \
				  current_config->alt_name, \
				  pipe_config->name); \
			ret = false; \
	}

#define PIPE_CONF_CHECK_FLAGS(name, mask)	\
	if ((current_config->name ^ pipe_config->name) & (mask)) { \
		INTEL_ERR_OR_DBG_KMS("mismatch in " #name "(" #mask ") " \
			  "(expected %i, found %i)\n", \
			  current_config->name & (mask), \
			  pipe_config->name & (mask)); \
		ret = false; \
	}

#define PIPE_CONF_CHECK_CLOCK_FUZZY(name) \
	if (!intel_fuzzy_clock_check(current_config->name, pipe_config->name)) { \
		INTEL_ERR_OR_DBG_KMS("mismatch in " #name " " \
			  "(expected %i, found %i)\n", \
			  current_config->name, \
			  pipe_config->name); \
		ret = false; \
	}

#define PIPE_CONF_QUIRK(quirk)	\
	((current_config->quirks | pipe_config->quirks) & (quirk))

	PIPE_CONF_CHECK_I(cpu_transcoder);

	PIPE_CONF_CHECK_I(has_pch_encoder);
	PIPE_CONF_CHECK_I(fdi_lanes);
	PIPE_CONF_CHECK_M_N(fdi_m_n);

	PIPE_CONF_CHECK_I(has_dp_encoder);
	PIPE_CONF_CHECK_I(lane_count);

	if (INTEL_INFO(dev)->gen < 8) {
		PIPE_CONF_CHECK_M_N(dp_m_n);

		if (current_config->has_drrs)
			PIPE_CONF_CHECK_M_N(dp_m2_n2);
	} else
		PIPE_CONF_CHECK_M_N_ALT(dp_m_n, dp_m2_n2);

	PIPE_CONF_CHECK_I(has_dsi_encoder);

	PIPE_CONF_CHECK_I(base.adjusted_mode.crtc_hdisplay);
	PIPE_CONF_CHECK_I(base.adjusted_mode.crtc_htotal);
	PIPE_CONF_CHECK_I(base.adjusted_mode.crtc_hblank_start);
	PIPE_CONF_CHECK_I(base.adjusted_mode.crtc_hblank_end);
	PIPE_CONF_CHECK_I(base.adjusted_mode.crtc_hsync_start);
	PIPE_CONF_CHECK_I(base.adjusted_mode.crtc_hsync_end);

	PIPE_CONF_CHECK_I(base.adjusted_mode.crtc_vdisplay);
	PIPE_CONF_CHECK_I(base.adjusted_mode.crtc_vtotal);
	PIPE_CONF_CHECK_I(base.adjusted_mode.crtc_vblank_start);
	PIPE_CONF_CHECK_I(base.adjusted_mode.crtc_vblank_end);
	PIPE_CONF_CHECK_I(base.adjusted_mode.crtc_vsync_start);
	PIPE_CONF_CHECK_I(base.adjusted_mode.crtc_vsync_end);

	PIPE_CONF_CHECK_I(pixel_multiplier);
	PIPE_CONF_CHECK_I(has_hdmi_sink);
	if ((INTEL_INFO(dev)->gen < 8 && !IS_HASWELL(dev)) ||
	    IS_VALLEYVIEW(dev) || IS_CHERRYVIEW(dev))
		PIPE_CONF_CHECK_I(limited_color_range);
	PIPE_CONF_CHECK_I(has_infoframe);

	PIPE_CONF_CHECK_I(has_audio);

	PIPE_CONF_CHECK_FLAGS(base.adjusted_mode.flags,
			      DRM_MODE_FLAG_INTERLACE);

	if (!PIPE_CONF_QUIRK(PIPE_CONFIG_QUIRK_MODE_SYNC_FLAGS)) {
		PIPE_CONF_CHECK_FLAGS(base.adjusted_mode.flags,
				      DRM_MODE_FLAG_PHSYNC);
		PIPE_CONF_CHECK_FLAGS(base.adjusted_mode.flags,
				      DRM_MODE_FLAG_NHSYNC);
		PIPE_CONF_CHECK_FLAGS(base.adjusted_mode.flags,
				      DRM_MODE_FLAG_PVSYNC);
		PIPE_CONF_CHECK_FLAGS(base.adjusted_mode.flags,
				      DRM_MODE_FLAG_NVSYNC);
	}

	PIPE_CONF_CHECK_X(gmch_pfit.control);
	/* pfit ratios are autocomputed by the hw on gen4+ */
	if (INTEL_INFO(dev)->gen < 4)
		PIPE_CONF_CHECK_I(gmch_pfit.pgm_ratios);
	PIPE_CONF_CHECK_X(gmch_pfit.lvds_border_bits);

	if (!adjust) {
		PIPE_CONF_CHECK_I(pipe_src_w);
		PIPE_CONF_CHECK_I(pipe_src_h);

		PIPE_CONF_CHECK_I(pch_pfit.enabled);
		if (current_config->pch_pfit.enabled) {
			PIPE_CONF_CHECK_X(pch_pfit.pos);
			PIPE_CONF_CHECK_X(pch_pfit.size);
		}

		PIPE_CONF_CHECK_I(scaler_state.scaler_id);
	}

	/* BDW+ don't expose a synchronous way to read the state */
	if (IS_HASWELL(dev))
		PIPE_CONF_CHECK_I(ips_enabled);

	PIPE_CONF_CHECK_I(double_wide);

	PIPE_CONF_CHECK_X(ddi_pll_sel);

	PIPE_CONF_CHECK_I(shared_dpll);
	PIPE_CONF_CHECK_X(dpll_hw_state.dpll);
	PIPE_CONF_CHECK_X(dpll_hw_state.dpll_md);
	PIPE_CONF_CHECK_X(dpll_hw_state.fp0);
	PIPE_CONF_CHECK_X(dpll_hw_state.fp1);
	PIPE_CONF_CHECK_X(dpll_hw_state.wrpll);
	PIPE_CONF_CHECK_X(dpll_hw_state.spll);
	PIPE_CONF_CHECK_X(dpll_hw_state.ctrl1);
	PIPE_CONF_CHECK_X(dpll_hw_state.cfgcr1);
	PIPE_CONF_CHECK_X(dpll_hw_state.cfgcr2);

	if (IS_G4X(dev) || INTEL_INFO(dev)->gen >= 5)
		PIPE_CONF_CHECK_I(pipe_bpp);

	PIPE_CONF_CHECK_CLOCK_FUZZY(base.adjusted_mode.crtc_clock);
	PIPE_CONF_CHECK_CLOCK_FUZZY(port_clock);

#undef PIPE_CONF_CHECK_X
#undef PIPE_CONF_CHECK_I
#undef PIPE_CONF_CHECK_I_ALT
#undef PIPE_CONF_CHECK_FLAGS
#undef PIPE_CONF_CHECK_CLOCK_FUZZY
#undef PIPE_CONF_QUIRK
#undef INTEL_ERR_OR_DBG_KMS

	return ret;
}

static void check_wm_state(struct drm_device *dev)
{
	struct drm_i915_private *dev_priv = dev->dev_private;
	struct skl_ddb_allocation hw_ddb, *sw_ddb;
	struct intel_crtc *intel_crtc;
	int plane;

	if (INTEL_INFO(dev)->gen < 9)
		return;

	skl_ddb_get_hw_state(dev_priv, &hw_ddb);
	sw_ddb = &dev_priv->wm.skl_hw.ddb;

	for_each_intel_crtc(dev, intel_crtc) {
		struct skl_ddb_entry *hw_entry, *sw_entry;
		const enum pipe pipe = intel_crtc->pipe;

		if (!intel_crtc->active)
			continue;

		/* planes */
		for_each_plane(dev_priv, pipe, plane) {
			hw_entry = &hw_ddb.plane[pipe][plane];
			sw_entry = &sw_ddb->plane[pipe][plane];

			if (skl_ddb_entry_equal(hw_entry, sw_entry))
				continue;

			DRM_ERROR("mismatch in DDB state pipe %c plane %d "
				  "(expected (%u,%u), found (%u,%u))\n",
				  pipe_name(pipe), plane + 1,
				  sw_entry->start, sw_entry->end,
				  hw_entry->start, hw_entry->end);
		}

		/* cursor */
		hw_entry = &hw_ddb.plane[pipe][PLANE_CURSOR];
		sw_entry = &sw_ddb->plane[pipe][PLANE_CURSOR];

		if (skl_ddb_entry_equal(hw_entry, sw_entry))
			continue;

		DRM_ERROR("mismatch in DDB state pipe %c cursor "
			  "(expected (%u,%u), found (%u,%u))\n",
			  pipe_name(pipe),
			  sw_entry->start, sw_entry->end,
			  hw_entry->start, hw_entry->end);
	}
}

static void
check_connector_state(struct drm_device *dev,
		      struct drm_atomic_state *old_state)
{
	struct drm_connector_state *old_conn_state;
	struct drm_connector *connector;
	int i;

	for_each_connector_in_state(old_state, connector, old_conn_state, i) {
		struct drm_encoder *encoder = connector->encoder;
		struct drm_connector_state *state = connector->state;

		/* This also checks the encoder/connector hw state with the
		 * ->get_hw_state callbacks. */
		intel_connector_check_state(to_intel_connector(connector));

		I915_STATE_WARN(state->best_encoder != encoder,
		     "connector's atomic encoder doesn't match legacy encoder\n");
	}
}

static void
check_encoder_state(struct drm_device *dev)
{
	struct intel_encoder *encoder;
	struct intel_connector *connector;

	for_each_intel_encoder(dev, encoder) {
		bool enabled = false;
		enum pipe pipe;

		DRM_DEBUG_KMS("[ENCODER:%d:%s]\n",
			      encoder->base.base.id,
			      encoder->base.name);

		for_each_intel_connector(dev, connector) {
			if (connector->base.state->best_encoder != &encoder->base)
				continue;
			enabled = true;

			I915_STATE_WARN(connector->base.state->crtc !=
					encoder->base.crtc,
			     "connector's crtc doesn't match encoder crtc\n");
		}

		I915_STATE_WARN(!!encoder->base.crtc != enabled,
		     "encoder's enabled state mismatch "
		     "(expected %i, found %i)\n",
		     !!encoder->base.crtc, enabled);

		if (!encoder->base.crtc) {
			bool active;

			active = encoder->get_hw_state(encoder, &pipe);
			I915_STATE_WARN(active,
			     "encoder detached but still enabled on pipe %c.\n",
			     pipe_name(pipe));
		}
	}
}

static void
check_crtc_state(struct drm_device *dev, struct drm_atomic_state *old_state)
{
	struct drm_i915_private *dev_priv = dev->dev_private;
	struct intel_encoder *encoder;
	struct drm_crtc_state *old_crtc_state;
	struct drm_crtc *crtc;
	int i;

	for_each_crtc_in_state(old_state, crtc, old_crtc_state, i) {
		struct intel_crtc *intel_crtc = to_intel_crtc(crtc);
		struct intel_crtc_state *pipe_config, *sw_config;
		bool active;

		if (!needs_modeset(crtc->state) &&
		    !to_intel_crtc_state(crtc->state)->update_pipe)
			continue;

		__drm_atomic_helper_crtc_destroy_state(crtc, old_crtc_state);
		pipe_config = to_intel_crtc_state(old_crtc_state);
		memset(pipe_config, 0, sizeof(*pipe_config));
		pipe_config->base.crtc = crtc;
		pipe_config->base.state = old_state;

		DRM_DEBUG_KMS("[CRTC:%d]\n",
			      crtc->base.id);

		active = dev_priv->display.get_pipe_config(intel_crtc,
							   pipe_config);

		/* hw state is inconsistent with the pipe quirk */
		if ((intel_crtc->pipe == PIPE_A && dev_priv->quirks & QUIRK_PIPEA_FORCE) ||
		    (intel_crtc->pipe == PIPE_B && dev_priv->quirks & QUIRK_PIPEB_FORCE))
			active = crtc->state->active;

		I915_STATE_WARN(crtc->state->active != active,
		     "crtc active state doesn't match with hw state "
		     "(expected %i, found %i)\n", crtc->state->active, active);

		I915_STATE_WARN(intel_crtc->active != crtc->state->active,
		     "transitional active state does not match atomic hw state "
		     "(expected %i, found %i)\n", crtc->state->active, intel_crtc->active);

		for_each_encoder_on_crtc(dev, crtc, encoder) {
			enum pipe pipe;

			active = encoder->get_hw_state(encoder, &pipe);
			I915_STATE_WARN(active != crtc->state->active,
				"[ENCODER:%i] active %i with crtc active %i\n",
				encoder->base.base.id, active, crtc->state->active);

			I915_STATE_WARN(active && intel_crtc->pipe != pipe,
					"Encoder connected to wrong pipe %c\n",
					pipe_name(pipe));

			if (active)
				encoder->get_config(encoder, pipe_config);
		}

		if (!crtc->state->active)
			continue;

		sw_config = to_intel_crtc_state(crtc->state);
		if (!intel_pipe_config_compare(dev, sw_config,
					       pipe_config, false)) {
			I915_STATE_WARN(1, "pipe state doesn't match!\n");
			intel_dump_pipe_config(intel_crtc, pipe_config,
					       "[hw state]");
			intel_dump_pipe_config(intel_crtc, sw_config,
					       "[sw state]");
		}
	}
}

static void
check_shared_dpll_state(struct drm_device *dev)
{
	struct drm_i915_private *dev_priv = dev->dev_private;
	struct intel_crtc *crtc;
	struct intel_dpll_hw_state dpll_hw_state;
	int i;

	for (i = 0; i < dev_priv->num_shared_dpll; i++) {
		struct intel_shared_dpll *pll = &dev_priv->shared_dplls[i];
		int enabled_crtcs = 0, active_crtcs = 0;
		bool active;

		memset(&dpll_hw_state, 0, sizeof(dpll_hw_state));

		DRM_DEBUG_KMS("%s\n", pll->name);

		active = pll->get_hw_state(dev_priv, pll, &dpll_hw_state);

		I915_STATE_WARN(pll->active > hweight32(pll->config.crtc_mask),
		     "more active pll users than references: %i vs %i\n",
		     pll->active, hweight32(pll->config.crtc_mask));
		I915_STATE_WARN(pll->active && !pll->on,
		     "pll in active use but not on in sw tracking\n");
		I915_STATE_WARN(pll->on && !pll->active,
		     "pll in on but not on in use in sw tracking\n");
		I915_STATE_WARN(pll->on != active,
		     "pll on state mismatch (expected %i, found %i)\n",
		     pll->on, active);

		for_each_intel_crtc(dev, crtc) {
			if (crtc->base.state->enable && intel_crtc_to_shared_dpll(crtc) == pll)
				enabled_crtcs++;
			if (crtc->active && intel_crtc_to_shared_dpll(crtc) == pll)
				active_crtcs++;
		}
		I915_STATE_WARN(pll->active != active_crtcs,
		     "pll active crtcs mismatch (expected %i, found %i)\n",
		     pll->active, active_crtcs);
		I915_STATE_WARN(hweight32(pll->config.crtc_mask) != enabled_crtcs,
		     "pll enabled crtcs mismatch (expected %i, found %i)\n",
		     hweight32(pll->config.crtc_mask), enabled_crtcs);

		I915_STATE_WARN(pll->on && memcmp(&pll->config.hw_state, &dpll_hw_state,
				       sizeof(dpll_hw_state)),
		     "pll hw state mismatch\n");
	}
}

static void
intel_modeset_check_state(struct drm_device *dev,
			  struct drm_atomic_state *old_state)
{
	check_wm_state(dev);
	check_connector_state(dev, old_state);
	check_encoder_state(dev);
	check_crtc_state(dev, old_state);
	check_shared_dpll_state(dev);
}

void ironlake_check_encoder_dotclock(const struct intel_crtc_state *pipe_config,
				     int dotclock)
{
	/*
	 * FDI already provided one idea for the dotclock.
	 * Yell if the encoder disagrees.
	 */
	WARN(!intel_fuzzy_clock_check(pipe_config->base.adjusted_mode.crtc_clock, dotclock),
	     "FDI dotclock and encoder dotclock mismatch, fdi: %i, encoder: %i\n",
	     pipe_config->base.adjusted_mode.crtc_clock, dotclock);
}

static void update_scanline_offset(struct intel_crtc *crtc)
{
	struct drm_device *dev = crtc->base.dev;

	/*
	 * The scanline counter increments at the leading edge of hsync.
	 *
	 * On most platforms it starts counting from vtotal-1 on the
	 * first active line. That means the scanline counter value is
	 * always one less than what we would expect. Ie. just after
	 * start of vblank, which also occurs at start of hsync (on the
	 * last active line), the scanline counter will read vblank_start-1.
	 *
	 * On gen2 the scanline counter starts counting from 1 instead
	 * of vtotal-1, so we have to subtract one (or rather add vtotal-1
	 * to keep the value positive), instead of adding one.
	 *
	 * On HSW+ the behaviour of the scanline counter depends on the output
	 * type. For DP ports it behaves like most other platforms, but on HDMI
	 * there's an extra 1 line difference. So we need to add two instead of
	 * one to the value.
	 */
	if (IS_GEN2(dev)) {
		const struct drm_display_mode *adjusted_mode = &crtc->config->base.adjusted_mode;
		int vtotal;

		vtotal = adjusted_mode->crtc_vtotal;
		if (adjusted_mode->flags & DRM_MODE_FLAG_INTERLACE)
			vtotal /= 2;

		crtc->scanline_offset = vtotal - 1;
	} else if (HAS_DDI(dev) &&
		   intel_pipe_has_type(crtc, INTEL_OUTPUT_HDMI)) {
		crtc->scanline_offset = 2;
	} else
		crtc->scanline_offset = 1;
}

static void intel_modeset_clear_plls(struct drm_atomic_state *state)
{
	struct drm_device *dev = state->dev;
	struct drm_i915_private *dev_priv = to_i915(dev);
	struct intel_shared_dpll_config *shared_dpll = NULL;
	struct intel_crtc *intel_crtc;
	struct intel_crtc_state *intel_crtc_state;
	struct drm_crtc *crtc;
	struct drm_crtc_state *crtc_state;
	int i;

	if (!dev_priv->display.crtc_compute_clock)
		return;

	for_each_crtc_in_state(state, crtc, crtc_state, i) {
		int dpll;

		intel_crtc = to_intel_crtc(crtc);
		intel_crtc_state = to_intel_crtc_state(crtc_state);
		dpll = intel_crtc_state->shared_dpll;

		if (!needs_modeset(crtc_state) || dpll == DPLL_ID_PRIVATE)
			continue;

		intel_crtc_state->shared_dpll = DPLL_ID_PRIVATE;

		if (!shared_dpll)
			shared_dpll = intel_atomic_get_shared_dpll_state(state);

		shared_dpll[dpll].crtc_mask &= ~(1 << intel_crtc->pipe);
	}
}

/*
 * This implements the workaround described in the "notes" section of the mode
 * set sequence documentation. When going from no pipes or single pipe to
 * multiple pipes, and planes are enabled after the pipe, we need to wait at
 * least 2 vblanks on the first pipe before enabling planes on the second pipe.
 */
static int haswell_mode_set_planes_workaround(struct drm_atomic_state *state)
{
	struct drm_crtc_state *crtc_state;
	struct intel_crtc *intel_crtc;
	struct drm_crtc *crtc;
	struct intel_crtc_state *first_crtc_state = NULL;
	struct intel_crtc_state *other_crtc_state = NULL;
	enum pipe first_pipe = INVALID_PIPE, enabled_pipe = INVALID_PIPE;
	int i;

	/* look at all crtc's that are going to be enabled in during modeset */
	for_each_crtc_in_state(state, crtc, crtc_state, i) {
		intel_crtc = to_intel_crtc(crtc);

		if (!crtc_state->active || !needs_modeset(crtc_state))
			continue;

		if (first_crtc_state) {
			other_crtc_state = to_intel_crtc_state(crtc_state);
			break;
		} else {
			first_crtc_state = to_intel_crtc_state(crtc_state);
			first_pipe = intel_crtc->pipe;
		}
	}

	/* No workaround needed? */
	if (!first_crtc_state)
		return 0;

	/* w/a possibly needed, check how many crtc's are already enabled. */
	for_each_intel_crtc(state->dev, intel_crtc) {
		struct intel_crtc_state *pipe_config;

		pipe_config = intel_atomic_get_crtc_state(state, intel_crtc);
		if (IS_ERR(pipe_config))
			return PTR_ERR(pipe_config);

		pipe_config->hsw_workaround_pipe = INVALID_PIPE;

		if (!pipe_config->base.active ||
		    needs_modeset(&pipe_config->base))
			continue;

		/* 2 or more enabled crtcs means no need for w/a */
		if (enabled_pipe != INVALID_PIPE)
			return 0;

		enabled_pipe = intel_crtc->pipe;
	}

	if (enabled_pipe != INVALID_PIPE)
		first_crtc_state->hsw_workaround_pipe = enabled_pipe;
	else if (other_crtc_state)
		other_crtc_state->hsw_workaround_pipe = first_pipe;

	return 0;
}

static int intel_modeset_all_pipes(struct drm_atomic_state *state)
{
	struct drm_crtc *crtc;
	struct drm_crtc_state *crtc_state;
	int ret = 0;

	/* add all active pipes to the state */
	for_each_crtc(state->dev, crtc) {
		crtc_state = drm_atomic_get_crtc_state(state, crtc);
		if (IS_ERR(crtc_state))
			return PTR_ERR(crtc_state);

		if (!crtc_state->active || needs_modeset(crtc_state))
			continue;

		crtc_state->mode_changed = true;

		ret = drm_atomic_add_affected_connectors(state, crtc);
		if (ret)
			break;

		ret = drm_atomic_add_affected_planes(state, crtc);
		if (ret)
			break;
	}

	return ret;
}

static int intel_modeset_checks(struct drm_atomic_state *state)
{
	struct drm_device *dev = state->dev;
	struct drm_i915_private *dev_priv = dev->dev_private;
	int ret;

	if (!check_digital_port_conflicts(state)) {
		DRM_DEBUG_KMS("rejecting conflicting digital port configuration\n");
		return -EINVAL;
	}

	/*
	 * See if the config requires any additional preparation, e.g.
	 * to adjust global state with pipes off.  We need to do this
	 * here so we can get the modeset_pipe updated config for the new
	 * mode set on this crtc.  For other crtcs we need to use the
	 * adjusted_mode bits in the crtc directly.
	 */
	if (dev_priv->display.modeset_calc_cdclk) {
		unsigned int cdclk;

		ret = dev_priv->display.modeset_calc_cdclk(state);

		cdclk = to_intel_atomic_state(state)->cdclk;
		if (!ret && cdclk != dev_priv->cdclk_freq)
			ret = intel_modeset_all_pipes(state);

		if (ret < 0)
			return ret;
	} else
		to_intel_atomic_state(state)->cdclk = dev_priv->cdclk_freq;

	intel_modeset_clear_plls(state);

	if (IS_HASWELL(dev))
		return haswell_mode_set_planes_workaround(state);

	return 0;
}

/*
 * Handle calculation of various watermark data at the end of the atomic check
 * phase.  The code here should be run after the per-crtc and per-plane 'check'
 * handlers to ensure that all derived state has been updated.
 */
static void calc_watermark_data(struct drm_atomic_state *state)
{
	struct drm_device *dev = state->dev;
	struct intel_atomic_state *intel_state = to_intel_atomic_state(state);
	struct drm_crtc *crtc;
	struct drm_crtc_state *cstate;
	struct drm_plane *plane;
	struct drm_plane_state *pstate;

	/*
	 * Calculate watermark configuration details now that derived
	 * plane/crtc state is all properly updated.
	 */
	drm_for_each_crtc(crtc, dev) {
		cstate = drm_atomic_get_existing_crtc_state(state, crtc) ?:
			crtc->state;

		if (cstate->active)
			intel_state->wm_config.num_pipes_active++;
	}
	drm_for_each_legacy_plane(plane, dev) {
		pstate = drm_atomic_get_existing_plane_state(state, plane) ?:
			plane->state;

		if (!to_intel_plane_state(pstate)->visible)
			continue;

		intel_state->wm_config.sprites_enabled = true;
		if (pstate->crtc_w != pstate->src_w >> 16 ||
		    pstate->crtc_h != pstate->src_h >> 16)
			intel_state->wm_config.sprites_scaled = true;
	}
}

/**
 * intel_atomic_check - validate state object
 * @dev: drm device
 * @state: state to validate
 */
static int intel_atomic_check(struct drm_device *dev,
			      struct drm_atomic_state *state)
{
	struct intel_atomic_state *intel_state = to_intel_atomic_state(state);
	struct drm_crtc *crtc;
	struct drm_crtc_state *crtc_state;
	int ret, i;
	bool any_ms = false;

	ret = drm_atomic_helper_check_modeset(dev, state);
	if (ret)
		return ret;

	for_each_crtc_in_state(state, crtc, crtc_state, i) {
		struct intel_crtc_state *pipe_config =
			to_intel_crtc_state(crtc_state);

		memset(&to_intel_crtc(crtc)->atomic, 0,
		       sizeof(struct intel_crtc_atomic_commit));

		/* Catch I915_MODE_FLAG_INHERITED */
		if (crtc_state->mode.private_flags != crtc->state->mode.private_flags)
			crtc_state->mode_changed = true;

		if (!crtc_state->enable) {
			if (needs_modeset(crtc_state))
				any_ms = true;
			continue;
		}

		if (!needs_modeset(crtc_state))
			continue;

		/* FIXME: For only active_changed we shouldn't need to do any
		 * state recomputation at all. */

		ret = drm_atomic_add_affected_connectors(state, crtc);
		if (ret)
			return ret;

		ret = intel_modeset_pipe_config(crtc, pipe_config);
		if (ret)
			return ret;

		if (i915.fastboot &&
		    intel_pipe_config_compare(state->dev,
					to_intel_crtc_state(crtc->state),
					pipe_config, true)) {
			crtc_state->mode_changed = false;
			to_intel_crtc_state(crtc_state)->update_pipe = true;
		}

		if (needs_modeset(crtc_state)) {
			any_ms = true;

			ret = drm_atomic_add_affected_planes(state, crtc);
			if (ret)
				return ret;
		}

		intel_dump_pipe_config(to_intel_crtc(crtc), pipe_config,
				       needs_modeset(crtc_state) ?
				       "[modeset]" : "[fastset]");
	}

	if (any_ms) {
		ret = intel_modeset_checks(state);

		if (ret)
			return ret;
	} else
		intel_state->cdclk = to_i915(state->dev)->cdclk_freq;

	ret = drm_atomic_helper_check_planes(state->dev, state);
	if (ret)
		return ret;

	calc_watermark_data(state);

	return 0;
}

static int intel_atomic_prepare_commit(struct drm_device *dev,
				       struct drm_atomic_state *state,
				       bool async)
{
	struct drm_i915_private *dev_priv = dev->dev_private;
	struct drm_plane_state *plane_state;
	struct drm_crtc_state *crtc_state;
	struct drm_plane *plane;
	struct drm_crtc *crtc;
	int i, ret;

	if (async) {
		DRM_DEBUG_KMS("i915 does not yet support async commit\n");
		return -EINVAL;
	}

	for_each_crtc_in_state(state, crtc, crtc_state, i) {
		ret = intel_crtc_wait_for_pending_flips(crtc);
		if (ret)
			return ret;

		if (atomic_read(&to_intel_crtc(crtc)->unpin_work_count) >= 2)
			flush_workqueue(dev_priv->wq);
	}

	ret = mutex_lock_interruptible(&dev->struct_mutex);
	if (ret)
		return ret;

	ret = drm_atomic_helper_prepare_planes(dev, state);
	if (!ret && !async && !i915_reset_in_progress(&dev_priv->gpu_error)) {
		u32 reset_counter;

		reset_counter = atomic_read(&dev_priv->gpu_error.reset_counter);
		mutex_unlock(&dev->struct_mutex);

		for_each_plane_in_state(state, plane, plane_state, i) {
			struct intel_plane_state *intel_plane_state =
				to_intel_plane_state(plane_state);

			if (!intel_plane_state->wait_req)
				continue;

			ret = __i915_wait_request(intel_plane_state->wait_req,
						  reset_counter, true,
						  NULL, NULL);

			/* Swallow -EIO errors to allow updates during hw lockup. */
			if (ret == -EIO)
				ret = 0;

			if (ret)
				break;
		}

		if (!ret)
			return 0;

		mutex_lock(&dev->struct_mutex);
		drm_atomic_helper_cleanup_planes(dev, state);
	}

	mutex_unlock(&dev->struct_mutex);
	return ret;
}

/**
 * intel_atomic_commit - commit validated state object
 * @dev: DRM device
 * @state: the top-level driver state object
 * @async: asynchronous commit
 *
 * This function commits a top-level state object that has been validated
 * with drm_atomic_helper_check().
 *
 * FIXME:  Atomic modeset support for i915 is not yet complete.  At the moment
 * we can only handle plane-related operations and do not yet support
 * asynchronous commit.
 *
 * RETURNS
 * Zero for success or -errno.
 */
static int intel_atomic_commit(struct drm_device *dev,
			       struct drm_atomic_state *state,
			       bool async)
{
	struct drm_i915_private *dev_priv = dev->dev_private;
	struct drm_crtc_state *crtc_state;
	struct drm_crtc *crtc;
	int ret = 0;
	int i;
	bool any_ms = false;

	ret = intel_atomic_prepare_commit(dev, state, async);
	if (ret) {
		DRM_DEBUG_ATOMIC("Preparing state failed with %i\n", ret);
		return ret;
	}

	drm_atomic_helper_swap_state(dev, state);
	dev_priv->wm.config = to_intel_atomic_state(state)->wm_config;

	for_each_crtc_in_state(state, crtc, crtc_state, i) {
		struct intel_crtc *intel_crtc = to_intel_crtc(crtc);

		if (!needs_modeset(crtc->state))
			continue;

		any_ms = true;
		intel_pre_plane_update(intel_crtc);

		if (crtc_state->active) {
			intel_crtc_disable_planes(crtc, crtc_state->plane_mask);
			dev_priv->display.crtc_disable(crtc);
			intel_crtc->active = false;
			intel_disable_shared_dpll(intel_crtc);

			/*
			 * Underruns don't always raise
			 * interrupts, so check manually.
			 */
			intel_check_cpu_fifo_underruns(dev_priv);
			intel_check_pch_fifo_underruns(dev_priv);
<<<<<<< HEAD
=======

			if (!crtc->state->active)
				intel_update_watermarks(crtc);
>>>>>>> 7447a2b2
		}
	}

	/* Only after disabling all output pipelines that will be changed can we
	 * update the the output configuration. */
	intel_modeset_update_crtc_state(state);

	if (any_ms) {
		intel_shared_dpll_commit(state);

		drm_atomic_helper_update_legacy_modeset_state(state->dev, state);
		modeset_update_crtc_power_domains(state);
	}

	/* Now enable the clocks, plane, pipe, and connectors that we set up. */
	for_each_crtc_in_state(state, crtc, crtc_state, i) {
		struct intel_crtc *intel_crtc = to_intel_crtc(crtc);
		bool modeset = needs_modeset(crtc->state);
		bool update_pipe = !modeset &&
			to_intel_crtc_state(crtc->state)->update_pipe;
		unsigned long put_domains = 0;

		if (modeset)
			intel_display_power_get(dev_priv, POWER_DOMAIN_MODESET);

		if (modeset && crtc->state->active) {
			update_scanline_offset(to_intel_crtc(crtc));
			dev_priv->display.crtc_enable(crtc);
		}

		if (update_pipe) {
			put_domains = modeset_get_crtc_power_domains(crtc);

			/* make sure intel_modeset_check_state runs */
			any_ms = true;
		}

		if (!modeset)
			intel_pre_plane_update(intel_crtc);

		if (crtc->state->active &&
		    (crtc->state->planes_changed || update_pipe))
			drm_atomic_helper_commit_planes_on_crtc(crtc_state);

		if (put_domains)
			modeset_put_power_domains(dev_priv, put_domains);

		intel_post_plane_update(intel_crtc);

		if (modeset)
			intel_display_power_put(dev_priv, POWER_DOMAIN_MODESET);
	}

	/* FIXME: add subpixel order */

	drm_atomic_helper_wait_for_vblanks(dev, state);

	mutex_lock(&dev->struct_mutex);
	drm_atomic_helper_cleanup_planes(dev, state);
	mutex_unlock(&dev->struct_mutex);

	if (any_ms)
		intel_modeset_check_state(dev, state);

	drm_atomic_state_free(state);

	return 0;
}

void intel_crtc_restore_mode(struct drm_crtc *crtc)
{
	struct drm_device *dev = crtc->dev;
	struct drm_atomic_state *state;
	struct drm_crtc_state *crtc_state;
	int ret;

	state = drm_atomic_state_alloc(dev);
	if (!state) {
		DRM_DEBUG_KMS("[CRTC:%d] crtc restore failed, out of memory",
			      crtc->base.id);
		return;
	}

	state->acquire_ctx = drm_modeset_legacy_acquire_ctx(crtc);

retry:
	crtc_state = drm_atomic_get_crtc_state(state, crtc);
	ret = PTR_ERR_OR_ZERO(crtc_state);
	if (!ret) {
		if (!crtc_state->active)
			goto out;

		crtc_state->mode_changed = true;
		ret = drm_atomic_commit(state);
	}

	if (ret == -EDEADLK) {
		drm_atomic_state_clear(state);
		drm_modeset_backoff(state->acquire_ctx);
		goto retry;
	}

	if (ret)
out:
		drm_atomic_state_free(state);
}

#undef for_each_intel_crtc_masked

static const struct drm_crtc_funcs intel_crtc_funcs = {
	.gamma_set = intel_crtc_gamma_set,
	.set_config = drm_atomic_helper_set_config,
	.destroy = intel_crtc_destroy,
	.page_flip = intel_crtc_page_flip,
	.atomic_duplicate_state = intel_crtc_duplicate_state,
	.atomic_destroy_state = intel_crtc_destroy_state,
};

static bool ibx_pch_dpll_get_hw_state(struct drm_i915_private *dev_priv,
				      struct intel_shared_dpll *pll,
				      struct intel_dpll_hw_state *hw_state)
{
	uint32_t val;

	if (!intel_display_power_is_enabled(dev_priv, POWER_DOMAIN_PLLS))
		return false;

	val = I915_READ(PCH_DPLL(pll->id));
	hw_state->dpll = val;
	hw_state->fp0 = I915_READ(PCH_FP0(pll->id));
	hw_state->fp1 = I915_READ(PCH_FP1(pll->id));

	return val & DPLL_VCO_ENABLE;
}

static void ibx_pch_dpll_mode_set(struct drm_i915_private *dev_priv,
				  struct intel_shared_dpll *pll)
{
	I915_WRITE(PCH_FP0(pll->id), pll->config.hw_state.fp0);
	I915_WRITE(PCH_FP1(pll->id), pll->config.hw_state.fp1);
}

static void ibx_pch_dpll_enable(struct drm_i915_private *dev_priv,
				struct intel_shared_dpll *pll)
{
	/* PCH refclock must be enabled first */
	ibx_assert_pch_refclk_enabled(dev_priv);

	I915_WRITE(PCH_DPLL(pll->id), pll->config.hw_state.dpll);

	/* Wait for the clocks to stabilize. */
	POSTING_READ(PCH_DPLL(pll->id));
	udelay(150);

	/* The pixel multiplier can only be updated once the
	 * DPLL is enabled and the clocks are stable.
	 *
	 * So write it again.
	 */
	I915_WRITE(PCH_DPLL(pll->id), pll->config.hw_state.dpll);
	POSTING_READ(PCH_DPLL(pll->id));
	udelay(200);
}

static void ibx_pch_dpll_disable(struct drm_i915_private *dev_priv,
				 struct intel_shared_dpll *pll)
{
	struct drm_device *dev = dev_priv->dev;
	struct intel_crtc *crtc;

	/* Make sure no transcoder isn't still depending on us. */
	for_each_intel_crtc(dev, crtc) {
		if (intel_crtc_to_shared_dpll(crtc) == pll)
			assert_pch_transcoder_disabled(dev_priv, crtc->pipe);
	}

	I915_WRITE(PCH_DPLL(pll->id), 0);
	POSTING_READ(PCH_DPLL(pll->id));
	udelay(200);
}

static char *ibx_pch_dpll_names[] = {
	"PCH DPLL A",
	"PCH DPLL B",
};

static void ibx_pch_dpll_init(struct drm_device *dev)
{
	struct drm_i915_private *dev_priv = dev->dev_private;
	int i;

	dev_priv->num_shared_dpll = 2;

	for (i = 0; i < dev_priv->num_shared_dpll; i++) {
		dev_priv->shared_dplls[i].id = i;
		dev_priv->shared_dplls[i].name = ibx_pch_dpll_names[i];
		dev_priv->shared_dplls[i].mode_set = ibx_pch_dpll_mode_set;
		dev_priv->shared_dplls[i].enable = ibx_pch_dpll_enable;
		dev_priv->shared_dplls[i].disable = ibx_pch_dpll_disable;
		dev_priv->shared_dplls[i].get_hw_state =
			ibx_pch_dpll_get_hw_state;
	}
}

static void intel_shared_dpll_init(struct drm_device *dev)
{
	struct drm_i915_private *dev_priv = dev->dev_private;

	if (HAS_DDI(dev))
		intel_ddi_pll_init(dev);
	else if (HAS_PCH_IBX(dev) || HAS_PCH_CPT(dev))
		ibx_pch_dpll_init(dev);
	else
		dev_priv->num_shared_dpll = 0;

	BUG_ON(dev_priv->num_shared_dpll > I915_NUM_PLLS);
}

/**
 * intel_prepare_plane_fb - Prepare fb for usage on plane
 * @plane: drm plane to prepare for
 * @fb: framebuffer to prepare for presentation
 *
 * Prepares a framebuffer for usage on a display plane.  Generally this
 * involves pinning the underlying object and updating the frontbuffer tracking
 * bits.  Some older platforms need special physical address handling for
 * cursor planes.
 *
 * Must be called with struct_mutex held.
 *
 * Returns 0 on success, negative error code on failure.
 */
int
intel_prepare_plane_fb(struct drm_plane *plane,
		       const struct drm_plane_state *new_state)
{
	struct drm_device *dev = plane->dev;
	struct drm_framebuffer *fb = new_state->fb;
	struct intel_plane *intel_plane = to_intel_plane(plane);
	struct drm_i915_gem_object *obj = intel_fb_obj(fb);
	struct drm_i915_gem_object *old_obj = intel_fb_obj(plane->state->fb);
	int ret = 0;

	if (!obj && !old_obj)
		return 0;

	if (old_obj) {
		struct drm_crtc_state *crtc_state =
			drm_atomic_get_existing_crtc_state(new_state->state, plane->state->crtc);

		/* Big Hammer, we also need to ensure that any pending
		 * MI_WAIT_FOR_EVENT inside a user batch buffer on the
		 * current scanout is retired before unpinning the old
		 * framebuffer. Note that we rely on userspace rendering
		 * into the buffer attached to the pipe they are waiting
		 * on. If not, userspace generates a GPU hang with IPEHR
		 * point to the MI_WAIT_FOR_EVENT.
		 *
		 * This should only fail upon a hung GPU, in which case we
		 * can safely continue.
		 */
		if (needs_modeset(crtc_state))
			ret = i915_gem_object_wait_rendering(old_obj, true);

		/* Swallow -EIO errors to allow updates during hw lockup. */
		if (ret && ret != -EIO)
			return ret;
	}

	/* For framebuffer backed by dmabuf, wait for fence */
	if (obj && obj->base.dma_buf) {
		ret = reservation_object_wait_timeout_rcu(obj->base.dma_buf->resv,
							  false, true,
							  MAX_SCHEDULE_TIMEOUT);
		if (ret == -ERESTARTSYS)
			return ret;

		WARN_ON(ret < 0);
	}

	if (!obj) {
		ret = 0;
	} else if (plane->type == DRM_PLANE_TYPE_CURSOR &&
	    INTEL_INFO(dev)->cursor_needs_physical) {
		int align = IS_I830(dev) ? 16 * 1024 : 256;
		ret = i915_gem_object_attach_phys(obj, align);
		if (ret)
			DRM_DEBUG_KMS("failed to attach phys object\n");
	} else {
		ret = intel_pin_and_fence_fb_obj(plane, fb, new_state);
	}

	if (ret == 0) {
		if (obj) {
			struct intel_plane_state *plane_state =
				to_intel_plane_state(new_state);

			i915_gem_request_assign(&plane_state->wait_req,
						obj->last_write_req);
		}

		i915_gem_track_fb(old_obj, obj, intel_plane->frontbuffer_bit);
	}

	return ret;
}

/**
 * intel_cleanup_plane_fb - Cleans up an fb after plane use
 * @plane: drm plane to clean up for
 * @fb: old framebuffer that was on plane
 *
 * Cleans up a framebuffer that has just been removed from a plane.
 *
 * Must be called with struct_mutex held.
 */
void
intel_cleanup_plane_fb(struct drm_plane *plane,
		       const struct drm_plane_state *old_state)
{
	struct drm_device *dev = plane->dev;
	struct intel_plane *intel_plane = to_intel_plane(plane);
	struct intel_plane_state *old_intel_state;
	struct drm_i915_gem_object *old_obj = intel_fb_obj(old_state->fb);
	struct drm_i915_gem_object *obj = intel_fb_obj(plane->state->fb);

	old_intel_state = to_intel_plane_state(old_state);

	if (!obj && !old_obj)
		return;

	if (old_obj && (plane->type != DRM_PLANE_TYPE_CURSOR ||
	    !INTEL_INFO(dev)->cursor_needs_physical))
		intel_unpin_fb_obj(old_state->fb, old_state);

	/* prepare_fb aborted? */
	if ((old_obj && (old_obj->frontbuffer_bits & intel_plane->frontbuffer_bit)) ||
	    (obj && !(obj->frontbuffer_bits & intel_plane->frontbuffer_bit)))
		i915_gem_track_fb(old_obj, obj, intel_plane->frontbuffer_bit);

	i915_gem_request_assign(&old_intel_state->wait_req, NULL);

}

int
skl_max_scale(struct intel_crtc *intel_crtc, struct intel_crtc_state *crtc_state)
{
	int max_scale;
	struct drm_device *dev;
	struct drm_i915_private *dev_priv;
	int crtc_clock, cdclk;

	if (!intel_crtc || !crtc_state)
		return DRM_PLANE_HELPER_NO_SCALING;

	dev = intel_crtc->base.dev;
	dev_priv = dev->dev_private;
	crtc_clock = crtc_state->base.adjusted_mode.crtc_clock;
	cdclk = to_intel_atomic_state(crtc_state->base.state)->cdclk;

	if (WARN_ON_ONCE(!crtc_clock || cdclk < crtc_clock))
		return DRM_PLANE_HELPER_NO_SCALING;

	/*
	 * skl max scale is lower of:
	 *    close to 3 but not 3, -1 is for that purpose
	 *            or
	 *    cdclk/crtc_clock
	 */
	max_scale = min((1 << 16) * 3 - 1, (1 << 8) * ((cdclk << 8) / crtc_clock));

	return max_scale;
}

static int
intel_check_primary_plane(struct drm_plane *plane,
			  struct intel_crtc_state *crtc_state,
			  struct intel_plane_state *state)
{
	struct drm_crtc *crtc = state->base.crtc;
	struct drm_framebuffer *fb = state->base.fb;
	int min_scale = DRM_PLANE_HELPER_NO_SCALING;
	int max_scale = DRM_PLANE_HELPER_NO_SCALING;
	bool can_position = false;

	/* use scaler when colorkey is not required */
	if (INTEL_INFO(plane->dev)->gen >= 9 &&
	    state->ckey.flags == I915_SET_COLORKEY_NONE) {
		min_scale = 1;
		max_scale = skl_max_scale(to_intel_crtc(crtc), crtc_state);
		can_position = true;
	}

	return drm_plane_helper_check_update(plane, crtc, fb, &state->src,
					     &state->dst, &state->clip,
					     min_scale, max_scale,
					     can_position, true,
					     &state->visible);
}

static void
intel_commit_primary_plane(struct drm_plane *plane,
			   struct intel_plane_state *state)
{
	struct drm_crtc *crtc = state->base.crtc;
	struct drm_framebuffer *fb = state->base.fb;
	struct drm_device *dev = plane->dev;
	struct drm_i915_private *dev_priv = dev->dev_private;

	crtc = crtc ? crtc : plane->crtc;

	dev_priv->display.update_primary_plane(crtc, fb,
					       state->src.x1 >> 16,
					       state->src.y1 >> 16);
}

static void
intel_disable_primary_plane(struct drm_plane *plane,
			    struct drm_crtc *crtc)
{
	struct drm_device *dev = plane->dev;
	struct drm_i915_private *dev_priv = dev->dev_private;

	dev_priv->display.update_primary_plane(crtc, NULL, 0, 0);
}

static void intel_begin_crtc_commit(struct drm_crtc *crtc,
				    struct drm_crtc_state *old_crtc_state)
{
	struct drm_device *dev = crtc->dev;
	struct intel_crtc *intel_crtc = to_intel_crtc(crtc);
	struct intel_crtc_state *old_intel_state =
		to_intel_crtc_state(old_crtc_state);
	bool modeset = needs_modeset(crtc->state);

	/* Perform vblank evasion around commit operation */
	intel_pipe_update_start(intel_crtc);

	if (modeset)
		return;

	if (to_intel_crtc_state(crtc->state)->update_pipe)
		intel_update_pipe_config(intel_crtc, old_intel_state);
	else if (INTEL_INFO(dev)->gen >= 9)
		skl_detach_scalers(intel_crtc);
}

static void intel_finish_crtc_commit(struct drm_crtc *crtc,
				     struct drm_crtc_state *old_crtc_state)
{
	struct intel_crtc *intel_crtc = to_intel_crtc(crtc);

	intel_pipe_update_end(intel_crtc);
}

/**
 * intel_plane_destroy - destroy a plane
 * @plane: plane to destroy
 *
 * Common destruction function for all types of planes (primary, cursor,
 * sprite).
 */
void intel_plane_destroy(struct drm_plane *plane)
{
	struct intel_plane *intel_plane = to_intel_plane(plane);
	drm_plane_cleanup(plane);
	kfree(intel_plane);
}

const struct drm_plane_funcs intel_plane_funcs = {
	.update_plane = drm_atomic_helper_update_plane,
	.disable_plane = drm_atomic_helper_disable_plane,
	.destroy = intel_plane_destroy,
	.set_property = drm_atomic_helper_plane_set_property,
	.atomic_get_property = intel_plane_atomic_get_property,
	.atomic_set_property = intel_plane_atomic_set_property,
	.atomic_duplicate_state = intel_plane_duplicate_state,
	.atomic_destroy_state = intel_plane_destroy_state,

};

static struct drm_plane *intel_primary_plane_create(struct drm_device *dev,
						    int pipe)
{
	struct intel_plane *primary;
	struct intel_plane_state *state;
	const uint32_t *intel_primary_formats;
	unsigned int num_formats;

	primary = kzalloc(sizeof(*primary), GFP_KERNEL);
	if (primary == NULL)
		return NULL;

	state = intel_create_plane_state(&primary->base);
	if (!state) {
		kfree(primary);
		return NULL;
	}
	primary->base.state = &state->base;

	primary->can_scale = false;
	primary->max_downscale = 1;
	if (INTEL_INFO(dev)->gen >= 9) {
		primary->can_scale = true;
		state->scaler_id = -1;
	}
	primary->pipe = pipe;
	primary->plane = pipe;
	primary->frontbuffer_bit = INTEL_FRONTBUFFER_PRIMARY(pipe);
	primary->check_plane = intel_check_primary_plane;
	primary->commit_plane = intel_commit_primary_plane;
	primary->disable_plane = intel_disable_primary_plane;
	if (HAS_FBC(dev) && INTEL_INFO(dev)->gen < 4)
		primary->plane = !pipe;

	if (INTEL_INFO(dev)->gen >= 9) {
		intel_primary_formats = skl_primary_formats;
		num_formats = ARRAY_SIZE(skl_primary_formats);
	} else if (INTEL_INFO(dev)->gen >= 4) {
		intel_primary_formats = i965_primary_formats;
		num_formats = ARRAY_SIZE(i965_primary_formats);
	} else {
		intel_primary_formats = i8xx_primary_formats;
		num_formats = ARRAY_SIZE(i8xx_primary_formats);
	}

	drm_universal_plane_init(dev, &primary->base, 0,
				 &intel_plane_funcs,
				 intel_primary_formats, num_formats,
				 DRM_PLANE_TYPE_PRIMARY, NULL);

	if (INTEL_INFO(dev)->gen >= 4)
		intel_create_rotation_property(dev, primary);

	drm_plane_helper_add(&primary->base, &intel_plane_helper_funcs);

	return &primary->base;
}

void intel_create_rotation_property(struct drm_device *dev, struct intel_plane *plane)
{
	if (!dev->mode_config.rotation_property) {
		unsigned long flags = BIT(DRM_ROTATE_0) |
			BIT(DRM_ROTATE_180);

		if (INTEL_INFO(dev)->gen >= 9)
			flags |= BIT(DRM_ROTATE_90) | BIT(DRM_ROTATE_270);

		dev->mode_config.rotation_property =
			drm_mode_create_rotation_property(dev, flags);
	}
	if (dev->mode_config.rotation_property)
		drm_object_attach_property(&plane->base.base,
				dev->mode_config.rotation_property,
				plane->base.state->rotation);
}

static int
intel_check_cursor_plane(struct drm_plane *plane,
			 struct intel_crtc_state *crtc_state,
			 struct intel_plane_state *state)
{
	struct drm_crtc *crtc = crtc_state->base.crtc;
	struct drm_framebuffer *fb = state->base.fb;
	struct drm_i915_gem_object *obj = intel_fb_obj(fb);
	unsigned stride;
	int ret;

	ret = drm_plane_helper_check_update(plane, crtc, fb, &state->src,
					    &state->dst, &state->clip,
					    DRM_PLANE_HELPER_NO_SCALING,
					    DRM_PLANE_HELPER_NO_SCALING,
					    true, true, &state->visible);
	if (ret)
		return ret;

	/* if we want to turn off the cursor ignore width and height */
	if (!obj)
		return 0;

	/* Check for which cursor types we support */
	if (!cursor_size_ok(plane->dev, state->base.crtc_w, state->base.crtc_h)) {
		DRM_DEBUG("Cursor dimension %dx%d not supported\n",
			  state->base.crtc_w, state->base.crtc_h);
		return -EINVAL;
	}

	stride = roundup_pow_of_two(state->base.crtc_w) * 4;
	if (obj->base.size < stride * state->base.crtc_h) {
		DRM_DEBUG_KMS("buffer is too small\n");
		return -ENOMEM;
	}

	if (fb->modifier[0] != DRM_FORMAT_MOD_NONE) {
		DRM_DEBUG_KMS("cursor cannot be tiled\n");
		return -EINVAL;
	}

	return 0;
}

static void
intel_disable_cursor_plane(struct drm_plane *plane,
			   struct drm_crtc *crtc)
{
	intel_crtc_update_cursor(crtc, false);
}

static void
intel_commit_cursor_plane(struct drm_plane *plane,
			  struct intel_plane_state *state)
{
	struct drm_crtc *crtc = state->base.crtc;
	struct drm_device *dev = plane->dev;
	struct intel_crtc *intel_crtc;
	struct drm_i915_gem_object *obj = intel_fb_obj(state->base.fb);
	uint32_t addr;

	crtc = crtc ? crtc : plane->crtc;
	intel_crtc = to_intel_crtc(crtc);

	if (!obj)
		addr = 0;
	else if (!INTEL_INFO(dev)->cursor_needs_physical)
		addr = i915_gem_obj_ggtt_offset(obj);
	else
		addr = obj->phys_handle->busaddr;

	intel_crtc->cursor_addr = addr;

	intel_crtc_update_cursor(crtc, state->visible);
}

static struct drm_plane *intel_cursor_plane_create(struct drm_device *dev,
						   int pipe)
{
	struct intel_plane *cursor;
	struct intel_plane_state *state;

	cursor = kzalloc(sizeof(*cursor), GFP_KERNEL);
	if (cursor == NULL)
		return NULL;

	state = intel_create_plane_state(&cursor->base);
	if (!state) {
		kfree(cursor);
		return NULL;
	}
	cursor->base.state = &state->base;

	cursor->can_scale = false;
	cursor->max_downscale = 1;
	cursor->pipe = pipe;
	cursor->plane = pipe;
	cursor->frontbuffer_bit = INTEL_FRONTBUFFER_CURSOR(pipe);
	cursor->check_plane = intel_check_cursor_plane;
	cursor->commit_plane = intel_commit_cursor_plane;
	cursor->disable_plane = intel_disable_cursor_plane;

	drm_universal_plane_init(dev, &cursor->base, 0,
				 &intel_plane_funcs,
				 intel_cursor_formats,
				 ARRAY_SIZE(intel_cursor_formats),
				 DRM_PLANE_TYPE_CURSOR, NULL);

	if (INTEL_INFO(dev)->gen >= 4) {
		if (!dev->mode_config.rotation_property)
			dev->mode_config.rotation_property =
				drm_mode_create_rotation_property(dev,
							BIT(DRM_ROTATE_0) |
							BIT(DRM_ROTATE_180));
		if (dev->mode_config.rotation_property)
			drm_object_attach_property(&cursor->base.base,
				dev->mode_config.rotation_property,
				state->base.rotation);
	}

	if (INTEL_INFO(dev)->gen >=9)
		state->scaler_id = -1;

	drm_plane_helper_add(&cursor->base, &intel_plane_helper_funcs);

	return &cursor->base;
}

static void skl_init_scalers(struct drm_device *dev, struct intel_crtc *intel_crtc,
	struct intel_crtc_state *crtc_state)
{
	int i;
	struct intel_scaler *intel_scaler;
	struct intel_crtc_scaler_state *scaler_state = &crtc_state->scaler_state;

	for (i = 0; i < intel_crtc->num_scalers; i++) {
		intel_scaler = &scaler_state->scalers[i];
		intel_scaler->in_use = 0;
		intel_scaler->mode = PS_SCALER_MODE_DYN;
	}

	scaler_state->scaler_id = -1;
}

static void intel_crtc_init(struct drm_device *dev, int pipe)
{
	struct drm_i915_private *dev_priv = dev->dev_private;
	struct intel_crtc *intel_crtc;
	struct intel_crtc_state *crtc_state = NULL;
	struct drm_plane *primary = NULL;
	struct drm_plane *cursor = NULL;
	int i, ret;

	intel_crtc = kzalloc(sizeof(*intel_crtc), GFP_KERNEL);
	if (intel_crtc == NULL)
		return;

	crtc_state = kzalloc(sizeof(*crtc_state), GFP_KERNEL);
	if (!crtc_state)
		goto fail;
	intel_crtc->config = crtc_state;
	intel_crtc->base.state = &crtc_state->base;
	crtc_state->base.crtc = &intel_crtc->base;

	/* initialize shared scalers */
	if (INTEL_INFO(dev)->gen >= 9) {
		if (pipe == PIPE_C)
			intel_crtc->num_scalers = 1;
		else
			intel_crtc->num_scalers = SKL_NUM_SCALERS;

		skl_init_scalers(dev, intel_crtc, crtc_state);
	}

	primary = intel_primary_plane_create(dev, pipe);
	if (!primary)
		goto fail;

	cursor = intel_cursor_plane_create(dev, pipe);
	if (!cursor)
		goto fail;

	ret = drm_crtc_init_with_planes(dev, &intel_crtc->base, primary,
					cursor, &intel_crtc_funcs, NULL);
	if (ret)
		goto fail;

	drm_mode_crtc_set_gamma_size(&intel_crtc->base, 256);
	for (i = 0; i < 256; i++) {
		intel_crtc->lut_r[i] = i;
		intel_crtc->lut_g[i] = i;
		intel_crtc->lut_b[i] = i;
	}

	/*
	 * On gen2/3 only plane A can do fbc, but the panel fitter and lvds port
	 * is hooked to pipe B. Hence we want plane A feeding pipe B.
	 */
	intel_crtc->pipe = pipe;
	intel_crtc->plane = pipe;
	if (HAS_FBC(dev) && INTEL_INFO(dev)->gen < 4) {
		DRM_DEBUG_KMS("swapping pipes & planes for FBC\n");
		intel_crtc->plane = !pipe;
	}

	intel_crtc->cursor_base = ~0;
	intel_crtc->cursor_cntl = ~0;
	intel_crtc->cursor_size = ~0;

	intel_crtc->wm.cxsr_allowed = true;

	BUG_ON(pipe >= ARRAY_SIZE(dev_priv->plane_to_crtc_mapping) ||
	       dev_priv->plane_to_crtc_mapping[intel_crtc->plane] != NULL);
	dev_priv->plane_to_crtc_mapping[intel_crtc->plane] = &intel_crtc->base;
	dev_priv->pipe_to_crtc_mapping[intel_crtc->pipe] = &intel_crtc->base;

	drm_crtc_helper_add(&intel_crtc->base, &intel_helper_funcs);

	WARN_ON(drm_crtc_index(&intel_crtc->base) != intel_crtc->pipe);
	return;

fail:
	if (primary)
		drm_plane_cleanup(primary);
	if (cursor)
		drm_plane_cleanup(cursor);
	kfree(crtc_state);
	kfree(intel_crtc);
}

enum pipe intel_get_pipe_from_connector(struct intel_connector *connector)
{
	struct drm_encoder *encoder = connector->base.encoder;
	struct drm_device *dev = connector->base.dev;

	WARN_ON(!drm_modeset_is_locked(&dev->mode_config.connection_mutex));

	if (!encoder || WARN_ON(!encoder->crtc))
		return INVALID_PIPE;

	return to_intel_crtc(encoder->crtc)->pipe;
}

int intel_get_pipe_from_crtc_id(struct drm_device *dev, void *data,
				struct drm_file *file)
{
	struct drm_i915_get_pipe_from_crtc_id *pipe_from_crtc_id = data;
	struct drm_crtc *drmmode_crtc;
	struct intel_crtc *crtc;

	drmmode_crtc = drm_crtc_find(dev, pipe_from_crtc_id->crtc_id);

	if (!drmmode_crtc) {
		DRM_ERROR("no such CRTC id\n");
		return -ENOENT;
	}

	crtc = to_intel_crtc(drmmode_crtc);
	pipe_from_crtc_id->pipe = crtc->pipe;

	return 0;
}

static int intel_encoder_clones(struct intel_encoder *encoder)
{
	struct drm_device *dev = encoder->base.dev;
	struct intel_encoder *source_encoder;
	int index_mask = 0;
	int entry = 0;

	for_each_intel_encoder(dev, source_encoder) {
		if (encoders_cloneable(encoder, source_encoder))
			index_mask |= (1 << entry);

		entry++;
	}

	return index_mask;
}

static bool has_edp_a(struct drm_device *dev)
{
	struct drm_i915_private *dev_priv = dev->dev_private;

	if (!IS_MOBILE(dev))
		return false;

	if ((I915_READ(DP_A) & DP_DETECTED) == 0)
		return false;

	if (IS_GEN5(dev) && (I915_READ(FUSE_STRAP) & ILK_eDP_A_DISABLE))
		return false;

	return true;
}

static bool intel_crt_present(struct drm_device *dev)
{
	struct drm_i915_private *dev_priv = dev->dev_private;

	if (INTEL_INFO(dev)->gen >= 9)
		return false;

	if (IS_HSW_ULT(dev) || IS_BDW_ULT(dev))
		return false;

	if (IS_CHERRYVIEW(dev))
		return false;

	if (HAS_PCH_LPT_H(dev) && I915_READ(SFUSE_STRAP) & SFUSE_STRAP_CRT_DISABLED)
		return false;

	/* DDI E can't be used if DDI A requires 4 lanes */
	if (HAS_DDI(dev) && I915_READ(DDI_BUF_CTL(PORT_A)) & DDI_A_4_LANES)
		return false;

	if (!dev_priv->vbt.int_crt_support)
		return false;

	return true;
}

static void intel_setup_outputs(struct drm_device *dev)
{
	struct drm_i915_private *dev_priv = dev->dev_private;
	struct intel_encoder *encoder;
	bool dpd_is_edp = false;

	intel_lvds_init(dev);

	if (intel_crt_present(dev))
		intel_crt_init(dev);

	if (IS_BROXTON(dev)) {
		/*
		 * FIXME: Broxton doesn't support port detection via the
		 * DDI_BUF_CTL_A or SFUSE_STRAP registers, find another way to
		 * detect the ports.
		 */
		intel_ddi_init(dev, PORT_A);
		intel_ddi_init(dev, PORT_B);
		intel_ddi_init(dev, PORT_C);
	} else if (HAS_DDI(dev)) {
		int found;

		/*
		 * Haswell uses DDI functions to detect digital outputs.
		 * On SKL pre-D0 the strap isn't connected, so we assume
		 * it's there.
		 */
		found = I915_READ(DDI_BUF_CTL(PORT_A)) & DDI_INIT_DISPLAY_DETECTED;
		/* WaIgnoreDDIAStrap: skl */
		if (found || IS_SKYLAKE(dev) || IS_KABYLAKE(dev))
			intel_ddi_init(dev, PORT_A);

		/* DDI B, C and D detection is indicated by the SFUSE_STRAP
		 * register */
		found = I915_READ(SFUSE_STRAP);

		if (found & SFUSE_STRAP_DDIB_DETECTED)
			intel_ddi_init(dev, PORT_B);
		if (found & SFUSE_STRAP_DDIC_DETECTED)
			intel_ddi_init(dev, PORT_C);
		if (found & SFUSE_STRAP_DDID_DETECTED)
			intel_ddi_init(dev, PORT_D);
		/*
		 * On SKL we don't have a way to detect DDI-E so we rely on VBT.
		 */
		if ((IS_SKYLAKE(dev) || IS_KABYLAKE(dev)) &&
		    (dev_priv->vbt.ddi_port_info[PORT_E].supports_dp ||
		     dev_priv->vbt.ddi_port_info[PORT_E].supports_dvi ||
		     dev_priv->vbt.ddi_port_info[PORT_E].supports_hdmi))
			intel_ddi_init(dev, PORT_E);

	} else if (HAS_PCH_SPLIT(dev)) {
		int found;
		dpd_is_edp = intel_dp_is_edp(dev, PORT_D);

		if (has_edp_a(dev))
			intel_dp_init(dev, DP_A, PORT_A);

		if (I915_READ(PCH_HDMIB) & SDVO_DETECTED) {
			/* PCH SDVOB multiplex with HDMIB */
			found = intel_sdvo_init(dev, PCH_SDVOB, PORT_B);
			if (!found)
				intel_hdmi_init(dev, PCH_HDMIB, PORT_B);
			if (!found && (I915_READ(PCH_DP_B) & DP_DETECTED))
				intel_dp_init(dev, PCH_DP_B, PORT_B);
		}

		if (I915_READ(PCH_HDMIC) & SDVO_DETECTED)
			intel_hdmi_init(dev, PCH_HDMIC, PORT_C);

		if (!dpd_is_edp && I915_READ(PCH_HDMID) & SDVO_DETECTED)
			intel_hdmi_init(dev, PCH_HDMID, PORT_D);

		if (I915_READ(PCH_DP_C) & DP_DETECTED)
			intel_dp_init(dev, PCH_DP_C, PORT_C);

		if (I915_READ(PCH_DP_D) & DP_DETECTED)
			intel_dp_init(dev, PCH_DP_D, PORT_D);
	} else if (IS_VALLEYVIEW(dev) || IS_CHERRYVIEW(dev)) {
		/*
		 * The DP_DETECTED bit is the latched state of the DDC
		 * SDA pin at boot. However since eDP doesn't require DDC
		 * (no way to plug in a DP->HDMI dongle) the DDC pins for
		 * eDP ports may have been muxed to an alternate function.
		 * Thus we can't rely on the DP_DETECTED bit alone to detect
		 * eDP ports. Consult the VBT as well as DP_DETECTED to
		 * detect eDP ports.
		 */
		if (I915_READ(VLV_HDMIB) & SDVO_DETECTED &&
		    !intel_dp_is_edp(dev, PORT_B))
			intel_hdmi_init(dev, VLV_HDMIB, PORT_B);
		if (I915_READ(VLV_DP_B) & DP_DETECTED ||
		    intel_dp_is_edp(dev, PORT_B))
			intel_dp_init(dev, VLV_DP_B, PORT_B);

		if (I915_READ(VLV_HDMIC) & SDVO_DETECTED &&
		    !intel_dp_is_edp(dev, PORT_C))
			intel_hdmi_init(dev, VLV_HDMIC, PORT_C);
		if (I915_READ(VLV_DP_C) & DP_DETECTED ||
		    intel_dp_is_edp(dev, PORT_C))
			intel_dp_init(dev, VLV_DP_C, PORT_C);

		if (IS_CHERRYVIEW(dev)) {
			/* eDP not supported on port D, so don't check VBT */
			if (I915_READ(CHV_HDMID) & SDVO_DETECTED)
				intel_hdmi_init(dev, CHV_HDMID, PORT_D);
			if (I915_READ(CHV_DP_D) & DP_DETECTED)
				intel_dp_init(dev, CHV_DP_D, PORT_D);
		}

		intel_dsi_init(dev);
	} else if (!IS_GEN2(dev) && !IS_PINEVIEW(dev)) {
		bool found = false;

		if (I915_READ(GEN3_SDVOB) & SDVO_DETECTED) {
			DRM_DEBUG_KMS("probing SDVOB\n");
			found = intel_sdvo_init(dev, GEN3_SDVOB, PORT_B);
			if (!found && IS_G4X(dev)) {
				DRM_DEBUG_KMS("probing HDMI on SDVOB\n");
				intel_hdmi_init(dev, GEN4_HDMIB, PORT_B);
			}

			if (!found && IS_G4X(dev))
				intel_dp_init(dev, DP_B, PORT_B);
		}

		/* Before G4X SDVOC doesn't have its own detect register */

		if (I915_READ(GEN3_SDVOB) & SDVO_DETECTED) {
			DRM_DEBUG_KMS("probing SDVOC\n");
			found = intel_sdvo_init(dev, GEN3_SDVOC, PORT_C);
		}

		if (!found && (I915_READ(GEN3_SDVOC) & SDVO_DETECTED)) {

			if (IS_G4X(dev)) {
				DRM_DEBUG_KMS("probing HDMI on SDVOC\n");
				intel_hdmi_init(dev, GEN4_HDMIC, PORT_C);
			}
			if (IS_G4X(dev))
				intel_dp_init(dev, DP_C, PORT_C);
		}

		if (IS_G4X(dev) &&
		    (I915_READ(DP_D) & DP_DETECTED))
			intel_dp_init(dev, DP_D, PORT_D);
	} else if (IS_GEN2(dev))
		intel_dvo_init(dev);

	if (SUPPORTS_TV(dev))
		intel_tv_init(dev);

	intel_psr_init(dev);

	for_each_intel_encoder(dev, encoder) {
		encoder->base.possible_crtcs = encoder->crtc_mask;
		encoder->base.possible_clones =
			intel_encoder_clones(encoder);
	}

	intel_init_pch_refclk(dev);

	drm_helper_move_panel_connectors_to_head(dev);
}

static void intel_user_framebuffer_destroy(struct drm_framebuffer *fb)
{
	struct drm_device *dev = fb->dev;
	struct intel_framebuffer *intel_fb = to_intel_framebuffer(fb);

	drm_framebuffer_cleanup(fb);
	mutex_lock(&dev->struct_mutex);
	WARN_ON(!intel_fb->obj->framebuffer_references--);
	drm_gem_object_unreference(&intel_fb->obj->base);
	mutex_unlock(&dev->struct_mutex);
	kfree(intel_fb);
}

static int intel_user_framebuffer_create_handle(struct drm_framebuffer *fb,
						struct drm_file *file,
						unsigned int *handle)
{
	struct intel_framebuffer *intel_fb = to_intel_framebuffer(fb);
	struct drm_i915_gem_object *obj = intel_fb->obj;

	if (obj->userptr.mm) {
		DRM_DEBUG("attempting to use a userptr for a framebuffer, denied\n");
		return -EINVAL;
	}

	return drm_gem_handle_create(file, &obj->base, handle);
}

static int intel_user_framebuffer_dirty(struct drm_framebuffer *fb,
					struct drm_file *file,
					unsigned flags, unsigned color,
					struct drm_clip_rect *clips,
					unsigned num_clips)
{
	struct drm_device *dev = fb->dev;
	struct intel_framebuffer *intel_fb = to_intel_framebuffer(fb);
	struct drm_i915_gem_object *obj = intel_fb->obj;

	mutex_lock(&dev->struct_mutex);
	intel_fb_obj_flush(obj, false, ORIGIN_DIRTYFB);
	mutex_unlock(&dev->struct_mutex);

	return 0;
}

static const struct drm_framebuffer_funcs intel_fb_funcs = {
	.destroy = intel_user_framebuffer_destroy,
	.create_handle = intel_user_framebuffer_create_handle,
	.dirty = intel_user_framebuffer_dirty,
};

static
u32 intel_fb_pitch_limit(struct drm_device *dev, uint64_t fb_modifier,
			 uint32_t pixel_format)
{
	u32 gen = INTEL_INFO(dev)->gen;

	if (gen >= 9) {
		/* "The stride in bytes must not exceed the of the size of 8K
		 *  pixels and 32K bytes."
		 */
		 return min(8192*drm_format_plane_cpp(pixel_format, 0), 32768);
	} else if (gen >= 5 && !IS_VALLEYVIEW(dev) && !IS_CHERRYVIEW(dev)) {
		return 32*1024;
	} else if (gen >= 4) {
		if (fb_modifier == I915_FORMAT_MOD_X_TILED)
			return 16*1024;
		else
			return 32*1024;
	} else if (gen >= 3) {
		if (fb_modifier == I915_FORMAT_MOD_X_TILED)
			return 8*1024;
		else
			return 16*1024;
	} else {
		/* XXX DSPC is limited to 4k tiled */
		return 8*1024;
	}
}

static int intel_framebuffer_init(struct drm_device *dev,
				  struct intel_framebuffer *intel_fb,
				  struct drm_mode_fb_cmd2 *mode_cmd,
				  struct drm_i915_gem_object *obj)
{
	unsigned int aligned_height;
	int ret;
	u32 pitch_limit, stride_alignment;

	WARN_ON(!mutex_is_locked(&dev->struct_mutex));

	if (mode_cmd->flags & DRM_MODE_FB_MODIFIERS) {
		/* Enforce that fb modifier and tiling mode match, but only for
		 * X-tiled. This is needed for FBC. */
		if (!!(obj->tiling_mode == I915_TILING_X) !=
		    !!(mode_cmd->modifier[0] == I915_FORMAT_MOD_X_TILED)) {
			DRM_DEBUG("tiling_mode doesn't match fb modifier\n");
			return -EINVAL;
		}
	} else {
		if (obj->tiling_mode == I915_TILING_X)
			mode_cmd->modifier[0] = I915_FORMAT_MOD_X_TILED;
		else if (obj->tiling_mode == I915_TILING_Y) {
			DRM_DEBUG("No Y tiling for legacy addfb\n");
			return -EINVAL;
		}
	}

	/* Passed in modifier sanity checking. */
	switch (mode_cmd->modifier[0]) {
	case I915_FORMAT_MOD_Y_TILED:
	case I915_FORMAT_MOD_Yf_TILED:
		if (INTEL_INFO(dev)->gen < 9) {
			DRM_DEBUG("Unsupported tiling 0x%llx!\n",
				  mode_cmd->modifier[0]);
			return -EINVAL;
		}
	case DRM_FORMAT_MOD_NONE:
	case I915_FORMAT_MOD_X_TILED:
		break;
	default:
		DRM_DEBUG("Unsupported fb modifier 0x%llx!\n",
			  mode_cmd->modifier[0]);
		return -EINVAL;
	}

	stride_alignment = intel_fb_stride_alignment(dev, mode_cmd->modifier[0],
						     mode_cmd->pixel_format);
	if (mode_cmd->pitches[0] & (stride_alignment - 1)) {
		DRM_DEBUG("pitch (%d) must be at least %u byte aligned\n",
			  mode_cmd->pitches[0], stride_alignment);
		return -EINVAL;
	}

	pitch_limit = intel_fb_pitch_limit(dev, mode_cmd->modifier[0],
					   mode_cmd->pixel_format);
	if (mode_cmd->pitches[0] > pitch_limit) {
		DRM_DEBUG("%s pitch (%u) must be at less than %d\n",
			  mode_cmd->modifier[0] != DRM_FORMAT_MOD_NONE ?
			  "tiled" : "linear",
			  mode_cmd->pitches[0], pitch_limit);
		return -EINVAL;
	}

	if (mode_cmd->modifier[0] == I915_FORMAT_MOD_X_TILED &&
	    mode_cmd->pitches[0] != obj->stride) {
		DRM_DEBUG("pitch (%d) must match tiling stride (%d)\n",
			  mode_cmd->pitches[0], obj->stride);
		return -EINVAL;
	}

	/* Reject formats not supported by any plane early. */
	switch (mode_cmd->pixel_format) {
	case DRM_FORMAT_C8:
	case DRM_FORMAT_RGB565:
	case DRM_FORMAT_XRGB8888:
	case DRM_FORMAT_ARGB8888:
		break;
	case DRM_FORMAT_XRGB1555:
		if (INTEL_INFO(dev)->gen > 3) {
			DRM_DEBUG("unsupported pixel format: %s\n",
				  drm_get_format_name(mode_cmd->pixel_format));
			return -EINVAL;
		}
		break;
	case DRM_FORMAT_ABGR8888:
		if (!IS_VALLEYVIEW(dev) && !IS_CHERRYVIEW(dev) &&
		    INTEL_INFO(dev)->gen < 9) {
			DRM_DEBUG("unsupported pixel format: %s\n",
				  drm_get_format_name(mode_cmd->pixel_format));
			return -EINVAL;
		}
		break;
	case DRM_FORMAT_XBGR8888:
	case DRM_FORMAT_XRGB2101010:
	case DRM_FORMAT_XBGR2101010:
		if (INTEL_INFO(dev)->gen < 4) {
			DRM_DEBUG("unsupported pixel format: %s\n",
				  drm_get_format_name(mode_cmd->pixel_format));
			return -EINVAL;
		}
		break;
	case DRM_FORMAT_ABGR2101010:
		if (!IS_VALLEYVIEW(dev) && !IS_CHERRYVIEW(dev)) {
			DRM_DEBUG("unsupported pixel format: %s\n",
				  drm_get_format_name(mode_cmd->pixel_format));
			return -EINVAL;
		}
		break;
	case DRM_FORMAT_YUYV:
	case DRM_FORMAT_UYVY:
	case DRM_FORMAT_YVYU:
	case DRM_FORMAT_VYUY:
		if (INTEL_INFO(dev)->gen < 5) {
			DRM_DEBUG("unsupported pixel format: %s\n",
				  drm_get_format_name(mode_cmd->pixel_format));
			return -EINVAL;
		}
		break;
	default:
		DRM_DEBUG("unsupported pixel format: %s\n",
			  drm_get_format_name(mode_cmd->pixel_format));
		return -EINVAL;
	}

	/* FIXME need to adjust LINOFF/TILEOFF accordingly. */
	if (mode_cmd->offsets[0] != 0)
		return -EINVAL;

	aligned_height = intel_fb_align_height(dev, mode_cmd->height,
					       mode_cmd->pixel_format,
					       mode_cmd->modifier[0]);
	/* FIXME drm helper for size checks (especially planar formats)? */
	if (obj->base.size < aligned_height * mode_cmd->pitches[0])
		return -EINVAL;

	drm_helper_mode_fill_fb_struct(&intel_fb->base, mode_cmd);
	intel_fb->obj = obj;
	intel_fb->obj->framebuffer_references++;

	ret = drm_framebuffer_init(dev, &intel_fb->base, &intel_fb_funcs);
	if (ret) {
		DRM_ERROR("framebuffer init failed %d\n", ret);
		return ret;
	}

	return 0;
}

static struct drm_framebuffer *
intel_user_framebuffer_create(struct drm_device *dev,
			      struct drm_file *filp,
			      const struct drm_mode_fb_cmd2 *user_mode_cmd)
{
	struct drm_framebuffer *fb;
	struct drm_i915_gem_object *obj;
	struct drm_mode_fb_cmd2 mode_cmd = *user_mode_cmd;

	obj = to_intel_bo(drm_gem_object_lookup(dev, filp,
						mode_cmd.handles[0]));
	if (&obj->base == NULL)
		return ERR_PTR(-ENOENT);

	fb = intel_framebuffer_create(dev, &mode_cmd, obj);
	if (IS_ERR(fb))
		drm_gem_object_unreference_unlocked(&obj->base);

	return fb;
}

#ifndef CONFIG_DRM_FBDEV_EMULATION
static inline void intel_fbdev_output_poll_changed(struct drm_device *dev)
{
}
#endif

static const struct drm_mode_config_funcs intel_mode_funcs = {
	.fb_create = intel_user_framebuffer_create,
	.output_poll_changed = intel_fbdev_output_poll_changed,
	.atomic_check = intel_atomic_check,
	.atomic_commit = intel_atomic_commit,
	.atomic_state_alloc = intel_atomic_state_alloc,
	.atomic_state_clear = intel_atomic_state_clear,
};

/* Set up chip specific display functions */
static void intel_init_display(struct drm_device *dev)
{
	struct drm_i915_private *dev_priv = dev->dev_private;

	if (HAS_PCH_SPLIT(dev) || IS_G4X(dev))
		dev_priv->display.find_dpll = g4x_find_best_dpll;
	else if (IS_CHERRYVIEW(dev))
		dev_priv->display.find_dpll = chv_find_best_dpll;
	else if (IS_VALLEYVIEW(dev))
		dev_priv->display.find_dpll = vlv_find_best_dpll;
	else if (IS_PINEVIEW(dev))
		dev_priv->display.find_dpll = pnv_find_best_dpll;
	else
		dev_priv->display.find_dpll = i9xx_find_best_dpll;

	if (INTEL_INFO(dev)->gen >= 9) {
		dev_priv->display.get_pipe_config = haswell_get_pipe_config;
		dev_priv->display.get_initial_plane_config =
			skylake_get_initial_plane_config;
		dev_priv->display.crtc_compute_clock =
			haswell_crtc_compute_clock;
		dev_priv->display.crtc_enable = haswell_crtc_enable;
		dev_priv->display.crtc_disable = haswell_crtc_disable;
		dev_priv->display.update_primary_plane =
			skylake_update_primary_plane;
	} else if (HAS_DDI(dev)) {
		dev_priv->display.get_pipe_config = haswell_get_pipe_config;
		dev_priv->display.get_initial_plane_config =
			ironlake_get_initial_plane_config;
		dev_priv->display.crtc_compute_clock =
			haswell_crtc_compute_clock;
		dev_priv->display.crtc_enable = haswell_crtc_enable;
		dev_priv->display.crtc_disable = haswell_crtc_disable;
		dev_priv->display.update_primary_plane =
			ironlake_update_primary_plane;
	} else if (HAS_PCH_SPLIT(dev)) {
		dev_priv->display.get_pipe_config = ironlake_get_pipe_config;
		dev_priv->display.get_initial_plane_config =
			ironlake_get_initial_plane_config;
		dev_priv->display.crtc_compute_clock =
			ironlake_crtc_compute_clock;
		dev_priv->display.crtc_enable = ironlake_crtc_enable;
		dev_priv->display.crtc_disable = ironlake_crtc_disable;
		dev_priv->display.update_primary_plane =
			ironlake_update_primary_plane;
	} else if (IS_VALLEYVIEW(dev) || IS_CHERRYVIEW(dev)) {
		dev_priv->display.get_pipe_config = i9xx_get_pipe_config;
		dev_priv->display.get_initial_plane_config =
			i9xx_get_initial_plane_config;
		dev_priv->display.crtc_compute_clock = i9xx_crtc_compute_clock;
		dev_priv->display.crtc_enable = valleyview_crtc_enable;
		dev_priv->display.crtc_disable = i9xx_crtc_disable;
		dev_priv->display.update_primary_plane =
			i9xx_update_primary_plane;
	} else {
		dev_priv->display.get_pipe_config = i9xx_get_pipe_config;
		dev_priv->display.get_initial_plane_config =
			i9xx_get_initial_plane_config;
		dev_priv->display.crtc_compute_clock = i9xx_crtc_compute_clock;
		dev_priv->display.crtc_enable = i9xx_crtc_enable;
		dev_priv->display.crtc_disable = i9xx_crtc_disable;
		dev_priv->display.update_primary_plane =
			i9xx_update_primary_plane;
	}

	/* Returns the core display clock speed */
	if (IS_SKYLAKE(dev) || IS_KABYLAKE(dev))
		dev_priv->display.get_display_clock_speed =
			skylake_get_display_clock_speed;
	else if (IS_BROXTON(dev))
		dev_priv->display.get_display_clock_speed =
			broxton_get_display_clock_speed;
	else if (IS_BROADWELL(dev))
		dev_priv->display.get_display_clock_speed =
			broadwell_get_display_clock_speed;
	else if (IS_HASWELL(dev))
		dev_priv->display.get_display_clock_speed =
			haswell_get_display_clock_speed;
	else if (IS_VALLEYVIEW(dev) || IS_CHERRYVIEW(dev))
		dev_priv->display.get_display_clock_speed =
			valleyview_get_display_clock_speed;
	else if (IS_GEN5(dev))
		dev_priv->display.get_display_clock_speed =
			ilk_get_display_clock_speed;
	else if (IS_I945G(dev) || IS_BROADWATER(dev) ||
		 IS_GEN6(dev) || IS_IVYBRIDGE(dev))
		dev_priv->display.get_display_clock_speed =
			i945_get_display_clock_speed;
	else if (IS_GM45(dev))
		dev_priv->display.get_display_clock_speed =
			gm45_get_display_clock_speed;
	else if (IS_CRESTLINE(dev))
		dev_priv->display.get_display_clock_speed =
			i965gm_get_display_clock_speed;
	else if (IS_PINEVIEW(dev))
		dev_priv->display.get_display_clock_speed =
			pnv_get_display_clock_speed;
	else if (IS_G33(dev) || IS_G4X(dev))
		dev_priv->display.get_display_clock_speed =
			g33_get_display_clock_speed;
	else if (IS_I915G(dev))
		dev_priv->display.get_display_clock_speed =
			i915_get_display_clock_speed;
	else if (IS_I945GM(dev) || IS_845G(dev))
		dev_priv->display.get_display_clock_speed =
			i9xx_misc_get_display_clock_speed;
	else if (IS_I915GM(dev))
		dev_priv->display.get_display_clock_speed =
			i915gm_get_display_clock_speed;
	else if (IS_I865G(dev))
		dev_priv->display.get_display_clock_speed =
			i865_get_display_clock_speed;
	else if (IS_I85X(dev))
		dev_priv->display.get_display_clock_speed =
			i85x_get_display_clock_speed;
	else { /* 830 */
		WARN(!IS_I830(dev), "Unknown platform. Assuming 133 MHz CDCLK\n");
		dev_priv->display.get_display_clock_speed =
			i830_get_display_clock_speed;
	}

	if (IS_GEN5(dev)) {
		dev_priv->display.fdi_link_train = ironlake_fdi_link_train;
	} else if (IS_GEN6(dev)) {
		dev_priv->display.fdi_link_train = gen6_fdi_link_train;
	} else if (IS_IVYBRIDGE(dev)) {
		/* FIXME: detect B0+ stepping and use auto training */
		dev_priv->display.fdi_link_train = ivb_manual_fdi_link_train;
	} else if (IS_HASWELL(dev) || IS_BROADWELL(dev)) {
		dev_priv->display.fdi_link_train = hsw_fdi_link_train;
		if (IS_BROADWELL(dev)) {
			dev_priv->display.modeset_commit_cdclk =
				broadwell_modeset_commit_cdclk;
			dev_priv->display.modeset_calc_cdclk =
				broadwell_modeset_calc_cdclk;
		}
	} else if (IS_VALLEYVIEW(dev) || IS_CHERRYVIEW(dev)) {
		dev_priv->display.modeset_commit_cdclk =
			valleyview_modeset_commit_cdclk;
		dev_priv->display.modeset_calc_cdclk =
			valleyview_modeset_calc_cdclk;
	} else if (IS_BROXTON(dev)) {
		dev_priv->display.modeset_commit_cdclk =
			broxton_modeset_commit_cdclk;
		dev_priv->display.modeset_calc_cdclk =
			broxton_modeset_calc_cdclk;
	}

	switch (INTEL_INFO(dev)->gen) {
	case 2:
		dev_priv->display.queue_flip = intel_gen2_queue_flip;
		break;

	case 3:
		dev_priv->display.queue_flip = intel_gen3_queue_flip;
		break;

	case 4:
	case 5:
		dev_priv->display.queue_flip = intel_gen4_queue_flip;
		break;

	case 6:
		dev_priv->display.queue_flip = intel_gen6_queue_flip;
		break;
	case 7:
	case 8: /* FIXME(BDW): Check that the gen8 RCS flip works. */
		dev_priv->display.queue_flip = intel_gen7_queue_flip;
		break;
	case 9:
		/* Drop through - unsupported since execlist only. */
	default:
		/* Default just returns -ENODEV to indicate unsupported */
		dev_priv->display.queue_flip = intel_default_queue_flip;
	}

	mutex_init(&dev_priv->pps_mutex);
}

/*
 * Some BIOSes insist on assuming the GPU's pipe A is enabled at suspend,
 * resume, or other times.  This quirk makes sure that's the case for
 * affected systems.
 */
static void quirk_pipea_force(struct drm_device *dev)
{
	struct drm_i915_private *dev_priv = dev->dev_private;

	dev_priv->quirks |= QUIRK_PIPEA_FORCE;
	DRM_INFO("applying pipe a force quirk\n");
}

static void quirk_pipeb_force(struct drm_device *dev)
{
	struct drm_i915_private *dev_priv = dev->dev_private;

	dev_priv->quirks |= QUIRK_PIPEB_FORCE;
	DRM_INFO("applying pipe b force quirk\n");
}

/*
 * Some machines (Lenovo U160) do not work with SSC on LVDS for some reason
 */
static void quirk_ssc_force_disable(struct drm_device *dev)
{
	struct drm_i915_private *dev_priv = dev->dev_private;
	dev_priv->quirks |= QUIRK_LVDS_SSC_DISABLE;
	DRM_INFO("applying lvds SSC disable quirk\n");
}

/*
 * A machine (e.g. Acer Aspire 5734Z) may need to invert the panel backlight
 * brightness value
 */
static void quirk_invert_brightness(struct drm_device *dev)
{
	struct drm_i915_private *dev_priv = dev->dev_private;
	dev_priv->quirks |= QUIRK_INVERT_BRIGHTNESS;
	DRM_INFO("applying inverted panel brightness quirk\n");
}

/* Some VBT's incorrectly indicate no backlight is present */
static void quirk_backlight_present(struct drm_device *dev)
{
	struct drm_i915_private *dev_priv = dev->dev_private;
	dev_priv->quirks |= QUIRK_BACKLIGHT_PRESENT;
	DRM_INFO("applying backlight present quirk\n");
}

struct intel_quirk {
	int device;
	int subsystem_vendor;
	int subsystem_device;
	void (*hook)(struct drm_device *dev);
};

/* For systems that don't have a meaningful PCI subdevice/subvendor ID */
struct intel_dmi_quirk {
	void (*hook)(struct drm_device *dev);
	const struct dmi_system_id (*dmi_id_list)[];
};

static int intel_dmi_reverse_brightness(const struct dmi_system_id *id)
{
	DRM_INFO("Backlight polarity reversed on %s\n", id->ident);
	return 1;
}

static const struct intel_dmi_quirk intel_dmi_quirks[] = {
	{
		.dmi_id_list = &(const struct dmi_system_id[]) {
			{
				.callback = intel_dmi_reverse_brightness,
				.ident = "NCR Corporation",
				.matches = {DMI_MATCH(DMI_SYS_VENDOR, "NCR Corporation"),
					    DMI_MATCH(DMI_PRODUCT_NAME, ""),
				},
			},
			{ }  /* terminating entry */
		},
		.hook = quirk_invert_brightness,
	},
};

static struct intel_quirk intel_quirks[] = {
	/* Toshiba Protege R-205, S-209 needs pipe A force quirk */
	{ 0x2592, 0x1179, 0x0001, quirk_pipea_force },

	/* ThinkPad T60 needs pipe A force quirk (bug #16494) */
	{ 0x2782, 0x17aa, 0x201a, quirk_pipea_force },

	/* 830 needs to leave pipe A & dpll A up */
	{ 0x3577, PCI_ANY_ID, PCI_ANY_ID, quirk_pipea_force },

	/* 830 needs to leave pipe B & dpll B up */
	{ 0x3577, PCI_ANY_ID, PCI_ANY_ID, quirk_pipeb_force },

	/* Lenovo U160 cannot use SSC on LVDS */
	{ 0x0046, 0x17aa, 0x3920, quirk_ssc_force_disable },

	/* Sony Vaio Y cannot use SSC on LVDS */
	{ 0x0046, 0x104d, 0x9076, quirk_ssc_force_disable },

	/* Acer Aspire 5734Z must invert backlight brightness */
	{ 0x2a42, 0x1025, 0x0459, quirk_invert_brightness },

	/* Acer/eMachines G725 */
	{ 0x2a42, 0x1025, 0x0210, quirk_invert_brightness },

	/* Acer/eMachines e725 */
	{ 0x2a42, 0x1025, 0x0212, quirk_invert_brightness },

	/* Acer/Packard Bell NCL20 */
	{ 0x2a42, 0x1025, 0x034b, quirk_invert_brightness },

	/* Acer Aspire 4736Z */
	{ 0x2a42, 0x1025, 0x0260, quirk_invert_brightness },

	/* Acer Aspire 5336 */
	{ 0x2a42, 0x1025, 0x048a, quirk_invert_brightness },

	/* Acer C720 and C720P Chromebooks (Celeron 2955U) have backlights */
	{ 0x0a06, 0x1025, 0x0a11, quirk_backlight_present },

	/* Acer C720 Chromebook (Core i3 4005U) */
	{ 0x0a16, 0x1025, 0x0a11, quirk_backlight_present },

	/* Apple Macbook 2,1 (Core 2 T7400) */
	{ 0x27a2, 0x8086, 0x7270, quirk_backlight_present },

	/* Apple Macbook 4,1 */
	{ 0x2a02, 0x106b, 0x00a1, quirk_backlight_present },

	/* Toshiba CB35 Chromebook (Celeron 2955U) */
	{ 0x0a06, 0x1179, 0x0a88, quirk_backlight_present },

	/* HP Chromebook 14 (Celeron 2955U) */
	{ 0x0a06, 0x103c, 0x21ed, quirk_backlight_present },

	/* Dell Chromebook 11 */
	{ 0x0a06, 0x1028, 0x0a35, quirk_backlight_present },

	/* Dell Chromebook 11 (2015 version) */
	{ 0x0a16, 0x1028, 0x0a35, quirk_backlight_present },
};

static void intel_init_quirks(struct drm_device *dev)
{
	struct pci_dev *d = dev->pdev;
	int i;

	for (i = 0; i < ARRAY_SIZE(intel_quirks); i++) {
		struct intel_quirk *q = &intel_quirks[i];

		if (d->device == q->device &&
		    (d->subsystem_vendor == q->subsystem_vendor ||
		     q->subsystem_vendor == PCI_ANY_ID) &&
		    (d->subsystem_device == q->subsystem_device ||
		     q->subsystem_device == PCI_ANY_ID))
			q->hook(dev);
	}
	for (i = 0; i < ARRAY_SIZE(intel_dmi_quirks); i++) {
		if (dmi_check_system(*intel_dmi_quirks[i].dmi_id_list) != 0)
			intel_dmi_quirks[i].hook(dev);
	}
}

/* Disable the VGA plane that we never use */
static void i915_disable_vga(struct drm_device *dev)
{
	struct drm_i915_private *dev_priv = dev->dev_private;
	u8 sr1;
	i915_reg_t vga_reg = i915_vgacntrl_reg(dev);

	/* WaEnableVGAAccessThroughIOPort:ctg,elk,ilk,snb,ivb,vlv,hsw */
	vga_get_uninterruptible(dev->pdev, VGA_RSRC_LEGACY_IO);
	outb(SR01, VGA_SR_INDEX);
	sr1 = inb(VGA_SR_DATA);
	outb(sr1 | 1<<5, VGA_SR_DATA);
	vga_put(dev->pdev, VGA_RSRC_LEGACY_IO);
	udelay(300);

	I915_WRITE(vga_reg, VGA_DISP_DISABLE);
	POSTING_READ(vga_reg);
}

void intel_modeset_init_hw(struct drm_device *dev)
{
	intel_update_cdclk(dev);
	intel_prepare_ddi(dev);
	intel_init_clock_gating(dev);
	intel_enable_gt_powersave(dev);
}

void intel_modeset_init(struct drm_device *dev)
{
	struct drm_i915_private *dev_priv = dev->dev_private;
	int sprite, ret;
	enum pipe pipe;
	struct intel_crtc *crtc;

	drm_mode_config_init(dev);

	dev->mode_config.min_width = 0;
	dev->mode_config.min_height = 0;

	dev->mode_config.preferred_depth = 24;
	dev->mode_config.prefer_shadow = 1;

	dev->mode_config.allow_fb_modifiers = true;

	dev->mode_config.funcs = &intel_mode_funcs;

	intel_init_quirks(dev);

	intel_init_pm(dev);

	if (INTEL_INFO(dev)->num_pipes == 0)
		return;

	/*
	 * There may be no VBT; and if the BIOS enabled SSC we can
	 * just keep using it to avoid unnecessary flicker.  Whereas if the
	 * BIOS isn't using it, don't assume it will work even if the VBT
	 * indicates as much.
	 */
	if (HAS_PCH_IBX(dev) || HAS_PCH_CPT(dev)) {
		bool bios_lvds_use_ssc = !!(I915_READ(PCH_DREF_CONTROL) &
					    DREF_SSC1_ENABLE);

		if (dev_priv->vbt.lvds_use_ssc != bios_lvds_use_ssc) {
			DRM_DEBUG_KMS("SSC %sabled by BIOS, overriding VBT which says %sabled\n",
				     bios_lvds_use_ssc ? "en" : "dis",
				     dev_priv->vbt.lvds_use_ssc ? "en" : "dis");
			dev_priv->vbt.lvds_use_ssc = bios_lvds_use_ssc;
		}
	}

	intel_init_display(dev);
	intel_init_audio(dev);

	if (IS_GEN2(dev)) {
		dev->mode_config.max_width = 2048;
		dev->mode_config.max_height = 2048;
	} else if (IS_GEN3(dev)) {
		dev->mode_config.max_width = 4096;
		dev->mode_config.max_height = 4096;
	} else {
		dev->mode_config.max_width = 8192;
		dev->mode_config.max_height = 8192;
	}

	if (IS_845G(dev) || IS_I865G(dev)) {
		dev->mode_config.cursor_width = IS_845G(dev) ? 64 : 512;
		dev->mode_config.cursor_height = 1023;
	} else if (IS_GEN2(dev)) {
		dev->mode_config.cursor_width = GEN2_CURSOR_WIDTH;
		dev->mode_config.cursor_height = GEN2_CURSOR_HEIGHT;
	} else {
		dev->mode_config.cursor_width = MAX_CURSOR_WIDTH;
		dev->mode_config.cursor_height = MAX_CURSOR_HEIGHT;
	}

	dev->mode_config.fb_base = dev_priv->gtt.mappable_base;

	DRM_DEBUG_KMS("%d display pipe%s available.\n",
		      INTEL_INFO(dev)->num_pipes,
		      INTEL_INFO(dev)->num_pipes > 1 ? "s" : "");

	for_each_pipe(dev_priv, pipe) {
		intel_crtc_init(dev, pipe);
		for_each_sprite(dev_priv, pipe, sprite) {
			ret = intel_plane_init(dev, pipe, sprite);
			if (ret)
				DRM_DEBUG_KMS("pipe %c sprite %c init failed: %d\n",
					      pipe_name(pipe), sprite_name(pipe, sprite), ret);
		}
	}

	intel_update_czclk(dev_priv);
	intel_update_cdclk(dev);

	intel_shared_dpll_init(dev);

	/* Just disable it once at startup */
	i915_disable_vga(dev);
	intel_setup_outputs(dev);

	drm_modeset_lock_all(dev);
	intel_modeset_setup_hw_state(dev);
	drm_modeset_unlock_all(dev);

	for_each_intel_crtc(dev, crtc) {
		struct intel_initial_plane_config plane_config = {};

		if (!crtc->active)
			continue;

		/*
		 * Note that reserving the BIOS fb up front prevents us
		 * from stuffing other stolen allocations like the ring
		 * on top.  This prevents some ugliness at boot time, and
		 * can even allow for smooth boot transitions if the BIOS
		 * fb is large enough for the active pipe configuration.
		 */
		dev_priv->display.get_initial_plane_config(crtc,
							   &plane_config);

		/*
		 * If the fb is shared between multiple heads, we'll
		 * just get the first one.
		 */
		intel_find_initial_plane_obj(crtc, &plane_config);
	}
}

static void intel_enable_pipe_a(struct drm_device *dev)
{
	struct intel_connector *connector;
	struct drm_connector *crt = NULL;
	struct intel_load_detect_pipe load_detect_temp;
	struct drm_modeset_acquire_ctx *ctx = dev->mode_config.acquire_ctx;

	/* We can't just switch on the pipe A, we need to set things up with a
	 * proper mode and output configuration. As a gross hack, enable pipe A
	 * by enabling the load detect pipe once. */
	for_each_intel_connector(dev, connector) {
		if (connector->encoder->type == INTEL_OUTPUT_ANALOG) {
			crt = &connector->base;
			break;
		}
	}

	if (!crt)
		return;

	if (intel_get_load_detect_pipe(crt, NULL, &load_detect_temp, ctx))
		intel_release_load_detect_pipe(crt, &load_detect_temp, ctx);
}

static bool
intel_check_plane_mapping(struct intel_crtc *crtc)
{
	struct drm_device *dev = crtc->base.dev;
	struct drm_i915_private *dev_priv = dev->dev_private;
	u32 val;

	if (INTEL_INFO(dev)->num_pipes == 1)
		return true;

	val = I915_READ(DSPCNTR(!crtc->plane));

	if ((val & DISPLAY_PLANE_ENABLE) &&
	    (!!(val & DISPPLANE_SEL_PIPE_MASK) == crtc->pipe))
		return false;

	return true;
}

static bool intel_crtc_has_encoders(struct intel_crtc *crtc)
{
	struct drm_device *dev = crtc->base.dev;
	struct intel_encoder *encoder;

	for_each_encoder_on_crtc(dev, &crtc->base, encoder)
		return true;

	return false;
}

static void intel_sanitize_crtc(struct intel_crtc *crtc)
{
	struct drm_device *dev = crtc->base.dev;
	struct drm_i915_private *dev_priv = dev->dev_private;
	i915_reg_t reg = PIPECONF(crtc->config->cpu_transcoder);

	/* Clear any frame start delays used for debugging left by the BIOS */
	I915_WRITE(reg, I915_READ(reg) & ~PIPECONF_FRAME_START_DELAY_MASK);

	/* restore vblank interrupts to correct state */
	drm_crtc_vblank_reset(&crtc->base);
	if (crtc->active) {
		struct intel_plane *plane;

		drm_crtc_vblank_on(&crtc->base);

		/* Disable everything but the primary plane */
		for_each_intel_plane_on_crtc(dev, crtc, plane) {
			if (plane->base.type == DRM_PLANE_TYPE_PRIMARY)
				continue;

			plane->disable_plane(&plane->base, &crtc->base);
		}
	}

	/* We need to sanitize the plane -> pipe mapping first because this will
	 * disable the crtc (and hence change the state) if it is wrong. Note
	 * that gen4+ has a fixed plane -> pipe mapping.  */
	if (INTEL_INFO(dev)->gen < 4 && !intel_check_plane_mapping(crtc)) {
		bool plane;

		DRM_DEBUG_KMS("[CRTC:%d] wrong plane connection detected!\n",
			      crtc->base.base.id);

		/* Pipe has the wrong plane attached and the plane is active.
		 * Temporarily change the plane mapping and disable everything
		 * ...  */
		plane = crtc->plane;
		to_intel_plane_state(crtc->base.primary->state)->visible = true;
		crtc->plane = !plane;
		intel_crtc_disable_noatomic(&crtc->base);
		crtc->plane = plane;
	}

	if (dev_priv->quirks & QUIRK_PIPEA_FORCE &&
	    crtc->pipe == PIPE_A && !crtc->active) {
		/* BIOS forgot to enable pipe A, this mostly happens after
		 * resume. Force-enable the pipe to fix this, the update_dpms
		 * call below we restore the pipe to the right state, but leave
		 * the required bits on. */
		intel_enable_pipe_a(dev);
	}

	/* Adjust the state of the output pipe according to whether we
	 * have active connectors/encoders. */
	if (!intel_crtc_has_encoders(crtc))
		intel_crtc_disable_noatomic(&crtc->base);

	if (crtc->active != crtc->base.state->active) {
		struct intel_encoder *encoder;

		/* This can happen either due to bugs in the get_hw_state
		 * functions or because of calls to intel_crtc_disable_noatomic,
		 * or because the pipe is force-enabled due to the
		 * pipe A quirk. */
		DRM_DEBUG_KMS("[CRTC:%d] hw state adjusted, was %s, now %s\n",
			      crtc->base.base.id,
			      crtc->base.state->enable ? "enabled" : "disabled",
			      crtc->active ? "enabled" : "disabled");

		WARN_ON(drm_atomic_set_mode_for_crtc(crtc->base.state, NULL) < 0);
		crtc->base.state->active = crtc->active;
		crtc->base.enabled = crtc->active;

		/* Because we only establish the connector -> encoder ->
		 * crtc links if something is active, this means the
		 * crtc is now deactivated. Break the links. connector
		 * -> encoder links are only establish when things are
		 *  actually up, hence no need to break them. */
		WARN_ON(crtc->active);

		for_each_encoder_on_crtc(dev, &crtc->base, encoder)
			encoder->base.crtc = NULL;
	}

	if (crtc->active || HAS_GMCH_DISPLAY(dev)) {
		/*
		 * We start out with underrun reporting disabled to avoid races.
		 * For correct bookkeeping mark this on active crtcs.
		 *
		 * Also on gmch platforms we dont have any hardware bits to
		 * disable the underrun reporting. Which means we need to start
		 * out with underrun reporting disabled also on inactive pipes,
		 * since otherwise we'll complain about the garbage we read when
		 * e.g. coming up after runtime pm.
		 *
		 * No protection against concurrent access is required - at
		 * worst a fifo underrun happens which also sets this to false.
		 */
		crtc->cpu_fifo_underrun_disabled = true;
		crtc->pch_fifo_underrun_disabled = true;
	}
}

static void intel_sanitize_encoder(struct intel_encoder *encoder)
{
	struct intel_connector *connector;
	struct drm_device *dev = encoder->base.dev;
	bool active = false;

	/* We need to check both for a crtc link (meaning that the
	 * encoder is active and trying to read from a pipe) and the
	 * pipe itself being active. */
	bool has_active_crtc = encoder->base.crtc &&
		to_intel_crtc(encoder->base.crtc)->active;

	for_each_intel_connector(dev, connector) {
		if (connector->base.encoder != &encoder->base)
			continue;

		active = true;
		break;
	}

	if (active && !has_active_crtc) {
		DRM_DEBUG_KMS("[ENCODER:%d:%s] has active connectors but no active pipe!\n",
			      encoder->base.base.id,
			      encoder->base.name);

		/* Connector is active, but has no active pipe. This is
		 * fallout from our resume register restoring. Disable
		 * the encoder manually again. */
		if (encoder->base.crtc) {
			DRM_DEBUG_KMS("[ENCODER:%d:%s] manually disabled\n",
				      encoder->base.base.id,
				      encoder->base.name);
			encoder->disable(encoder);
			if (encoder->post_disable)
				encoder->post_disable(encoder);
		}
		encoder->base.crtc = NULL;

		/* Inconsistent output/port/pipe state happens presumably due to
		 * a bug in one of the get_hw_state functions. Or someplace else
		 * in our code, like the register restore mess on resume. Clamp
		 * things to off as a safer default. */
		for_each_intel_connector(dev, connector) {
			if (connector->encoder != encoder)
				continue;
			connector->base.dpms = DRM_MODE_DPMS_OFF;
			connector->base.encoder = NULL;
		}
	}
	/* Enabled encoders without active connectors will be fixed in
	 * the crtc fixup. */
}

void i915_redisable_vga_power_on(struct drm_device *dev)
{
	struct drm_i915_private *dev_priv = dev->dev_private;
	i915_reg_t vga_reg = i915_vgacntrl_reg(dev);

	if (!(I915_READ(vga_reg) & VGA_DISP_DISABLE)) {
		DRM_DEBUG_KMS("Something enabled VGA plane, disabling it\n");
		i915_disable_vga(dev);
	}
}

void i915_redisable_vga(struct drm_device *dev)
{
	struct drm_i915_private *dev_priv = dev->dev_private;

	/* This function can be called both from intel_modeset_setup_hw_state or
	 * at a very early point in our resume sequence, where the power well
	 * structures are not yet restored. Since this function is at a very
	 * paranoid "someone might have enabled VGA while we were not looking"
	 * level, just check if the power well is enabled instead of trying to
	 * follow the "don't touch the power well if we don't need it" policy
	 * the rest of the driver uses. */
	if (!intel_display_power_is_enabled(dev_priv, POWER_DOMAIN_VGA))
		return;

	i915_redisable_vga_power_on(dev);
}

static bool primary_get_hw_state(struct intel_plane *plane)
{
	struct drm_i915_private *dev_priv = to_i915(plane->base.dev);

	return I915_READ(DSPCNTR(plane->plane)) & DISPLAY_PLANE_ENABLE;
}

/* FIXME read out full plane state for all planes */
static void readout_plane_state(struct intel_crtc *crtc)
{
	struct drm_plane *primary = crtc->base.primary;
	struct intel_plane_state *plane_state =
		to_intel_plane_state(primary->state);

	plane_state->visible = crtc->active &&
		primary_get_hw_state(to_intel_plane(primary));

	if (plane_state->visible)
		crtc->base.state->plane_mask |= 1 << drm_plane_index(primary);
}

static void intel_modeset_readout_hw_state(struct drm_device *dev)
{
	struct drm_i915_private *dev_priv = dev->dev_private;
	enum pipe pipe;
	struct intel_crtc *crtc;
	struct intel_encoder *encoder;
	struct intel_connector *connector;
	int i;

	for_each_intel_crtc(dev, crtc) {
		__drm_atomic_helper_crtc_destroy_state(&crtc->base, crtc->base.state);
		memset(crtc->config, 0, sizeof(*crtc->config));
		crtc->config->base.crtc = &crtc->base;

		crtc->active = dev_priv->display.get_pipe_config(crtc,
								 crtc->config);

		crtc->base.state->active = crtc->active;
		crtc->base.enabled = crtc->active;

		readout_plane_state(crtc);

		DRM_DEBUG_KMS("[CRTC:%d] hw state readout: %s\n",
			      crtc->base.base.id,
			      crtc->active ? "enabled" : "disabled");
	}

	for (i = 0; i < dev_priv->num_shared_dpll; i++) {
		struct intel_shared_dpll *pll = &dev_priv->shared_dplls[i];

		pll->on = pll->get_hw_state(dev_priv, pll,
					    &pll->config.hw_state);
		pll->active = 0;
		pll->config.crtc_mask = 0;
		for_each_intel_crtc(dev, crtc) {
			if (crtc->active && intel_crtc_to_shared_dpll(crtc) == pll) {
				pll->active++;
				pll->config.crtc_mask |= 1 << crtc->pipe;
			}
		}

		DRM_DEBUG_KMS("%s hw state readout: crtc_mask 0x%08x, on %i\n",
			      pll->name, pll->config.crtc_mask, pll->on);

		if (pll->config.crtc_mask)
			intel_display_power_get(dev_priv, POWER_DOMAIN_PLLS);
	}

	for_each_intel_encoder(dev, encoder) {
		pipe = 0;

		if (encoder->get_hw_state(encoder, &pipe)) {
			crtc = to_intel_crtc(dev_priv->pipe_to_crtc_mapping[pipe]);
			encoder->base.crtc = &crtc->base;
			encoder->get_config(encoder, crtc->config);
		} else {
			encoder->base.crtc = NULL;
		}

		DRM_DEBUG_KMS("[ENCODER:%d:%s] hw state readout: %s, pipe %c\n",
			      encoder->base.base.id,
			      encoder->base.name,
			      encoder->base.crtc ? "enabled" : "disabled",
			      pipe_name(pipe));
	}

	for_each_intel_connector(dev, connector) {
		if (connector->get_hw_state(connector)) {
			connector->base.dpms = DRM_MODE_DPMS_ON;
			connector->base.encoder = &connector->encoder->base;
		} else {
			connector->base.dpms = DRM_MODE_DPMS_OFF;
			connector->base.encoder = NULL;
		}
		DRM_DEBUG_KMS("[CONNECTOR:%d:%s] hw state readout: %s\n",
			      connector->base.base.id,
			      connector->base.name,
			      connector->base.encoder ? "enabled" : "disabled");
	}

	for_each_intel_crtc(dev, crtc) {
		crtc->base.hwmode = crtc->config->base.adjusted_mode;

		memset(&crtc->base.mode, 0, sizeof(crtc->base.mode));
		if (crtc->base.state->active) {
			intel_mode_from_pipe_config(&crtc->base.mode, crtc->config);
			intel_mode_from_pipe_config(&crtc->base.state->adjusted_mode, crtc->config);
			WARN_ON(drm_atomic_set_mode_for_crtc(crtc->base.state, &crtc->base.mode));

			/*
			 * The initial mode needs to be set in order to keep
			 * the atomic core happy. It wants a valid mode if the
			 * crtc's enabled, so we do the above call.
			 *
			 * At this point some state updated by the connectors
			 * in their ->detect() callback has not run yet, so
			 * no recalculation can be done yet.
			 *
			 * Even if we could do a recalculation and modeset
			 * right now it would cause a double modeset if
			 * fbdev or userspace chooses a different initial mode.
			 *
			 * If that happens, someone indicated they wanted a
			 * mode change, which means it's safe to do a full
			 * recalculation.
			 */
			crtc->base.state->mode.private_flags = I915_MODE_FLAG_INHERITED;

			drm_calc_timestamping_constants(&crtc->base, &crtc->base.hwmode);
			update_scanline_offset(crtc);
		}
	}
}

/* Scan out the current hw modeset state,
 * and sanitizes it to the current state
 */
static void
intel_modeset_setup_hw_state(struct drm_device *dev)
{
	struct drm_i915_private *dev_priv = dev->dev_private;
	enum pipe pipe;
	struct intel_crtc *crtc;
	struct intel_encoder *encoder;
	int i;

	intel_modeset_readout_hw_state(dev);

	/* HW state is read out, now we need to sanitize this mess. */
	for_each_intel_encoder(dev, encoder) {
		intel_sanitize_encoder(encoder);
	}

	for_each_pipe(dev_priv, pipe) {
		crtc = to_intel_crtc(dev_priv->pipe_to_crtc_mapping[pipe]);
		intel_sanitize_crtc(crtc);
		intel_dump_pipe_config(crtc, crtc->config,
				       "[setup_hw_state]");
	}

	intel_modeset_update_connector_atomic_state(dev);

	for (i = 0; i < dev_priv->num_shared_dpll; i++) {
		struct intel_shared_dpll *pll = &dev_priv->shared_dplls[i];

		if (!pll->on || pll->active)
			continue;

		DRM_DEBUG_KMS("%s enabled but not in use, disabling\n", pll->name);

		pll->disable(dev_priv, pll);
		pll->on = false;
	}

	if (IS_VALLEYVIEW(dev) || IS_CHERRYVIEW(dev))
		vlv_wm_get_hw_state(dev);
	else if (IS_GEN9(dev))
		skl_wm_get_hw_state(dev);
	else if (HAS_PCH_SPLIT(dev))
		ilk_wm_get_hw_state(dev);

	for_each_intel_crtc(dev, crtc) {
		unsigned long put_domains;

		put_domains = modeset_get_crtc_power_domains(&crtc->base);
		if (WARN_ON(put_domains))
			modeset_put_power_domains(dev_priv, put_domains);
	}
	intel_display_set_init_power(dev_priv, false);
}

void intel_display_resume(struct drm_device *dev)
{
	struct drm_atomic_state *state = drm_atomic_state_alloc(dev);
	struct intel_connector *conn;
	struct intel_plane *plane;
	struct drm_crtc *crtc;
	int ret;

	if (!state)
		return;

	state->acquire_ctx = dev->mode_config.acquire_ctx;

	/* preserve complete old state, including dpll */
	intel_atomic_get_shared_dpll_state(state);

	for_each_crtc(dev, crtc) {
		struct drm_crtc_state *crtc_state =
			drm_atomic_get_crtc_state(state, crtc);

		ret = PTR_ERR_OR_ZERO(crtc_state);
		if (ret)
			goto err;

		/* force a restore */
		crtc_state->mode_changed = true;
	}

	for_each_intel_plane(dev, plane) {
		ret = PTR_ERR_OR_ZERO(drm_atomic_get_plane_state(state, &plane->base));
		if (ret)
			goto err;
	}

	for_each_intel_connector(dev, conn) {
		ret = PTR_ERR_OR_ZERO(drm_atomic_get_connector_state(state, &conn->base));
		if (ret)
			goto err;
	}

	intel_modeset_setup_hw_state(dev);

	i915_redisable_vga(dev);
	ret = drm_atomic_commit(state);
	if (!ret)
		return;

err:
	DRM_ERROR("Restoring old state failed with %i\n", ret);
	drm_atomic_state_free(state);
}

void intel_modeset_gem_init(struct drm_device *dev)
{
	struct drm_crtc *c;
	struct drm_i915_gem_object *obj;
	int ret;

	mutex_lock(&dev->struct_mutex);
	intel_init_gt_powersave(dev);
	mutex_unlock(&dev->struct_mutex);

	intel_modeset_init_hw(dev);

	intel_setup_overlay(dev);

	/*
	 * Make sure any fbs we allocated at startup are properly
	 * pinned & fenced.  When we do the allocation it's too early
	 * for this.
	 */
	for_each_crtc(dev, c) {
		obj = intel_fb_obj(c->primary->fb);
		if (obj == NULL)
			continue;

		mutex_lock(&dev->struct_mutex);
		ret = intel_pin_and_fence_fb_obj(c->primary,
						 c->primary->fb,
						 c->primary->state);
		mutex_unlock(&dev->struct_mutex);
		if (ret) {
			DRM_ERROR("failed to pin boot fb on pipe %d\n",
				  to_intel_crtc(c)->pipe);
			drm_framebuffer_unreference(c->primary->fb);
			c->primary->fb = NULL;
			c->primary->crtc = c->primary->state->crtc = NULL;
			update_state_fb(c->primary);
			c->state->plane_mask &= ~(1 << drm_plane_index(c->primary));
		}
	}

	intel_backlight_register(dev);
}

void intel_connector_unregister(struct intel_connector *intel_connector)
{
	struct drm_connector *connector = &intel_connector->base;

	intel_panel_destroy_backlight(connector);
	drm_connector_unregister(connector);
}

void intel_modeset_cleanup(struct drm_device *dev)
{
	struct drm_i915_private *dev_priv = dev->dev_private;
	struct intel_connector *connector;

	intel_disable_gt_powersave(dev);

	intel_backlight_unregister(dev);

	/*
	 * Interrupts and polling as the first thing to avoid creating havoc.
	 * Too much stuff here (turning of connectors, ...) would
	 * experience fancy races otherwise.
	 */
	intel_irq_uninstall(dev_priv);

	/*
	 * Due to the hpd irq storm handling the hotplug work can re-arm the
	 * poll handlers. Hence disable polling after hpd handling is shut down.
	 */
	drm_kms_helper_poll_fini(dev);

	intel_unregister_dsm_handler();

	intel_fbc_disable(dev_priv);

	/* flush any delayed tasks or pending work */
	flush_scheduled_work();

	/* destroy the backlight and sysfs files before encoders/connectors */
	for_each_intel_connector(dev, connector)
		connector->unregister(connector);

	drm_mode_config_cleanup(dev);

	intel_cleanup_overlay(dev);

	mutex_lock(&dev->struct_mutex);
	intel_cleanup_gt_powersave(dev);
	mutex_unlock(&dev->struct_mutex);
}

/*
 * Return which encoder is currently attached for connector.
 */
struct drm_encoder *intel_best_encoder(struct drm_connector *connector)
{
	return &intel_attached_encoder(connector)->base;
}

void intel_connector_attach_encoder(struct intel_connector *connector,
				    struct intel_encoder *encoder)
{
	connector->encoder = encoder;
	drm_mode_connector_attach_encoder(&connector->base,
					  &encoder->base);
}

/*
 * set vga decode state - true == enable VGA decode
 */
int intel_modeset_vga_set_state(struct drm_device *dev, bool state)
{
	struct drm_i915_private *dev_priv = dev->dev_private;
	unsigned reg = INTEL_INFO(dev)->gen >= 6 ? SNB_GMCH_CTRL : INTEL_GMCH_CTRL;
	u16 gmch_ctrl;

	if (pci_read_config_word(dev_priv->bridge_dev, reg, &gmch_ctrl)) {
		DRM_ERROR("failed to read control word\n");
		return -EIO;
	}

	if (!!(gmch_ctrl & INTEL_GMCH_VGA_DISABLE) == !state)
		return 0;

	if (state)
		gmch_ctrl &= ~INTEL_GMCH_VGA_DISABLE;
	else
		gmch_ctrl |= INTEL_GMCH_VGA_DISABLE;

	if (pci_write_config_word(dev_priv->bridge_dev, reg, gmch_ctrl)) {
		DRM_ERROR("failed to write control word\n");
		return -EIO;
	}

	return 0;
}

struct intel_display_error_state {

	u32 power_well_driver;

	int num_transcoders;

	struct intel_cursor_error_state {
		u32 control;
		u32 position;
		u32 base;
		u32 size;
	} cursor[I915_MAX_PIPES];

	struct intel_pipe_error_state {
		bool power_domain_on;
		u32 source;
		u32 stat;
	} pipe[I915_MAX_PIPES];

	struct intel_plane_error_state {
		u32 control;
		u32 stride;
		u32 size;
		u32 pos;
		u32 addr;
		u32 surface;
		u32 tile_offset;
	} plane[I915_MAX_PIPES];

	struct intel_transcoder_error_state {
		bool power_domain_on;
		enum transcoder cpu_transcoder;

		u32 conf;

		u32 htotal;
		u32 hblank;
		u32 hsync;
		u32 vtotal;
		u32 vblank;
		u32 vsync;
	} transcoder[4];
};

struct intel_display_error_state *
intel_display_capture_error_state(struct drm_device *dev)
{
	struct drm_i915_private *dev_priv = dev->dev_private;
	struct intel_display_error_state *error;
	int transcoders[] = {
		TRANSCODER_A,
		TRANSCODER_B,
		TRANSCODER_C,
		TRANSCODER_EDP,
	};
	int i;

	if (INTEL_INFO(dev)->num_pipes == 0)
		return NULL;

	error = kzalloc(sizeof(*error), GFP_ATOMIC);
	if (error == NULL)
		return NULL;

	if (IS_HASWELL(dev) || IS_BROADWELL(dev))
		error->power_well_driver = I915_READ(HSW_PWR_WELL_DRIVER);

	for_each_pipe(dev_priv, i) {
		error->pipe[i].power_domain_on =
			__intel_display_power_is_enabled(dev_priv,
							 POWER_DOMAIN_PIPE(i));
		if (!error->pipe[i].power_domain_on)
			continue;

		error->cursor[i].control = I915_READ(CURCNTR(i));
		error->cursor[i].position = I915_READ(CURPOS(i));
		error->cursor[i].base = I915_READ(CURBASE(i));

		error->plane[i].control = I915_READ(DSPCNTR(i));
		error->plane[i].stride = I915_READ(DSPSTRIDE(i));
		if (INTEL_INFO(dev)->gen <= 3) {
			error->plane[i].size = I915_READ(DSPSIZE(i));
			error->plane[i].pos = I915_READ(DSPPOS(i));
		}
		if (INTEL_INFO(dev)->gen <= 7 && !IS_HASWELL(dev))
			error->plane[i].addr = I915_READ(DSPADDR(i));
		if (INTEL_INFO(dev)->gen >= 4) {
			error->plane[i].surface = I915_READ(DSPSURF(i));
			error->plane[i].tile_offset = I915_READ(DSPTILEOFF(i));
		}

		error->pipe[i].source = I915_READ(PIPESRC(i));

		if (HAS_GMCH_DISPLAY(dev))
			error->pipe[i].stat = I915_READ(PIPESTAT(i));
	}

	error->num_transcoders = INTEL_INFO(dev)->num_pipes;
	if (HAS_DDI(dev_priv->dev))
		error->num_transcoders++; /* Account for eDP. */

	for (i = 0; i < error->num_transcoders; i++) {
		enum transcoder cpu_transcoder = transcoders[i];

		error->transcoder[i].power_domain_on =
			__intel_display_power_is_enabled(dev_priv,
				POWER_DOMAIN_TRANSCODER(cpu_transcoder));
		if (!error->transcoder[i].power_domain_on)
			continue;

		error->transcoder[i].cpu_transcoder = cpu_transcoder;

		error->transcoder[i].conf = I915_READ(PIPECONF(cpu_transcoder));
		error->transcoder[i].htotal = I915_READ(HTOTAL(cpu_transcoder));
		error->transcoder[i].hblank = I915_READ(HBLANK(cpu_transcoder));
		error->transcoder[i].hsync = I915_READ(HSYNC(cpu_transcoder));
		error->transcoder[i].vtotal = I915_READ(VTOTAL(cpu_transcoder));
		error->transcoder[i].vblank = I915_READ(VBLANK(cpu_transcoder));
		error->transcoder[i].vsync = I915_READ(VSYNC(cpu_transcoder));
	}

	return error;
}

#define err_printf(e, ...) i915_error_printf(e, __VA_ARGS__)

void
intel_display_print_error_state(struct drm_i915_error_state_buf *m,
				struct drm_device *dev,
				struct intel_display_error_state *error)
{
	struct drm_i915_private *dev_priv = dev->dev_private;
	int i;

	if (!error)
		return;

	err_printf(m, "Num Pipes: %d\n", INTEL_INFO(dev)->num_pipes);
	if (IS_HASWELL(dev) || IS_BROADWELL(dev))
		err_printf(m, "PWR_WELL_CTL2: %08x\n",
			   error->power_well_driver);
	for_each_pipe(dev_priv, i) {
		err_printf(m, "Pipe [%d]:\n", i);
		err_printf(m, "  Power: %s\n",
			   error->pipe[i].power_domain_on ? "on" : "off");
		err_printf(m, "  SRC: %08x\n", error->pipe[i].source);
		err_printf(m, "  STAT: %08x\n", error->pipe[i].stat);

		err_printf(m, "Plane [%d]:\n", i);
		err_printf(m, "  CNTR: %08x\n", error->plane[i].control);
		err_printf(m, "  STRIDE: %08x\n", error->plane[i].stride);
		if (INTEL_INFO(dev)->gen <= 3) {
			err_printf(m, "  SIZE: %08x\n", error->plane[i].size);
			err_printf(m, "  POS: %08x\n", error->plane[i].pos);
		}
		if (INTEL_INFO(dev)->gen <= 7 && !IS_HASWELL(dev))
			err_printf(m, "  ADDR: %08x\n", error->plane[i].addr);
		if (INTEL_INFO(dev)->gen >= 4) {
			err_printf(m, "  SURF: %08x\n", error->plane[i].surface);
			err_printf(m, "  TILEOFF: %08x\n", error->plane[i].tile_offset);
		}

		err_printf(m, "Cursor [%d]:\n", i);
		err_printf(m, "  CNTR: %08x\n", error->cursor[i].control);
		err_printf(m, "  POS: %08x\n", error->cursor[i].position);
		err_printf(m, "  BASE: %08x\n", error->cursor[i].base);
	}

	for (i = 0; i < error->num_transcoders; i++) {
		err_printf(m, "CPU transcoder: %c\n",
			   transcoder_name(error->transcoder[i].cpu_transcoder));
		err_printf(m, "  Power: %s\n",
			   error->transcoder[i].power_domain_on ? "on" : "off");
		err_printf(m, "  CONF: %08x\n", error->transcoder[i].conf);
		err_printf(m, "  HTOTAL: %08x\n", error->transcoder[i].htotal);
		err_printf(m, "  HBLANK: %08x\n", error->transcoder[i].hblank);
		err_printf(m, "  HSYNC: %08x\n", error->transcoder[i].hsync);
		err_printf(m, "  VTOTAL: %08x\n", error->transcoder[i].vtotal);
		err_printf(m, "  VBLANK: %08x\n", error->transcoder[i].vblank);
		err_printf(m, "  VSYNC: %08x\n", error->transcoder[i].vsync);
	}
}

void intel_modeset_preclose(struct drm_device *dev, struct drm_file *file)
{
	struct intel_crtc *crtc;

	for_each_intel_crtc(dev, crtc) {
		struct intel_unpin_work *work;

		spin_lock_irq(&dev->event_lock);

		work = crtc->unpin_work;

		if (work && work->event &&
		    work->event->base.file_priv == file) {
			kfree(work->event);
			work->event = NULL;
		}

		spin_unlock_irq(&dev->event_lock);
	}
}<|MERGE_RESOLUTION|>--- conflicted
+++ resolved
@@ -5192,10 +5192,7 @@
 
 		intel_set_pch_fifo_underrun_reporting(dev_priv, TRANSCODER_A,
 						      true);
-<<<<<<< HEAD
-=======
-	}
->>>>>>> 7447a2b2
+	}
 
 	intel_fbc_disable_crtc(intel_crtc);
 }
@@ -13494,12 +13491,9 @@
 			 */
 			intel_check_cpu_fifo_underruns(dev_priv);
 			intel_check_pch_fifo_underruns(dev_priv);
-<<<<<<< HEAD
-=======
 
 			if (!crtc->state->active)
 				intel_update_watermarks(crtc);
->>>>>>> 7447a2b2
 		}
 	}
 
