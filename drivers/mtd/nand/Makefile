#
# linux/drivers/nand/Makefile
#

obj-$(CONFIG_MTD_NAND)			+= nand.o
obj-$(CONFIG_MTD_NAND_ECC)		+= nand_ecc.o
obj-$(CONFIG_MTD_NAND_BCH)		+= nand_bch.o
obj-$(CONFIG_MTD_NAND_IDS)		+= nand_ids.o
obj-$(CONFIG_MTD_SM_COMMON) 		+= sm_common.o

obj-$(CONFIG_MTD_NAND_CAFE)		+= cafe_nand.o
obj-$(CONFIG_MTD_NAND_AMS_DELTA)	+= ams-delta.o
obj-$(CONFIG_MTD_NAND_DENALI)		+= denali.o
obj-$(CONFIG_MTD_NAND_DENALI_PCI)	+= denali_pci.o
obj-$(CONFIG_MTD_NAND_DENALI_DT)	+= denali_dt.o
obj-$(CONFIG_MTD_NAND_AU1550)		+= au1550nd.o
obj-$(CONFIG_MTD_NAND_BF5XX)		+= bf5xx_nand.o
obj-$(CONFIG_MTD_NAND_S3C2410)		+= s3c2410.o
obj-$(CONFIG_MTD_NAND_DAVINCI)		+= davinci_nand.o
obj-$(CONFIG_MTD_NAND_DISKONCHIP)	+= diskonchip.o
obj-$(CONFIG_MTD_NAND_DOCG4)		+= docg4.o
obj-$(CONFIG_MTD_NAND_FSMC)		+= fsmc_nand.o
obj-$(CONFIG_MTD_NAND_SHARPSL)		+= sharpsl.o
obj-$(CONFIG_MTD_NAND_NANDSIM)		+= nandsim.o
obj-$(CONFIG_MTD_NAND_CS553X)		+= cs553x_nand.o
obj-$(CONFIG_MTD_NAND_NDFC)		+= ndfc.o
obj-$(CONFIG_MTD_NAND_ATMEL)		+= atmel_nand.o
obj-$(CONFIG_MTD_NAND_GPIO)		+= gpio.o
omap2_nand-objs := omap2.o
obj-$(CONFIG_MTD_NAND_OMAP2) 		+= omap2_nand.o
obj-$(CONFIG_MTD_NAND_OMAP_BCH_BUILD)	+= omap_elm.o
obj-$(CONFIG_MTD_NAND_CM_X270)		+= cmx270_nand.o
obj-$(CONFIG_MTD_NAND_PXA3xx)		+= pxa3xx_nand.o
obj-$(CONFIG_MTD_NAND_TMIO)		+= tmio_nand.o
obj-$(CONFIG_MTD_NAND_PLATFORM)		+= plat_nand.o
obj-$(CONFIG_MTD_NAND_PASEMI)		+= pasemi_nand.o
obj-$(CONFIG_MTD_NAND_ORION)		+= orion_nand.o
obj-$(CONFIG_MTD_NAND_FSL_ELBC)		+= fsl_elbc_nand.o
obj-$(CONFIG_MTD_NAND_FSL_IFC)		+= fsl_ifc_nand.o
obj-$(CONFIG_MTD_NAND_FSL_UPM)		+= fsl_upm.o
obj-$(CONFIG_MTD_NAND_SLC_LPC32XX)      += lpc32xx_slc.o
obj-$(CONFIG_MTD_NAND_MLC_LPC32XX)      += lpc32xx_mlc.o
obj-$(CONFIG_MTD_NAND_SH_FLCTL)		+= sh_flctl.o
obj-$(CONFIG_MTD_NAND_MXC)		+= mxc_nand.o
obj-$(CONFIG_MTD_NAND_SOCRATES)		+= socrates_nand.o
obj-$(CONFIG_MTD_NAND_TXX9NDFMC)	+= txx9ndfmc.o
obj-$(CONFIG_MTD_NAND_NUC900)		+= nuc900_nand.o
obj-$(CONFIG_MTD_NAND_MPC5121_NFC)	+= mpc5121_nfc.o
obj-$(CONFIG_MTD_NAND_VF610_NFC)	+= vf610_nfc.o
obj-$(CONFIG_MTD_NAND_RICOH)		+= r852.o
obj-$(CONFIG_MTD_NAND_JZ4740)		+= jz4740_nand.o
obj-$(CONFIG_MTD_NAND_GPMI_NAND)	+= gpmi-nand/
obj-$(CONFIG_MTD_NAND_XWAY)		+= xway_nand.o
obj-$(CONFIG_MTD_NAND_BCM47XXNFLASH)	+= bcm47xxnflash/
obj-$(CONFIG_MTD_NAND_SUNXI)		+= sunxi_nand.o
obj-$(CONFIG_MTD_NAND_HISI504)	        += hisi504_nand.o
<<<<<<< HEAD
obj-$(CONFIG_MTD_NAND_ARASAN)		+= arasan_nfc.o
=======
obj-$(CONFIG_MTD_NAND_BRCMNAND)		+= brcmnand/
>>>>>>> afd2ff9b

nand-objs := nand_base.o nand_bbt.o nand_timings.o<|MERGE_RESOLUTION|>--- conflicted
+++ resolved
@@ -54,10 +54,7 @@
 obj-$(CONFIG_MTD_NAND_BCM47XXNFLASH)	+= bcm47xxnflash/
 obj-$(CONFIG_MTD_NAND_SUNXI)		+= sunxi_nand.o
 obj-$(CONFIG_MTD_NAND_HISI504)	        += hisi504_nand.o
-<<<<<<< HEAD
+obj-$(CONFIG_MTD_NAND_BRCMNAND)		+= brcmnand/
 obj-$(CONFIG_MTD_NAND_ARASAN)		+= arasan_nfc.o
-=======
-obj-$(CONFIG_MTD_NAND_BRCMNAND)		+= brcmnand/
->>>>>>> afd2ff9b
 
 nand-objs := nand_base.o nand_bbt.o nand_timings.o