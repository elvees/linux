// SPDX-License-Identifier: GPL-2.0
/*
 * Arasan NAND Flash Controller Driver
 *
 * Copyright (C) 2014 - 2020 Xilinx, Inc.
 * Author:
 *   Miquel Raynal <miquel.raynal@bootlin.com>
 * Original work (fully rewritten):
 *   Punnaiah Choudary Kalluri <punnaia@xilinx.com>
 *   Naga Sureshkumar Relli <nagasure@xilinx.com>
 */

#include <linux/bch.h>
#include <linux/bitfield.h>
#include <linux/clk.h>
#include <linux/delay.h>
#include <linux/dma-mapping.h>
#include <linux/interrupt.h>
#include <linux/iopoll.h>
#include <linux/module.h>
#include <linux/mtd/mtd.h>
#include <linux/mtd/partitions.h>
#include <linux/mtd/rawnand.h>
#include <linux/of.h>
#include <linux/platform_device.h>
#include <linux/slab.h>

#define PKT_REG				0x00
#define   PKT_SIZE(x)			FIELD_PREP(GENMASK(10, 0), (x))
#define   PKT_STEPS(x)			FIELD_PREP(GENMASK(23, 12), (x))

#define MEM_ADDR1_REG			0x04

#define MEM_ADDR2_REG			0x08
#define   ADDR2_STRENGTH(x)		FIELD_PREP(GENMASK(27, 25), (x))
#define   ADDR2_CS(x)			FIELD_PREP(GENMASK(31, 30), (x))

#define CMD_REG				0x0C
#define   CMD_1(x)			FIELD_PREP(GENMASK(7, 0), (x))
#define   CMD_2(x)			FIELD_PREP(GENMASK(15, 8), (x))
#define   CMD_PAGE_SIZE(x)		FIELD_PREP(GENMASK(25, 23), (x))
#define   CMD_DMA_ENABLE		BIT(27)
#define   CMD_NADDRS(x)			FIELD_PREP(GENMASK(30, 28), (x))
#define   CMD_ECC_ENABLE		BIT(31)

#define PROG_REG			0x10
#define   PROG_PGRD			BIT(0)
#define   PROG_ERASE			BIT(2)
#define   PROG_STATUS			BIT(3)
#define   PROG_PGPROG			BIT(4)
#define   PROG_RDID			BIT(6)
#define   PROG_RDPARAM			BIT(7)
#define   PROG_RST			BIT(8)
#define   PROG_GET_FEATURE		BIT(9)
#define   PROG_SET_FEATURE		BIT(10)

#define INTR_STS_EN_REG			0x14
#define INTR_SIG_EN_REG			0x18
#define INTR_STS_REG			0x1C
#define   WRITE_READY			BIT(0)
#define   READ_READY			BIT(1)
#define   XFER_COMPLETE			BIT(2)
#define   DMA_BOUNDARY			BIT(6)
#define   EVENT_MASK			GENMASK(7, 0)

#define READY_STS_REG			0x20

#define DMA_ADDR0_REG			0x50
#define DMA_ADDR1_REG			0x24

#define FLASH_STS_REG			0x28

#define DATA_PORT_REG			0x30

#define ECC_CONF_REG			0x34
#define   ECC_CONF_COL(x)		FIELD_PREP(GENMASK(15, 0), (x))
#define   ECC_CONF_LEN(x)		FIELD_PREP(GENMASK(26, 16), (x))
#define   ECC_CONF_BCH_EN		BIT(27)

#define ECC_ERR_CNT_REG			0x38
#define   GET_PKT_ERR_CNT(x)		FIELD_GET(GENMASK(7, 0), (x))
#define   GET_PAGE_ERR_CNT(x)		FIELD_GET(GENMASK(16, 8), (x))

#define ECC_SP_REG			0x3C
#define   ECC_SP_CMD1(x)		FIELD_PREP(GENMASK(7, 0), (x))
#define   ECC_SP_CMD2(x)		FIELD_PREP(GENMASK(15, 8), (x))
#define   ECC_SP_ADDRS(x)		FIELD_PREP(GENMASK(30, 28), (x))

#define ECC_1ERR_CNT_REG		0x40
#define ECC_2ERR_CNT_REG		0x44

#define DATA_INTERFACE_REG		0x6C
#define   DIFACE_SDR_MODE(x)		FIELD_PREP(GENMASK(2, 0), (x))
#define   DIFACE_DDR_MODE(x)		FIELD_PREP(GENMASK(5, 3), (x))
#define   DIFACE_SDR			0
#define   DIFACE_NVDDR			BIT(9)

#define ANFC_MAX_CS			2
#define ANFC_DFLT_TIMEOUT_US		1000000
#define ANFC_MAX_CHUNK_SIZE		SZ_1M
#define ANFC_MAX_PARAM_SIZE		SZ_4K
#define ANFC_MAX_STEPS			SZ_2K
#define ANFC_MAX_PKT_SIZE		(SZ_2K - 1)
#define ANFC_MAX_ADDR_CYC		5U
#define ANFC_RSVD_ECC_BYTES		21

#define ANFC_XLNX_SDR_DFLT_CORE_CLK	100000000
#define ANFC_XLNX_SDR_HS_CORE_CLK	80000000

/**
 * struct anfc_op - Defines how to execute an operation
 * @pkt_reg: Packet register
 * @addr1_reg: Memory address 1 register
 * @addr2_reg: Memory address 2 register
 * @cmd_reg: Command register
 * @prog_reg: Program register
 * @steps: Number of "packets" to read/write
 * @rdy_timeout_ms: Timeout for waits on Ready/Busy pin
 * @len: Data transfer length
 * @read: Data transfer direction from the controller point of view
 * @buf: Data buffer
 */
struct anfc_op {
	u32 pkt_reg;
	u32 addr1_reg;
	u32 addr2_reg;
	u32 cmd_reg;
	u32 prog_reg;
	int steps;
	unsigned int rdy_timeout_ms;
	unsigned int len;
	bool read;
	u8 *buf;
};

/**
 * struct anand - Defines the NAND chip related information
 * @node:		Used to store NAND chips into a list
 * @chip:		NAND chip information structure
 * @cs:			Chip select line
 * @rb:			Ready-busy line
 * @page_sz:		Register value of the page_sz field to use
 * @clk:		Expected clock frequency to use
 * @timings:		Data interface timing mode to use
 * @ecc_conf:		Hardware ECC configuration value
 * @strength:		Register value of the ECC strength
 * @raddr_cycles:	Row address cycle information
 * @caddr_cycles:	Column address cycle information
 * @ecc_bits:		Exact number of ECC bits per syndrome
 * @ecc_total:		Total number of ECC bytes
 * @errloc:		Array of errors located with soft BCH
 * @hw_ecc:		Buffer to store syndromes computed by hardware
 * @bch:		BCH structure
 */
struct anand {
	struct list_head node;
	struct nand_chip chip;
	unsigned int cs;
	unsigned int rb;
	unsigned int page_sz;
	unsigned long clk;
	u32 timings;
	u32 ecc_conf;
	u32 strength;
	u16 raddr_cycles;
	u16 caddr_cycles;
	unsigned int ecc_bits;
	unsigned int ecc_total;
	unsigned int *errloc;
	u8 *hw_ecc;
	struct bch_control *bch;
};

/**
 * struct arasan_nfc - Defines the Arasan NAND flash controller driver instance
 * @dev:		Pointer to the device structure
 * @base:		Remapped register area
 * @controller_clk:		Pointer to the system clock
 * @bus_clk:		Pointer to the flash clock
 * @controller:		Base controller structure
 * @chips:		List of all NAND chips attached to the controller
 * @assigned_cs:	Bitmask describing already assigned CS lines
 * @cur_clk:		Current clock rate
 */
struct arasan_nfc {
	struct device *dev;
	void __iomem *base;
	struct clk *controller_clk;
	struct clk *bus_clk;
	struct nand_controller controller;
	struct list_head chips;
	unsigned long assigned_cs;
	unsigned int cur_clk;
};

static struct anand *to_anand(struct nand_chip *nand)
{
	return container_of(nand, struct anand, chip);
}

static struct arasan_nfc *to_anfc(struct nand_controller *ctrl)
{
	return container_of(ctrl, struct arasan_nfc, controller);
}

static int anfc_wait_for_event(struct arasan_nfc *nfc, unsigned int event)
{
	u32 val;
	int ret;

	ret = readl_relaxed_poll_timeout(nfc->base + INTR_STS_REG, val,
					 val & event, 0,
					 ANFC_DFLT_TIMEOUT_US);
	if (ret) {
		dev_err(nfc->dev, "Timeout waiting for event 0x%x\n", event);
		return -ETIMEDOUT;
	}

	writel(event, nfc->base + INTR_STS_REG);

	return 0;
}

static int anfc_wait_for_rb(struct arasan_nfc *nfc, struct nand_chip *chip,
			    unsigned int timeout_ms)
{
	struct anand *anand = to_anand(chip);
	u32 val;
	int ret;

	/* There is no R/B interrupt, we must poll a register */
	ret = readl_relaxed_poll_timeout(nfc->base + READY_STS_REG, val,
					 val & BIT(anand->rb),
					 1, timeout_ms * 1000);
	if (ret) {
		dev_err(nfc->dev, "Timeout waiting for R/B 0x%x\n",
			readl_relaxed(nfc->base + READY_STS_REG));
		return -ETIMEDOUT;
	}

	return 0;
}

static void anfc_trigger_op(struct arasan_nfc *nfc, struct anfc_op *nfc_op)
{
	writel(nfc_op->pkt_reg, nfc->base + PKT_REG);
	writel(nfc_op->addr1_reg, nfc->base + MEM_ADDR1_REG);
	writel(nfc_op->addr2_reg, nfc->base + MEM_ADDR2_REG);
	writel(nfc_op->cmd_reg, nfc->base + CMD_REG);
	writel(nfc_op->prog_reg, nfc->base + PROG_REG);
}

static int anfc_pkt_len_config(unsigned int len, unsigned int *steps,
			       unsigned int *pktsize)
{
	unsigned int nb, sz;

	for (nb = 1; nb < ANFC_MAX_STEPS; nb *= 2) {
		sz = len / nb;
		if (sz <= ANFC_MAX_PKT_SIZE)
			break;
	}

	if (sz * nb != len)
		return -ENOTSUPP;

	if (steps)
		*steps = nb;

	if (pktsize)
		*pktsize = sz;

	return 0;
}

static int anfc_select_target(struct nand_chip *chip, int target)
{
	struct anand *anand = to_anand(chip);
	struct arasan_nfc *nfc = to_anfc(chip->controller);
	int ret;

	/* Update the controller timings and the potential ECC configuration */
	writel(anand->timings, nfc->base + DATA_INTERFACE_REG);

	/* Update clock frequency */
	if (nfc->cur_clk != anand->clk) {
		clk_disable_unprepare(nfc->bus_clk);
		ret = clk_set_rate(nfc->bus_clk, anand->clk);
		if (ret) {
			dev_err(nfc->dev, "Failed to change clock rate\n");
			return ret;
		}

		ret = clk_prepare_enable(nfc->bus_clk);
		if (ret) {
			dev_err(nfc->dev,
				"Failed to re-enable the bus clock\n");
			return ret;
		}

		nfc->cur_clk = anand->clk;
	}

	return 0;
}

/*
 * When using the embedded hardware ECC engine, the controller is in charge of
 * feeding the engine with, first, the ECC residue present in the data array.
 * A typical read operation is:
 * 1/ Assert the read operation by sending the relevant command/address cycles
 *    but targeting the column of the first ECC bytes in the OOB area instead of
 *    the main data directly.
 * 2/ After having read the relevant number of ECC bytes, the controller uses
 *    the RNDOUT/RNDSTART commands which are set into the "ECC Spare Command
 *    Register" to move the pointer back at the beginning of the main data.
 * 3/ It will read the content of the main area for a given size (pktsize) and
 *    will feed the ECC engine with this buffer again.
 * 4/ The ECC engine derives the ECC bytes for the given data and compare them
 *    with the ones already received. It eventually trigger status flags and
 *    then set the "Buffer Read Ready" flag.
 * 5/ The corrected data is then available for reading from the data port
 *    register.
 *
 * The hardware BCH ECC engine is known to be inconstent in BCH mode and never
 * reports uncorrectable errors. Because of this bug, we have to use the
 * software BCH implementation in the read path.
 */
static int anfc_read_page_hw_ecc(struct nand_chip *chip, u8 *buf,
				 int oob_required, int page)
{
	struct arasan_nfc *nfc = to_anfc(chip->controller);
	struct mtd_info *mtd = nand_to_mtd(chip);
	struct anand *anand = to_anand(chip);
	unsigned int len = mtd->writesize + (oob_required ? mtd->oobsize : 0);
	unsigned int max_bitflips = 0;
	dma_addr_t dma_addr;
	int step, ret;
	struct anfc_op nfc_op = {
		.pkt_reg =
			PKT_SIZE(chip->ecc.size) |
			PKT_STEPS(chip->ecc.steps),
		.addr1_reg =
			(page & 0xFF) << (8 * (anand->caddr_cycles)) |
			(((page >> 8) & 0xFF) << (8 * (1 + anand->caddr_cycles))),
		.addr2_reg =
			((page >> 16) & 0xFF) |
			ADDR2_STRENGTH(anand->strength) |
			ADDR2_CS(anand->cs),
		.cmd_reg =
			CMD_1(NAND_CMD_READ0) |
			CMD_2(NAND_CMD_READSTART) |
			CMD_PAGE_SIZE(anand->page_sz) |
			CMD_DMA_ENABLE |
			CMD_NADDRS(anand->caddr_cycles +
				   anand->raddr_cycles),
		.prog_reg = PROG_PGRD,
	};

	dma_addr = dma_map_single(nfc->dev, (void *)buf, len, DMA_FROM_DEVICE);
	if (dma_mapping_error(nfc->dev, dma_addr)) {
		dev_err(nfc->dev, "Buffer mapping error");
		return -EIO;
	}

	writel(lower_32_bits(dma_addr), nfc->base + DMA_ADDR0_REG);
	writel(upper_32_bits(dma_addr), nfc->base + DMA_ADDR1_REG);

	anfc_trigger_op(nfc, &nfc_op);

	ret = anfc_wait_for_event(nfc, XFER_COMPLETE);
	dma_unmap_single(nfc->dev, dma_addr, len, DMA_FROM_DEVICE);
	if (ret) {
		dev_err(nfc->dev, "Error reading page %d\n", page);
		return ret;
	}

	/* Store the raw OOB bytes as well */
	ret = nand_change_read_column_op(chip, mtd->writesize, chip->oob_poi,
					 mtd->oobsize, 0);
	if (ret)
		return ret;

	/*
	 * For each step, compute by softare the BCH syndrome over the raw data.
	 * Compare the theoretical amount of errors and compare with the
	 * hardware engine feedback.
	 */
	for (step = 0; step < chip->ecc.steps; step++) {
		u8 *raw_buf = &buf[step * chip->ecc.size];
		unsigned int bit, byte;
		int bf, i;

		/* Extract the syndrome, it is not necessarily aligned */
		memset(anand->hw_ecc, 0, chip->ecc.bytes);
		nand_extract_bits(anand->hw_ecc, 0,
				  &chip->oob_poi[mtd->oobsize - anand->ecc_total],
				  anand->ecc_bits * step, anand->ecc_bits);

		bf = bch_decode(anand->bch, raw_buf, chip->ecc.size,
				anand->hw_ecc, NULL, NULL, anand->errloc);
		if (!bf) {
			continue;
		} else if (bf > 0) {
			for (i = 0; i < bf; i++) {
				/* Only correct the data, not the syndrome */
				if (anand->errloc[i] < (chip->ecc.size * 8)) {
					bit = BIT(anand->errloc[i] & 7);
					byte = anand->errloc[i] >> 3;
					raw_buf[byte] ^= bit;
				}
			}

			mtd->ecc_stats.corrected += bf;
			max_bitflips = max_t(unsigned int, max_bitflips, bf);

			continue;
		}

		bf = nand_check_erased_ecc_chunk(raw_buf, chip->ecc.size,
						 NULL, 0, NULL, 0,
						 chip->ecc.strength);
		if (bf > 0) {
			mtd->ecc_stats.corrected += bf;
			max_bitflips = max_t(unsigned int, max_bitflips, bf);
			memset(raw_buf, 0xFF, chip->ecc.size);
		} else if (bf < 0) {
			mtd->ecc_stats.failed++;
		}
	}

	return 0;
}

static int anfc_sel_read_page_hw_ecc(struct nand_chip *chip, u8 *buf,
				     int oob_required, int page)
{
	int ret;

	ret = anfc_select_target(chip, chip->cur_cs);
	if (ret)
		return ret;

	return anfc_read_page_hw_ecc(chip, buf, oob_required, page);
};

static int anfc_write_page_hw_ecc(struct nand_chip *chip, const u8 *buf,
				  int oob_required, int page)
{
	struct anand *anand = to_anand(chip);
	struct arasan_nfc *nfc = to_anfc(chip->controller);
	struct mtd_info *mtd = nand_to_mtd(chip);
	unsigned int len = mtd->writesize + (oob_required ? mtd->oobsize : 0);
	dma_addr_t dma_addr;
	int ret;
	struct anfc_op nfc_op = {
		.pkt_reg =
			PKT_SIZE(chip->ecc.size) |
			PKT_STEPS(chip->ecc.steps),
		.addr1_reg =
			(page & 0xFF) << (8 * (anand->caddr_cycles)) |
			(((page >> 8) & 0xFF) << (8 * (1 + anand->caddr_cycles))),
		.addr2_reg =
			((page >> 16) & 0xFF) |
			ADDR2_STRENGTH(anand->strength) |
			ADDR2_CS(anand->cs),
		.cmd_reg =
			CMD_1(NAND_CMD_SEQIN) |
			CMD_2(NAND_CMD_PAGEPROG) |
			CMD_PAGE_SIZE(anand->page_sz) |
			CMD_DMA_ENABLE |
			CMD_NADDRS(anand->caddr_cycles +
				   anand->raddr_cycles) |
			CMD_ECC_ENABLE,
		.prog_reg = PROG_PGPROG,
	};

	writel(anand->ecc_conf, nfc->base + ECC_CONF_REG);
	writel(ECC_SP_CMD1(NAND_CMD_RNDIN) | ECC_SP_ADDRS(anand->caddr_cycles),
	       nfc->base + ECC_SP_REG);

	dma_addr = dma_map_single(nfc->dev, (void *)buf, len, DMA_TO_DEVICE);
	if (dma_mapping_error(nfc->dev, dma_addr)) {
		dev_err(nfc->dev, "Buffer mapping error");
		return -EIO;
	}

	writel(lower_32_bits(dma_addr), nfc->base + DMA_ADDR0_REG);
	writel(upper_32_bits(dma_addr), nfc->base + DMA_ADDR1_REG);

	anfc_trigger_op(nfc, &nfc_op);
	ret = anfc_wait_for_event(nfc, XFER_COMPLETE);
	dma_unmap_single(nfc->dev, dma_addr, len, DMA_TO_DEVICE);
	if (ret) {
		dev_err(nfc->dev, "Error writing page %d\n", page);
		return ret;
	}

	/* Spare data is not protected */
	if (oob_required)
		ret = nand_write_oob_std(chip, page);

	return ret;
}

static int anfc_sel_write_page_hw_ecc(struct nand_chip *chip, const u8 *buf,
				      int oob_required, int page)
{
	int ret;

	ret = anfc_select_target(chip, chip->cur_cs);
	if (ret)
		return ret;

	return anfc_write_page_hw_ecc(chip, buf, oob_required, page);
};

/* NAND framework ->exec_op() hooks and related helpers */
static int anfc_parse_instructions(struct nand_chip *chip,
				   const struct nand_subop *subop,
				   struct anfc_op *nfc_op)
{
	struct anand *anand = to_anand(chip);
	const struct nand_op_instr *instr = NULL;
	bool first_cmd = true;
	unsigned int op_id;
	int ret, i;

	memset(nfc_op, 0, sizeof(*nfc_op));
	nfc_op->addr2_reg = ADDR2_CS(anand->cs);
	nfc_op->cmd_reg = CMD_PAGE_SIZE(anand->page_sz);

	for (op_id = 0; op_id < subop->ninstrs; op_id++) {
		unsigned int offset, naddrs, pktsize;
		const u8 *addrs;
		u8 *buf;

		instr = &subop->instrs[op_id];

		switch (instr->type) {
		case NAND_OP_CMD_INSTR:
			if (first_cmd)
				nfc_op->cmd_reg |= CMD_1(instr->ctx.cmd.opcode);
			else
				nfc_op->cmd_reg |= CMD_2(instr->ctx.cmd.opcode);

			first_cmd = false;
			break;

		case NAND_OP_ADDR_INSTR:
			offset = nand_subop_get_addr_start_off(subop, op_id);
			naddrs = nand_subop_get_num_addr_cyc(subop, op_id);
			addrs = &instr->ctx.addr.addrs[offset];
			nfc_op->cmd_reg |= CMD_NADDRS(naddrs);

			for (i = 0; i < min(ANFC_MAX_ADDR_CYC, naddrs); i++) {
				if (i < 4)
					nfc_op->addr1_reg |= (u32)addrs[i] << i * 8;
				else
					nfc_op->addr2_reg |= addrs[i];
			}

			break;
		case NAND_OP_DATA_IN_INSTR:
			nfc_op->read = true;
			fallthrough;
		case NAND_OP_DATA_OUT_INSTR:
			offset = nand_subop_get_data_start_off(subop, op_id);
			buf = instr->ctx.data.buf.in;
			nfc_op->buf = &buf[offset];
			nfc_op->len = nand_subop_get_data_len(subop, op_id);
			ret = anfc_pkt_len_config(nfc_op->len, &nfc_op->steps,
						  &pktsize);
			if (ret)
				return ret;

			/*
			 * Number of DATA cycles must be aligned on 4, this
			 * means the controller might read/write more than
			 * requested. This is harmless most of the time as extra
			 * DATA are discarded in the write path and read pointer
			 * adjusted in the read path.
			 *
			 * FIXME: The core should mark operations where
			 * reading/writing more is allowed so the exec_op()
			 * implementation can take the right decision when the
			 * alignment constraint is not met: adjust the number of
			 * DATA cycles when it's allowed, reject the operation
			 * otherwise.
			 */
			nfc_op->pkt_reg |= PKT_SIZE(round_up(pktsize, 4)) |
					   PKT_STEPS(nfc_op->steps);
			break;
		case NAND_OP_WAITRDY_INSTR:
			nfc_op->rdy_timeout_ms = instr->ctx.waitrdy.timeout_ms;
			break;
		}
	}

	return 0;
}

static int anfc_rw_pio_op(struct arasan_nfc *nfc, struct anfc_op *nfc_op)
{
	unsigned int dwords = (nfc_op->len / 4) / nfc_op->steps;
	unsigned int last_len = nfc_op->len % 4;
	unsigned int offset, dir;
	u8 *buf = nfc_op->buf;
	int ret, i;

	for (i = 0; i < nfc_op->steps; i++) {
		dir = nfc_op->read ? READ_READY : WRITE_READY;
		ret = anfc_wait_for_event(nfc, dir);
		if (ret) {
			dev_err(nfc->dev, "PIO %s ready signal not received\n",
				nfc_op->read ? "Read" : "Write");
			return ret;
		}

		offset = i * (dwords * 4);
		if (nfc_op->read)
			ioread32_rep(nfc->base + DATA_PORT_REG, &buf[offset],
				     dwords);
		else
			iowrite32_rep(nfc->base + DATA_PORT_REG, &buf[offset],
				      dwords);
	}

	if (last_len) {
		u32 remainder;

		offset = nfc_op->len - last_len;

		if (nfc_op->read) {
			remainder = readl_relaxed(nfc->base + DATA_PORT_REG);
			memcpy(&buf[offset], &remainder, last_len);
		} else {
			memcpy(&remainder, &buf[offset], last_len);
			writel(remainder, nfc->base + DATA_PORT_REG);
		}
	}

	return anfc_wait_for_event(nfc, XFER_COMPLETE);
}

static int anfc_misc_data_type_exec(struct nand_chip *chip,
				    const struct nand_subop *subop,
				    u32 prog_reg)
{
	struct arasan_nfc *nfc = to_anfc(chip->controller);
	struct anfc_op nfc_op = {};
	int ret;

	ret = anfc_parse_instructions(chip, subop, &nfc_op);
	if (ret)
		return ret;

	nfc_op.prog_reg = prog_reg;
	anfc_trigger_op(nfc, &nfc_op);

	if (nfc_op.rdy_timeout_ms) {
		ret = anfc_wait_for_rb(nfc, chip, nfc_op.rdy_timeout_ms);
		if (ret)
			return ret;
	}

	return anfc_rw_pio_op(nfc, &nfc_op);
}

static int anfc_param_read_type_exec(struct nand_chip *chip,
				     const struct nand_subop *subop)
{
	return anfc_misc_data_type_exec(chip, subop, PROG_RDPARAM);
}

static int anfc_data_read_type_exec(struct nand_chip *chip,
				    const struct nand_subop *subop)
{
	return anfc_misc_data_type_exec(chip, subop, PROG_PGRD);
}

static int anfc_param_write_type_exec(struct nand_chip *chip,
				      const struct nand_subop *subop)
{
	return anfc_misc_data_type_exec(chip, subop, PROG_SET_FEATURE);
}

static int anfc_data_write_type_exec(struct nand_chip *chip,
				     const struct nand_subop *subop)
{
	return anfc_misc_data_type_exec(chip, subop, PROG_PGPROG);
}

static int anfc_misc_zerolen_type_exec(struct nand_chip *chip,
				       const struct nand_subop *subop,
				       u32 prog_reg)
{
	struct arasan_nfc *nfc = to_anfc(chip->controller);
	struct anfc_op nfc_op = {};
	int ret;

	ret = anfc_parse_instructions(chip, subop, &nfc_op);
	if (ret)
		return ret;

	nfc_op.prog_reg = prog_reg;
	anfc_trigger_op(nfc, &nfc_op);

	ret = anfc_wait_for_event(nfc, XFER_COMPLETE);
	if (ret)
		return ret;

	if (nfc_op.rdy_timeout_ms)
		ret = anfc_wait_for_rb(nfc, chip, nfc_op.rdy_timeout_ms);

	return ret;
}

static int anfc_status_type_exec(struct nand_chip *chip,
				 const struct nand_subop *subop)
{
	struct arasan_nfc *nfc = to_anfc(chip->controller);
	u32 tmp;
	int ret;

	/* See anfc_check_op() for details about this constraint */
	if (subop->instrs[0].ctx.cmd.opcode != NAND_CMD_STATUS)
		return -ENOTSUPP;

	ret = anfc_misc_zerolen_type_exec(chip, subop, PROG_STATUS);
	if (ret)
		return ret;

	tmp = readl_relaxed(nfc->base + FLASH_STS_REG);
	memcpy(subop->instrs[1].ctx.data.buf.in, &tmp, 1);

	return 0;
}

static int anfc_reset_type_exec(struct nand_chip *chip,
				const struct nand_subop *subop)
{
	return anfc_misc_zerolen_type_exec(chip, subop, PROG_RST);
}

static int anfc_erase_type_exec(struct nand_chip *chip,
				const struct nand_subop *subop)
{
	return anfc_misc_zerolen_type_exec(chip, subop, PROG_ERASE);
}

static int anfc_wait_type_exec(struct nand_chip *chip,
			       const struct nand_subop *subop)
{
	struct arasan_nfc *nfc = to_anfc(chip->controller);
	struct anfc_op nfc_op = {};
	int ret;

	ret = anfc_parse_instructions(chip, subop, &nfc_op);
	if (ret)
		return ret;

	return anfc_wait_for_rb(nfc, chip, nfc_op.rdy_timeout_ms);
}

static const struct nand_op_parser anfc_op_parser = NAND_OP_PARSER(
	NAND_OP_PARSER_PATTERN(
		anfc_param_read_type_exec,
		NAND_OP_PARSER_PAT_CMD_ELEM(false),
		NAND_OP_PARSER_PAT_ADDR_ELEM(false, ANFC_MAX_ADDR_CYC),
		NAND_OP_PARSER_PAT_WAITRDY_ELEM(true),
		NAND_OP_PARSER_PAT_DATA_IN_ELEM(false, ANFC_MAX_CHUNK_SIZE)),
	NAND_OP_PARSER_PATTERN(
		anfc_param_write_type_exec,
		NAND_OP_PARSER_PAT_CMD_ELEM(false),
		NAND_OP_PARSER_PAT_ADDR_ELEM(false, ANFC_MAX_ADDR_CYC),
		NAND_OP_PARSER_PAT_DATA_OUT_ELEM(false, ANFC_MAX_PARAM_SIZE)),
	NAND_OP_PARSER_PATTERN(
		anfc_data_read_type_exec,
		NAND_OP_PARSER_PAT_CMD_ELEM(false),
		NAND_OP_PARSER_PAT_ADDR_ELEM(false, ANFC_MAX_ADDR_CYC),
		NAND_OP_PARSER_PAT_CMD_ELEM(false),
		NAND_OP_PARSER_PAT_WAITRDY_ELEM(true),
		NAND_OP_PARSER_PAT_DATA_IN_ELEM(true, ANFC_MAX_CHUNK_SIZE)),
	NAND_OP_PARSER_PATTERN(
		anfc_data_write_type_exec,
		NAND_OP_PARSER_PAT_CMD_ELEM(false),
		NAND_OP_PARSER_PAT_ADDR_ELEM(false, ANFC_MAX_ADDR_CYC),
		NAND_OP_PARSER_PAT_DATA_OUT_ELEM(false, ANFC_MAX_CHUNK_SIZE),
		NAND_OP_PARSER_PAT_CMD_ELEM(false)),
	NAND_OP_PARSER_PATTERN(
		anfc_reset_type_exec,
		NAND_OP_PARSER_PAT_CMD_ELEM(false),
		NAND_OP_PARSER_PAT_WAITRDY_ELEM(false)),
	NAND_OP_PARSER_PATTERN(
		anfc_erase_type_exec,
		NAND_OP_PARSER_PAT_CMD_ELEM(false),
		NAND_OP_PARSER_PAT_ADDR_ELEM(false, ANFC_MAX_ADDR_CYC),
		NAND_OP_PARSER_PAT_CMD_ELEM(false),
		NAND_OP_PARSER_PAT_WAITRDY_ELEM(false)),
	NAND_OP_PARSER_PATTERN(
		anfc_status_type_exec,
		NAND_OP_PARSER_PAT_CMD_ELEM(false),
		NAND_OP_PARSER_PAT_DATA_IN_ELEM(false, ANFC_MAX_CHUNK_SIZE)),
	NAND_OP_PARSER_PATTERN(
		anfc_wait_type_exec,
		NAND_OP_PARSER_PAT_WAITRDY_ELEM(false)),
	);

static int anfc_check_op(struct nand_chip *chip,
			 const struct nand_operation *op)
{
	const struct nand_op_instr *instr;
	int op_id;

	/*
	 * The controller abstracts all the NAND operations and do not support
	 * data only operations.
	 *
	 * TODO: The nand_op_parser framework should be extended to
	 * support custom checks on DATA instructions.
	 */
	for (op_id = 0; op_id < op->ninstrs; op_id++) {
		instr = &op->instrs[op_id];

		switch (instr->type) {
		case NAND_OP_ADDR_INSTR:
			if (instr->ctx.addr.naddrs > ANFC_MAX_ADDR_CYC)
				return -ENOTSUPP;

			break;
		case NAND_OP_DATA_IN_INSTR:
		case NAND_OP_DATA_OUT_INSTR:
			if (instr->ctx.data.len > ANFC_MAX_CHUNK_SIZE)
				return -ENOTSUPP;

			if (anfc_pkt_len_config(instr->ctx.data.len, 0, 0))
				return -ENOTSUPP;

			break;
		default:
			break;
		}
	}

	/*
	 * The controller does not allow to proceed with a CMD+DATA_IN cycle
	 * manually on the bus by reading data from the data register. Instead,
	 * the controller abstract a status read operation with its own status
	 * register after ordering a read status operation. Hence, we cannot
	 * support any CMD+DATA_IN operation other than a READ STATUS.
	 *
	 * TODO: The nand_op_parser() framework should be extended to describe
	 * fixed patterns instead of open-coding this check here.
	 */
	if (op->ninstrs == 2 &&
	    op->instrs[0].type == NAND_OP_CMD_INSTR &&
	    op->instrs[0].ctx.cmd.opcode != NAND_CMD_STATUS &&
	    op->instrs[1].type == NAND_OP_DATA_IN_INSTR)
		return -ENOTSUPP;

	return nand_op_parser_exec_op(chip, &anfc_op_parser, op, true);
}

static int anfc_exec_op(struct nand_chip *chip,
			const struct nand_operation *op,
			bool check_only)
{
	int ret;

	if (check_only)
		return anfc_check_op(chip, op);

	ret = anfc_select_target(chip, op->cs);
	if (ret)
		return ret;

	return nand_op_parser_exec_op(chip, &anfc_op_parser, op, check_only);
}

static int anfc_setup_interface(struct nand_chip *chip, int target,
				const struct nand_interface_config *conf)
{
	struct anand *anand = to_anand(chip);
	struct arasan_nfc *nfc = to_anfc(chip->controller);
	struct device_node *np = nfc->dev->of_node;
	const struct nand_sdr_timings *sdr;
<<<<<<< HEAD

	sdr = nand_get_sdr_timings(conf);
	if (IS_ERR(sdr))
		return PTR_ERR(sdr);
=======
	const struct nand_nvddr_timings *nvddr;

	if (nand_interface_is_nvddr(conf)) {
		nvddr = nand_get_nvddr_timings(conf);
		if (IS_ERR(nvddr))
			return PTR_ERR(nvddr);

		/*
		 * The controller only supports data payload requests which are
		 * a multiple of 4. In practice, most data accesses are 4-byte
		 * aligned and this is not an issue. However, rounding up will
		 * simply be refused by the controller if we reached the end of
		 * the device *and* we are using the NV-DDR interface(!). In
		 * this situation, unaligned data requests ending at the device
		 * boundary will confuse the controller and cannot be performed.
		 *
		 * This is something that happens in nand_read_subpage() when
		 * selecting software ECC support and must be avoided.
		 */
		if (chip->ecc.engine_type == NAND_ECC_ENGINE_TYPE_SOFT)
			return -ENOTSUPP;
	} else {
		sdr = nand_get_sdr_timings(conf);
		if (IS_ERR(sdr))
			return PTR_ERR(sdr);
	}
>>>>>>> f1b32fda

	if (target < 0)
		return 0;

	if (nand_interface_is_sdr(conf))
		anand->timings = DIFACE_SDR |
				 DIFACE_SDR_MODE(conf->timings.mode);
	else
		anand->timings = DIFACE_NVDDR |
				 DIFACE_DDR_MODE(conf->timings.mode);

	if (nand_interface_is_sdr(conf)) {
		anand->clk = ANFC_XLNX_SDR_DFLT_CORE_CLK;
	} else {
		/* ONFI timings are defined in picoseconds */
		anand->clk = div_u64((u64)NSEC_PER_SEC * 1000,
				     conf->timings.nvddr.tCK_min);
	}

	/*
	 * Due to a hardware bug in the ZynqMP SoC, SDR timing modes 0-1 work
	 * with f > 90MHz (default clock is 100MHz) but signals are unstable
	 * with higher modes. Hence we decrease a little bit the clock rate to
	 * 80MHz when using SDR modes 2-5 with this SoC.
	 */
	if (of_device_is_compatible(np, "xlnx,zynqmp-nand-controller") &&
	    nand_interface_is_sdr(conf) && conf->timings.mode >= 2)
		anand->clk = ANFC_XLNX_SDR_HS_CORE_CLK;

	return 0;
}

static int anfc_calc_hw_ecc_bytes(int step_size, int strength)
{
	unsigned int bch_gf_mag, ecc_bits;

	switch (step_size) {
	case SZ_512:
		bch_gf_mag = 13;
		break;
	case SZ_1K:
		bch_gf_mag = 14;
		break;
	default:
		return -EINVAL;
	}

	ecc_bits = bch_gf_mag * strength;

	return DIV_ROUND_UP(ecc_bits, 8);
}

static const int anfc_hw_ecc_512_strengths[] = {4, 8, 12};

static const int anfc_hw_ecc_1024_strengths[] = {24};

static const struct nand_ecc_step_info anfc_hw_ecc_step_infos[] = {
	{
		.stepsize = SZ_512,
		.strengths = anfc_hw_ecc_512_strengths,
		.nstrengths = ARRAY_SIZE(anfc_hw_ecc_512_strengths),
	},
	{
		.stepsize = SZ_1K,
		.strengths = anfc_hw_ecc_1024_strengths,
		.nstrengths = ARRAY_SIZE(anfc_hw_ecc_1024_strengths),
	},
};

static const struct nand_ecc_caps anfc_hw_ecc_caps = {
	.stepinfos = anfc_hw_ecc_step_infos,
	.nstepinfos = ARRAY_SIZE(anfc_hw_ecc_step_infos),
	.calc_ecc_bytes = anfc_calc_hw_ecc_bytes,
};

static int anfc_init_hw_ecc_controller(struct arasan_nfc *nfc,
				       struct nand_chip *chip)
{
	struct anand *anand = to_anand(chip);
	struct mtd_info *mtd = nand_to_mtd(chip);
	struct nand_ecc_ctrl *ecc = &chip->ecc;
	unsigned int bch_prim_poly = 0, bch_gf_mag = 0, ecc_offset;
	int ret;

	switch (mtd->writesize) {
	case SZ_512:
	case SZ_2K:
	case SZ_4K:
	case SZ_8K:
	case SZ_16K:
		break;
	default:
		dev_err(nfc->dev, "Unsupported page size %d\n", mtd->writesize);
		return -EINVAL;
	}

	ret = nand_ecc_choose_conf(chip, &anfc_hw_ecc_caps, mtd->oobsize);
	if (ret)
		return ret;

	switch (ecc->strength) {
	case 12:
		anand->strength = 0x1;
		break;
	case 8:
		anand->strength = 0x2;
		break;
	case 4:
		anand->strength = 0x3;
		break;
	case 24:
		anand->strength = 0x4;
		break;
	default:
		dev_err(nfc->dev, "Unsupported strength %d\n", ecc->strength);
		return -EINVAL;
	}

	switch (ecc->size) {
	case SZ_512:
		bch_gf_mag = 13;
		bch_prim_poly = 0x201b;
		break;
	case SZ_1K:
		bch_gf_mag = 14;
		bch_prim_poly = 0x4443;
		break;
	default:
		dev_err(nfc->dev, "Unsupported step size %d\n", ecc->strength);
		return -EINVAL;
	}

	mtd_set_ooblayout(mtd, nand_get_large_page_ooblayout());

	ecc->steps = mtd->writesize / ecc->size;
	ecc->algo = NAND_ECC_ALGO_BCH;
	anand->ecc_bits = bch_gf_mag * ecc->strength;
	ecc->bytes = DIV_ROUND_UP(anand->ecc_bits, 8);
	anand->ecc_total = DIV_ROUND_UP(anand->ecc_bits * ecc->steps, 8);
	ecc_offset = mtd->writesize + mtd->oobsize - anand->ecc_total;
	anand->ecc_conf = ECC_CONF_COL(ecc_offset) |
			  ECC_CONF_LEN(anand->ecc_total) |
			  ECC_CONF_BCH_EN;

	anand->errloc = devm_kmalloc_array(nfc->dev, ecc->strength,
					   sizeof(*anand->errloc), GFP_KERNEL);
	if (!anand->errloc)
		return -ENOMEM;

	anand->hw_ecc = devm_kmalloc(nfc->dev, ecc->bytes, GFP_KERNEL);
	if (!anand->hw_ecc)
		return -ENOMEM;

	/* Enforce bit swapping to fit the hardware */
	anand->bch = bch_init(bch_gf_mag, ecc->strength, bch_prim_poly, true);
	if (!anand->bch)
		return -EINVAL;

	ecc->read_page = anfc_sel_read_page_hw_ecc;
	ecc->write_page = anfc_sel_write_page_hw_ecc;

	return 0;
}

static int anfc_attach_chip(struct nand_chip *chip)
{
	struct anand *anand = to_anand(chip);
	struct arasan_nfc *nfc = to_anfc(chip->controller);
	struct mtd_info *mtd = nand_to_mtd(chip);
	int ret = 0;

	if (mtd->writesize <= SZ_512)
		anand->caddr_cycles = 1;
	else
		anand->caddr_cycles = 2;

	if (chip->options & NAND_ROW_ADDR_3)
		anand->raddr_cycles = 3;
	else
		anand->raddr_cycles = 2;

	switch (mtd->writesize) {
	case 512:
		anand->page_sz = 0;
		break;
	case 1024:
		anand->page_sz = 5;
		break;
	case 2048:
		anand->page_sz = 1;
		break;
	case 4096:
		anand->page_sz = 2;
		break;
	case 8192:
		anand->page_sz = 3;
		break;
	case 16384:
		anand->page_sz = 4;
		break;
	default:
		return -EINVAL;
	}

	/* These hooks are valid for all ECC providers */
	chip->ecc.read_page_raw = nand_monolithic_read_page_raw;
	chip->ecc.write_page_raw = nand_monolithic_write_page_raw;

	switch (chip->ecc.engine_type) {
	case NAND_ECC_ENGINE_TYPE_NONE:
	case NAND_ECC_ENGINE_TYPE_SOFT:
	case NAND_ECC_ENGINE_TYPE_ON_DIE:
		break;
	case NAND_ECC_ENGINE_TYPE_ON_HOST:
		ret = anfc_init_hw_ecc_controller(nfc, chip);
		break;
	default:
		dev_err(nfc->dev, "Unsupported ECC mode: %d\n",
			chip->ecc.engine_type);
		return -EINVAL;
	}

	return ret;
}

static void anfc_detach_chip(struct nand_chip *chip)
{
	struct anand *anand = to_anand(chip);

	if (anand->bch)
		bch_free(anand->bch);
}

static const struct nand_controller_ops anfc_ops = {
	.exec_op = anfc_exec_op,
	.setup_interface = anfc_setup_interface,
	.attach_chip = anfc_attach_chip,
	.detach_chip = anfc_detach_chip,
};

static int anfc_chip_init(struct arasan_nfc *nfc, struct device_node *np)
{
	struct anand *anand;
	struct nand_chip *chip;
	struct mtd_info *mtd;
	int cs, rb, ret;

	anand = devm_kzalloc(nfc->dev, sizeof(*anand), GFP_KERNEL);
	if (!anand)
		return -ENOMEM;

	/* We do not support multiple CS per chip yet */
	if (of_property_count_elems_of_size(np, "reg", sizeof(u32)) != 1) {
		dev_err(nfc->dev, "Invalid reg property\n");
		return -EINVAL;
	}

	ret = of_property_read_u32(np, "reg", &cs);
	if (ret)
		return ret;

	ret = of_property_read_u32(np, "nand-rb", &rb);
	if (ret)
		return ret;

	if (cs >= ANFC_MAX_CS || rb >= ANFC_MAX_CS) {
		dev_err(nfc->dev, "Wrong CS %d or RB %d\n", cs, rb);
		return -EINVAL;
	}

	if (test_and_set_bit(cs, &nfc->assigned_cs)) {
		dev_err(nfc->dev, "Already assigned CS %d\n", cs);
		return -EINVAL;
	}

	anand->cs = cs;
	anand->rb = rb;

	chip = &anand->chip;
	mtd = nand_to_mtd(chip);
	mtd->dev.parent = nfc->dev;
	chip->controller = &nfc->controller;
	chip->options = NAND_BUSWIDTH_AUTO | NAND_NO_SUBPAGE_WRITE |
			NAND_USES_DMA;

	nand_set_flash_node(chip, np);
	if (!mtd->name) {
		dev_err(nfc->dev, "NAND label property is mandatory\n");
		return -EINVAL;
	}

	ret = nand_scan(chip, 1);
	if (ret) {
		dev_err(nfc->dev, "Scan operation failed\n");
		return ret;
	}

	ret = mtd_device_register(mtd, NULL, 0);
	if (ret) {
		nand_cleanup(chip);
		return ret;
	}

	list_add_tail(&anand->node, &nfc->chips);

	return 0;
}

static void anfc_chips_cleanup(struct arasan_nfc *nfc)
{
	struct anand *anand, *tmp;
	struct nand_chip *chip;
	int ret;

	list_for_each_entry_safe(anand, tmp, &nfc->chips, node) {
		chip = &anand->chip;
		ret = mtd_device_unregister(nand_to_mtd(chip));
		WARN_ON(ret);
		nand_cleanup(chip);
		list_del(&anand->node);
	}
}

static int anfc_chips_init(struct arasan_nfc *nfc)
{
	struct device_node *np = nfc->dev->of_node, *nand_np;
	int nchips = of_get_child_count(np);
	int ret;

	if (!nchips || nchips > ANFC_MAX_CS) {
		dev_err(nfc->dev, "Incorrect number of NAND chips (%d)\n",
			nchips);
		return -EINVAL;
	}

	for_each_child_of_node(np, nand_np) {
		ret = anfc_chip_init(nfc, nand_np);
		if (ret) {
			of_node_put(nand_np);
			anfc_chips_cleanup(nfc);
			break;
		}
	}

	return ret;
}

static void anfc_reset(struct arasan_nfc *nfc)
{
	/* Disable interrupt signals */
	writel(0, nfc->base + INTR_SIG_EN_REG);

	/* Enable interrupt status */
	writel(EVENT_MASK, nfc->base + INTR_STS_EN_REG);
}

static int anfc_probe(struct platform_device *pdev)
{
	struct arasan_nfc *nfc;
	int ret;

	nfc = devm_kzalloc(&pdev->dev, sizeof(*nfc), GFP_KERNEL);
	if (!nfc)
		return -ENOMEM;

	nfc->dev = &pdev->dev;
	nand_controller_init(&nfc->controller);
	nfc->controller.ops = &anfc_ops;
	INIT_LIST_HEAD(&nfc->chips);

	nfc->base = devm_platform_ioremap_resource(pdev, 0);
	if (IS_ERR(nfc->base))
		return PTR_ERR(nfc->base);

	anfc_reset(nfc);

	nfc->controller_clk = devm_clk_get(&pdev->dev, "controller");
	if (IS_ERR(nfc->controller_clk))
		return PTR_ERR(nfc->controller_clk);

	nfc->bus_clk = devm_clk_get(&pdev->dev, "bus");
	if (IS_ERR(nfc->bus_clk))
		return PTR_ERR(nfc->bus_clk);

	ret = clk_prepare_enable(nfc->controller_clk);
	if (ret)
		return ret;

	ret = clk_prepare_enable(nfc->bus_clk);
	if (ret)
		goto disable_controller_clk;

	ret = dma_set_mask(&pdev->dev, DMA_BIT_MASK(64));
	if (ret)
		goto disable_bus_clk;

	ret = anfc_chips_init(nfc);
	if (ret)
		goto disable_bus_clk;

	platform_set_drvdata(pdev, nfc);

	return 0;

disable_bus_clk:
	clk_disable_unprepare(nfc->bus_clk);

disable_controller_clk:
	clk_disable_unprepare(nfc->controller_clk);

	return ret;
}

static int anfc_remove(struct platform_device *pdev)
{
	struct arasan_nfc *nfc = platform_get_drvdata(pdev);

	anfc_chips_cleanup(nfc);

	clk_disable_unprepare(nfc->bus_clk);
	clk_disable_unprepare(nfc->controller_clk);

	return 0;
}

static const struct of_device_id anfc_ids[] = {
	{
		.compatible = "xlnx,zynqmp-nand-controller",
	},
	{
		.compatible = "arasan,nfc-v3p10",
	},
	{}
};
MODULE_DEVICE_TABLE(of, anfc_ids);

static struct platform_driver anfc_driver = {
	.driver = {
		.name = "arasan-nand-controller",
		.of_match_table = anfc_ids,
	},
	.probe = anfc_probe,
	.remove = anfc_remove,
};
module_platform_driver(anfc_driver);

MODULE_LICENSE("GPL v2");
MODULE_AUTHOR("Punnaiah Choudary Kalluri <punnaia@xilinx.com>");
MODULE_AUTHOR("Naga Sureshkumar Relli <nagasure@xilinx.com>");
MODULE_AUTHOR("Miquel Raynal <miquel.raynal@bootlin.com>");
MODULE_DESCRIPTION("Arasan NAND Flash Controller Driver");<|MERGE_RESOLUTION|>--- conflicted
+++ resolved
@@ -885,12 +885,6 @@
 	struct arasan_nfc *nfc = to_anfc(chip->controller);
 	struct device_node *np = nfc->dev->of_node;
 	const struct nand_sdr_timings *sdr;
-<<<<<<< HEAD
-
-	sdr = nand_get_sdr_timings(conf);
-	if (IS_ERR(sdr))
-		return PTR_ERR(sdr);
-=======
 	const struct nand_nvddr_timings *nvddr;
 
 	if (nand_interface_is_nvddr(conf)) {
@@ -917,7 +911,6 @@
 		if (IS_ERR(sdr))
 			return PTR_ERR(sdr);
 	}
->>>>>>> f1b32fda
 
 	if (target < 0)
 		return 0;
