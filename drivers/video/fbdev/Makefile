# Makefile for the Linux video drivers.
# 5 Aug 1999, James Simmons, <mailto:jsimmons@users.sf.net>
# Rewritten to use lists instead of if-statements.

# Each configuration option enables a list of files.

obj-y				+= core/

obj-$(CONFIG_EXYNOS_VIDEO)     += exynos/

obj-$(CONFIG_FB_MACMODES)      += macmodes.o
obj-$(CONFIG_FB_WMT_GE_ROPS)   += wmt_ge_rops.o

# Hardware specific drivers go first
obj-$(CONFIG_FB_AMIGA)            += amifb.o c2p_planar.o
obj-$(CONFIG_FB_ARC)              += arcfb.o
obj-$(CONFIG_FB_CLPS711X)	  += clps711x-fb.o
obj-$(CONFIG_FB_CLPS711X_OLD)	  += clps711xfb.o
obj-$(CONFIG_FB_CYBER2000)        += cyber2000fb.o
obj-$(CONFIG_FB_GRVGA)            += grvga.o
obj-$(CONFIG_FB_PM2)              += pm2fb.o
obj-$(CONFIG_FB_PM3)		  += pm3fb.o

obj-$(CONFIG_FB_I740)		  += i740fb.o
obj-$(CONFIG_FB_MATROX)		  += matrox/
obj-$(CONFIG_FB_RIVA)		  += riva/
obj-$(CONFIG_FB_NVIDIA)		  += nvidia/
obj-$(CONFIG_FB_ATY)		  += aty/ macmodes.o
obj-$(CONFIG_FB_ATY128)		  += aty/ macmodes.o
obj-$(CONFIG_FB_RADEON)		  += aty/
obj-$(CONFIG_FB_SIS)		  += sis/
obj-$(CONFIG_FB_VIA)		  += via/
obj-$(CONFIG_FB_KYRO)             += kyro/
obj-$(CONFIG_FB_SAVAGE)		  += savage/
obj-$(CONFIG_FB_GEODE)		  += geode/
obj-$(CONFIG_FB_MBX)		  += mbx/
obj-$(CONFIG_FB_NEOMAGIC)         += neofb.o
obj-$(CONFIG_FB_3DFX)             += tdfxfb.o
obj-$(CONFIG_FB_CONTROL)          += controlfb.o
obj-$(CONFIG_FB_PLATINUM)         += platinumfb.o
obj-$(CONFIG_FB_VALKYRIE)         += valkyriefb.o
obj-$(CONFIG_FB_CT65550)          += chipsfb.o
obj-$(CONFIG_FB_IMSTT)            += imsttfb.o
obj-$(CONFIG_FB_FM2)              += fm2fb.o
obj-$(CONFIG_FB_VT8623)           += vt8623fb.o
obj-$(CONFIG_FB_TRIDENT)          += tridentfb.o
obj-$(CONFIG_FB_LE80578)          += vermilion/
obj-$(CONFIG_FB_S3)               += s3fb.o
obj-$(CONFIG_FB_ARK)              += arkfb.o
obj-$(CONFIG_FB_STI)              += stifb.o
obj-$(CONFIG_FB_FFB)              += ffb.o sbuslib.o
obj-$(CONFIG_FB_CG6)              += cg6.o sbuslib.o
obj-$(CONFIG_FB_CG3)              += cg3.o sbuslib.o
obj-$(CONFIG_FB_BW2)              += bw2.o sbuslib.o
obj-$(CONFIG_FB_CG14)             += cg14.o sbuslib.o
obj-$(CONFIG_FB_P9100)            += p9100.o sbuslib.o
obj-$(CONFIG_FB_TCX)              += tcx.o sbuslib.o
obj-$(CONFIG_FB_LEO)              += leo.o sbuslib.o
obj-$(CONFIG_FB_ACORN)            += acornfb.o
obj-$(CONFIG_FB_ATARI)            += atafb.o c2p_iplan2.o atafb_mfb.o \
                                     atafb_iplan2p2.o atafb_iplan2p4.o atafb_iplan2p8.o
obj-$(CONFIG_FB_MAC)              += macfb.o
obj-$(CONFIG_FB_HECUBA)           += hecubafb.o
obj-$(CONFIG_FB_N411)             += n411.o
obj-$(CONFIG_FB_HGA)              += hgafb.o
obj-$(CONFIG_FB_XVR500)           += sunxvr500.o
obj-$(CONFIG_FB_XVR2500)          += sunxvr2500.o
obj-$(CONFIG_FB_XVR1000)          += sunxvr1000.o
obj-$(CONFIG_FB_IGA)              += igafb.o
obj-$(CONFIG_FB_APOLLO)           += dnfb.o
obj-$(CONFIG_FB_Q40)              += q40fb.o
obj-$(CONFIG_FB_TGA)              += tgafb.o
obj-$(CONFIG_FB_HP300)            += hpfb.o
obj-$(CONFIG_FB_G364)             += g364fb.o
obj-$(CONFIG_FB_EP93XX)		  += ep93xx-fb.o
obj-$(CONFIG_FB_SA1100)           += sa1100fb.o
obj-$(CONFIG_FB_HIT)              += hitfb.o
obj-$(CONFIG_FB_ATMEL)		  += atmel_lcdfb.o
obj-$(CONFIG_FB_PVR2)             += pvr2fb.o
obj-$(CONFIG_FB_VOODOO1)          += sstfb.o
obj-$(CONFIG_FB_ARMCLCD)	  += amba-clcd.o
obj-$(CONFIG_PLAT_VERSATILE_CLCD) += amba-clcd-versatile.o
obj-$(CONFIG_FB_GOLDFISH)         += goldfishfb.o
obj-$(CONFIG_FB_68328)            += 68328fb.o
obj-$(CONFIG_FB_GBE)              += gbefb.o
obj-$(CONFIG_FB_CIRRUS)		  += cirrusfb.o
obj-$(CONFIG_FB_ASILIANT)	  += asiliantfb.o
obj-$(CONFIG_FB_PXA)		  += pxafb.o
obj-$(CONFIG_FB_PXA168)		  += pxa168fb.o
obj-$(CONFIG_PXA3XX_GCU)	  += pxa3xx-gcu.o
obj-$(CONFIG_MMP_DISP)           += mmp/
obj-$(CONFIG_FB_W100)		  += w100fb.o
obj-$(CONFIG_FB_TMIO)		  += tmiofb.o
obj-$(CONFIG_FB_AU1100)		  += au1100fb.o
obj-$(CONFIG_FB_AU1200)		  += au1200fb.o
obj-$(CONFIG_FB_VT8500)		  += vt8500lcdfb.o
obj-$(CONFIG_FB_WM8505)		  += wm8505fb.o
obj-$(CONFIG_FB_PMAG_AA)	  += pmag-aa-fb.o
obj-$(CONFIG_FB_PMAG_BA)	  += pmag-ba-fb.o
obj-$(CONFIG_FB_PMAGB_B)	  += pmagb-b-fb.o
obj-$(CONFIG_FB_MAXINE)		  += maxinefb.o
obj-$(CONFIG_FB_METRONOME)        += metronomefb.o
obj-$(CONFIG_FB_BROADSHEET)       += broadsheetfb.o
obj-$(CONFIG_FB_AUO_K190X)	  += auo_k190x.o
obj-$(CONFIG_FB_AUO_K1900)	  += auo_k1900fb.o
obj-$(CONFIG_FB_AUO_K1901)	  += auo_k1901fb.o
obj-$(CONFIG_FB_S1D13XXX)	  += s1d13xxxfb.o
obj-$(CONFIG_FB_SH7760)		  += sh7760fb.o
obj-$(CONFIG_FB_IMX)              += imxfb.o
obj-$(CONFIG_FB_S3C)		  += s3c-fb.o
obj-$(CONFIG_FB_S3C2410)	  += s3c2410fb.o
obj-$(CONFIG_FB_FSL_DIU)	  += fsl-diu-fb.o
obj-$(CONFIG_FB_COBALT)           += cobalt_lcdfb.o
obj-$(CONFIG_FB_IBM_GXT4500)	  += gxt4500.o
obj-$(CONFIG_FB_PS3)		  += ps3fb.o
obj-$(CONFIG_FB_SM501)            += sm501fb.o
obj-$(CONFIG_FB_UDL)		  += udlfb.o
obj-$(CONFIG_FB_SMSCUFX)	  += smscufx.o
obj-$(CONFIG_FB_XILINX)           += xilinxfb.o
obj-$(CONFIG_SH_MIPI_DSI)	  += sh_mipi_dsi.o
obj-$(CONFIG_FB_SH_MOBILE_HDMI)	  += sh_mobile_hdmi.o
obj-$(CONFIG_FB_SH_MOBILE_MERAM)  += sh_mobile_meram.o
obj-$(CONFIG_FB_SH_MOBILE_LCDC)	  += sh_mobile_lcdcfb.o
obj-$(CONFIG_FB_OMAP)             += omap/
obj-y                             += omap2/
obj-$(CONFIG_XEN_FBDEV_FRONTEND)  += xen-fbfront.o
obj-$(CONFIG_FB_CARMINE)          += carminefb.o
obj-$(CONFIG_FB_MB862XX)	  += mb862xx/
obj-$(CONFIG_FB_NUC900)           += nuc900fb.o
obj-$(CONFIG_FB_JZ4740)		  += jz4740_fb.o
obj-$(CONFIG_FB_PUV3_UNIGFX)      += fb-puv3.o
obj-$(CONFIG_FB_HYPERV)		  += hyperv_fb.o
obj-$(CONFIG_FB_OPENCORES)	  += ocfb.o
<<<<<<< HEAD
obj-$(CONFIG_FB_VPOUT)		  += vpoutfb/
=======
obj-$(CONFIG_FB_SM712)		  += sm712fb.o
>>>>>>> afd2ff9b

# Platform or fallback drivers go here
obj-$(CONFIG_FB_UVESA)            += uvesafb.o
obj-$(CONFIG_FB_VESA)             += vesafb.o
obj-$(CONFIG_FB_EFI)              += efifb.o
obj-$(CONFIG_FB_VGA16)            += vga16fb.o
obj-$(CONFIG_FB_OF)               += offb.o
obj-$(CONFIG_FB_BF537_LQ035)      += bf537-lq035.o
obj-$(CONFIG_FB_BF54X_LQ043)	  += bf54x-lq043fb.o
obj-$(CONFIG_FB_BFIN_LQ035Q1)     += bfin-lq035q1-fb.o
obj-$(CONFIG_FB_BFIN_T350MCQB)	  += bfin-t350mcqb-fb.o
obj-$(CONFIG_FB_BFIN_7393)        += bfin_adv7393fb.o
obj-$(CONFIG_FB_MX3)		  += mx3fb.o
obj-$(CONFIG_FB_DA8XX)		  += da8xx-fb.o
obj-$(CONFIG_FB_MXS)		  += mxsfb.o
obj-$(CONFIG_FB_SSD1307)	  += ssd1307fb.o
obj-$(CONFIG_FB_SIMPLE)           += simplefb.o

# the test framebuffer is last
obj-$(CONFIG_FB_VIRTUAL)          += vfb.o<|MERGE_RESOLUTION|>--- conflicted
+++ resolved
@@ -131,11 +131,8 @@
 obj-$(CONFIG_FB_PUV3_UNIGFX)      += fb-puv3.o
 obj-$(CONFIG_FB_HYPERV)		  += hyperv_fb.o
 obj-$(CONFIG_FB_OPENCORES)	  += ocfb.o
-<<<<<<< HEAD
+obj-$(CONFIG_FB_SM712)		  += sm712fb.o
 obj-$(CONFIG_FB_VPOUT)		  += vpoutfb/
-=======
-obj-$(CONFIG_FB_SM712)		  += sm712fb.o
->>>>>>> afd2ff9b
 
 # Platform or fallback drivers go here
 obj-$(CONFIG_FB_UVESA)            += uvesafb.o
