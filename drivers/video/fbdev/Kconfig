--- conflicted
+++ resolved
@@ -2479,7 +2479,20 @@
 	  This driver implements support for the Solomon SSD1307
 	  OLED controller over I2C.
 
-<<<<<<< HEAD
+config FB_SM712
+	tristate "Silicon Motion SM712 framebuffer support"
+	depends on FB && PCI
+	select FB_CFB_FILLRECT
+	select FB_CFB_COPYAREA
+	select FB_CFB_IMAGEBLIT
+	help
+	  Frame buffer driver for the Silicon Motion SM710, SM712, SM721
+	  and SM722 chips.
+
+	  This driver is also available as a module. The module will be
+	  called sm712fb. If you want to compile it as a module, say M
+	  here and read <file:Documentation/kbuild/modules.txt>.
+
 config FB_VPOUT
 	tristate "Elvees VPOUT framebuffer support"
 	depends on FB && I2C
@@ -2490,19 +2503,4 @@
 	select FB_MODE_HELPERS
 	help
 	  This driver implements support for the video output
-	  controller used in Elvees MCom hardware
-=======
-config FB_SM712
-	tristate "Silicon Motion SM712 framebuffer support"
-	depends on FB && PCI
-	select FB_CFB_FILLRECT
-	select FB_CFB_COPYAREA
-	select FB_CFB_IMAGEBLIT
-	help
-	  Frame buffer driver for the Silicon Motion SM710, SM712, SM721
-	  and SM722 chips.
-
-	  This driver is also available as a module. The module will be
-	  called sm712fb. If you want to compile it as a module, say M
-	  here and read <file:Documentation/kbuild/modules.txt>.
->>>>>>> afd2ff9b
+	  controller used in Elvees MCom hardware