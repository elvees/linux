/*
 * platform.c - DesignWare HS OTG Controller platform driver
 *
 * Copyright (C) Matthijs Kooijman <matthijs@stdin.nl>
 *
 * Redistribution and use in source and binary forms, with or without
 * modification, are permitted provided that the following conditions
 * are met:
 * 1. Redistributions of source code must retain the above copyright
 *    notice, this list of conditions, and the following disclaimer,
 *    without modification.
 * 2. Redistributions in binary form must reproduce the above copyright
 *    notice, this list of conditions and the following disclaimer in the
 *    documentation and/or other materials provided with the distribution.
 * 3. The names of the above-listed copyright holders may not be used
 *    to endorse or promote products derived from this software without
 *    specific prior written permission.
 *
 * ALTERNATIVELY, this software may be distributed under the terms of the
 * GNU General Public License ("GPL") as published by the Free Software
 * Foundation; either version 2 of the License, or (at your option) any
 * later version.
 *
 * THIS SOFTWARE IS PROVIDED BY THE COPYRIGHT HOLDERS AND CONTRIBUTORS "AS
 * IS" AND ANY EXPRESS OR IMPLIED WARRANTIES, INCLUDING, BUT NOT LIMITED TO,
 * THE IMPLIED WARRANTIES OF MERCHANTABILITY AND FITNESS FOR A PARTICULAR
 * PURPOSE ARE DISCLAIMED. IN NO EVENT SHALL THE COPYRIGHT OWNER OR
 * CONTRIBUTORS BE LIABLE FOR ANY DIRECT, INDIRECT, INCIDENTAL, SPECIAL,
 * EXEMPLARY, OR CONSEQUENTIAL DAMAGES (INCLUDING, BUT NOT LIMITED TO,
 * PROCUREMENT OF SUBSTITUTE GOODS OR SERVICES; LOSS OF USE, DATA, OR
 * PROFITS; OR BUSINESS INTERRUPTION) HOWEVER CAUSED AND ON ANY THEORY OF
 * LIABILITY, WHETHER IN CONTRACT, STRICT LIABILITY, OR TORT (INCLUDING
 * NEGLIGENCE OR OTHERWISE) ARISING IN ANY WAY OUT OF THE USE OF THIS
 * SOFTWARE, EVEN IF ADVISED OF THE POSSIBILITY OF SUCH DAMAGE.
 */

#include <linux/kernel.h>
#include <linux/module.h>
#include <linux/slab.h>
#include <linux/clk.h>
#include <linux/device.h>
#include <linux/dma-mapping.h>
#include <linux/of_device.h>
#include <linux/mutex.h>
#include <linux/platform_device.h>
#include <linux/phy/phy.h>
#include <linux/platform_data/s3c-hsotg.h>

#include <linux/usb/of.h>

#include "core.h"
#include "hcd.h"
#include "debug.h"

static const char dwc2_driver_name[] = "dwc2";

static const struct dwc2_core_params params_bcm2835 = {
	.otg_cap			= 0,	/* HNP/SRP capable */
	.otg_ver			= 0,	/* 1.3 */
	.dma_enable			= 1,
	.dma_desc_enable		= 0,
	.speed				= 0,	/* High Speed */
	.enable_dynamic_fifo		= 1,
	.en_multiple_tx_fifo		= 1,
	.host_rx_fifo_size		= 774,	/* 774 DWORDs */
	.host_nperio_tx_fifo_size	= 256,	/* 256 DWORDs */
	.host_perio_tx_fifo_size	= 512,	/* 512 DWORDs */
	.max_transfer_size		= 65535,
	.max_packet_count		= 511,
	.host_channels			= 8,
	.phy_type			= 1,	/* UTMI */
	.phy_utmi_width			= 8,	/* 8 bits */
	.phy_ulpi_ddr			= 0,	/* Single */
	.phy_ulpi_ext_vbus		= 0,
	.i2c_enable			= 0,
	.ulpi_fs_ls			= 0,
	.host_support_fs_ls_low_power	= 0,
	.host_ls_low_power_phy_clk	= 0,	/* 48 MHz */
	.ts_dline			= 0,
	.reload_ctl			= 0,
	.ahbcfg				= 0x10,
	.uframe_sched			= 0,
	.external_id_pin_ctl		= -1,
	.hibernation			= -1,
};

static const struct dwc2_core_params params_rk3066 = {
	.otg_cap			= 2,	/* non-HNP/non-SRP */
	.otg_ver			= -1,
	.dma_enable			= -1,
	.dma_desc_enable		= 0,
	.speed				= -1,
	.enable_dynamic_fifo		= 1,
	.en_multiple_tx_fifo		= -1,
	.host_rx_fifo_size		= 520,	/* 520 DWORDs */
	.host_nperio_tx_fifo_size	= 128,	/* 128 DWORDs */
	.host_perio_tx_fifo_size	= 256,	/* 256 DWORDs */
	.max_transfer_size		= 65535,
	.max_packet_count		= -1,
	.host_channels			= -1,
	.phy_type			= -1,
	.phy_utmi_width			= -1,
	.phy_ulpi_ddr			= -1,
	.phy_ulpi_ext_vbus		= -1,
	.i2c_enable			= -1,
	.ulpi_fs_ls			= -1,
	.host_support_fs_ls_low_power	= -1,
	.host_ls_low_power_phy_clk	= -1,
	.ts_dline			= -1,
	.reload_ctl			= -1,
	.ahbcfg				= GAHBCFG_HBSTLEN_INCR16 <<
					  GAHBCFG_HBSTLEN_SHIFT,
	.uframe_sched			= -1,
	.external_id_pin_ctl		= -1,
	.hibernation			= -1,
};

<<<<<<< HEAD
static const struct dwc2_core_params params_mcom = {
	.otg_cap			= -1,
	.otg_ver			= -1,
	.dma_enable			= -1,
	.dma_desc_enable		= 0,
	.speed				= -1,
	.enable_dynamic_fifo		= 1,
	.en_multiple_tx_fifo		= -1,
	.host_rx_fifo_size		= 520,	/* 520 DWORDs */
	.host_nperio_tx_fifo_size	= 128,	/* 128 DWORDs */
	.host_perio_tx_fifo_size	= 256,	/* 256 DWORDs */
	.max_transfer_size		= 65535,
	.max_packet_count		= -1,
	.host_channels			= -1,
	.phy_type			= -1,
	.phy_utmi_width			= -1,
	.phy_ulpi_ddr			= -1,
	.phy_ulpi_ext_vbus		= -1,
	.i2c_enable			= -1,
	.ulpi_fs_ls			= -1,
	.host_support_fs_ls_low_power	= -1,
	.host_ls_low_power_phy_clk	= -1,
	.ts_dline			= -1,
	.reload_ctl			= -1,
	.ahbcfg				= 0x7, /* INCR16 */
	.uframe_sched			= -1,
};
=======
static int __dwc2_lowlevel_hw_enable(struct dwc2_hsotg *hsotg)
{
	struct platform_device *pdev = to_platform_device(hsotg->dev);
	int ret;

	ret = regulator_bulk_enable(ARRAY_SIZE(hsotg->supplies),
				    hsotg->supplies);
	if (ret)
		return ret;

	if (hsotg->clk) {
		ret = clk_prepare_enable(hsotg->clk);
		if (ret)
			return ret;
	}

	if (hsotg->uphy)
		ret = usb_phy_init(hsotg->uphy);
	else if (hsotg->plat && hsotg->plat->phy_init)
		ret = hsotg->plat->phy_init(pdev, hsotg->plat->phy_type);
	else {
		ret = phy_power_on(hsotg->phy);
		if (ret == 0)
			ret = phy_init(hsotg->phy);
	}

	return ret;
}

/**
 * dwc2_lowlevel_hw_enable - enable platform lowlevel hw resources
 * @hsotg: The driver state
 *
 * A wrapper for platform code responsible for controlling
 * low-level USB platform resources (phy, clock, regulators)
 */
int dwc2_lowlevel_hw_enable(struct dwc2_hsotg *hsotg)
{
	int ret = __dwc2_lowlevel_hw_enable(hsotg);

	if (ret == 0)
		hsotg->ll_hw_enabled = true;
	return ret;
}

static int __dwc2_lowlevel_hw_disable(struct dwc2_hsotg *hsotg)
{
	struct platform_device *pdev = to_platform_device(hsotg->dev);
	int ret = 0;

	if (hsotg->uphy)
		usb_phy_shutdown(hsotg->uphy);
	else if (hsotg->plat && hsotg->plat->phy_exit)
		ret = hsotg->plat->phy_exit(pdev, hsotg->plat->phy_type);
	else {
		ret = phy_exit(hsotg->phy);
		if (ret == 0)
			ret = phy_power_off(hsotg->phy);
	}
	if (ret)
		return ret;

	if (hsotg->clk)
		clk_disable_unprepare(hsotg->clk);

	ret = regulator_bulk_disable(ARRAY_SIZE(hsotg->supplies),
				     hsotg->supplies);

	return ret;
}

/**
 * dwc2_lowlevel_hw_disable - disable platform lowlevel hw resources
 * @hsotg: The driver state
 *
 * A wrapper for platform code responsible for controlling
 * low-level USB platform resources (phy, clock, regulators)
 */
int dwc2_lowlevel_hw_disable(struct dwc2_hsotg *hsotg)
{
	int ret = __dwc2_lowlevel_hw_disable(hsotg);

	if (ret == 0)
		hsotg->ll_hw_enabled = false;
	return ret;
}

static int dwc2_lowlevel_hw_init(struct dwc2_hsotg *hsotg)
{
	int i, ret;

	/* Set default UTMI width */
	hsotg->phyif = GUSBCFG_PHYIF16;

	/*
	 * Attempt to find a generic PHY, then look for an old style
	 * USB PHY and then fall back to pdata
	 */
	hsotg->phy = devm_phy_get(hsotg->dev, "usb2-phy");
	if (IS_ERR(hsotg->phy)) {
		ret = PTR_ERR(hsotg->phy);
		switch (ret) {
		case -ENODEV:
		case -ENOSYS:
			hsotg->phy = NULL;
			break;
		case -EPROBE_DEFER:
			return ret;
		default:
			dev_err(hsotg->dev, "error getting phy %d\n", ret);
			return ret;
		}
	}

	if (!hsotg->phy) {
		hsotg->uphy = devm_usb_get_phy(hsotg->dev, USB_PHY_TYPE_USB2);
		if (IS_ERR(hsotg->uphy)) {
			ret = PTR_ERR(hsotg->uphy);
			switch (ret) {
			case -ENODEV:
			case -ENXIO:
				hsotg->uphy = NULL;
				break;
			case -EPROBE_DEFER:
				return ret;
			default:
				dev_err(hsotg->dev, "error getting usb phy %d\n",
					ret);
				return ret;
			}
		}
	}

	hsotg->plat = dev_get_platdata(hsotg->dev);

	if (hsotg->phy) {
		/*
		 * If using the generic PHY framework, check if the PHY bus
		 * width is 8-bit and set the phyif appropriately.
		 */
		if (phy_get_bus_width(hsotg->phy) == 8)
			hsotg->phyif = GUSBCFG_PHYIF8;
	}

	/* Clock */
	hsotg->clk = devm_clk_get(hsotg->dev, "otg");
	if (IS_ERR(hsotg->clk)) {
		hsotg->clk = NULL;
		dev_dbg(hsotg->dev, "cannot get otg clock\n");
	}

	/* Regulators */
	for (i = 0; i < ARRAY_SIZE(hsotg->supplies); i++)
		hsotg->supplies[i].supply = dwc2_hsotg_supply_names[i];

	ret = devm_regulator_bulk_get(hsotg->dev, ARRAY_SIZE(hsotg->supplies),
				      hsotg->supplies);
	if (ret) {
		dev_err(hsotg->dev, "failed to request supplies: %d\n", ret);
		return ret;
	}
	return 0;
}
>>>>>>> afd2ff9b

/**
 * dwc2_driver_remove() - Called when the DWC_otg core is unregistered with the
 * DWC_otg driver
 *
 * @dev: Platform device
 *
 * This routine is called, for example, when the rmmod command is executed. The
 * device may or may not be electrically present. If it is present, the driver
 * stops device processing. Any resources used on behalf of this device are
 * freed.
 */
static int dwc2_driver_remove(struct platform_device *dev)
{
	struct dwc2_hsotg *hsotg = platform_get_drvdata(dev);

	dwc2_debugfs_exit(hsotg);
	if (hsotg->hcd_enabled)
		dwc2_hcd_remove(hsotg);
	if (hsotg->gadget_enabled)
		dwc2_hsotg_remove(hsotg);

	if (hsotg->ll_hw_enabled)
		dwc2_lowlevel_hw_disable(hsotg);

	return 0;
}

static const struct of_device_id dwc2_of_match_table[] = {
	{ .compatible = "brcm,bcm2835-usb", .data = &params_bcm2835 },
	{ .compatible = "rockchip,rk3066-usb", .data = &params_rk3066 },
	{ .compatible = "snps,dwc2", .data = NULL },
	{ .compatible = "samsung,s3c6400-hsotg", .data = NULL},
	{ .compatible = "elvees,mcom-usb", .data = &params_mcom },
	{},
};
MODULE_DEVICE_TABLE(of, dwc2_of_match_table);

/**
 * dwc2_driver_probe() - Called when the DWC_otg core is bound to the DWC_otg
 * driver
 *
 * @dev: Platform device
 *
 * This routine creates the driver components required to control the device
 * (core, HCD, and PCD) and initializes the device. The driver components are
 * stored in a dwc2_hsotg structure. A reference to the dwc2_hsotg is saved
 * in the device private data. This allows the driver to access the dwc2_hsotg
 * structure on subsequent calls to driver methods for this device.
 */
static int dwc2_driver_probe(struct platform_device *dev)
{
	const struct of_device_id *match;
	const struct dwc2_core_params *params;
	struct dwc2_core_params defparams;
	struct dwc2_hsotg *hsotg;
	struct resource *res;
	int retval;
	int irq;

	match = of_match_device(dwc2_of_match_table, &dev->dev);
	if (match && match->data) {
		params = match->data;
	} else {
		/* Default all params to autodetect */
		dwc2_set_all_params(&defparams, -1);
		params = &defparams;

		/*
		 * Disable descriptor dma mode by default as the HW can support
		 * it, but does not support it for SPLIT transactions.
		 */
		defparams.dma_desc_enable = 0;
	}

	hsotg = devm_kzalloc(&dev->dev, sizeof(*hsotg), GFP_KERNEL);
	if (!hsotg)
		return -ENOMEM;

	hsotg->dev = &dev->dev;

	/*
	 * Use reasonable defaults so platforms don't have to provide these.
	 */
	if (!dev->dev.dma_mask)
		dev->dev.dma_mask = &dev->dev.coherent_dma_mask;
	retval = dma_set_coherent_mask(&dev->dev, DMA_BIT_MASK(32));
	if (retval)
		return retval;

	res = platform_get_resource(dev, IORESOURCE_MEM, 0);
	hsotg->regs = devm_ioremap_resource(&dev->dev, res);
	if (IS_ERR(hsotg->regs))
		return PTR_ERR(hsotg->regs);

	dev_dbg(&dev->dev, "mapped PA %08lx to VA %p\n",
		(unsigned long)res->start, hsotg->regs);

	hsotg->dr_mode = usb_get_dr_mode(&dev->dev);
	if (IS_ENABLED(CONFIG_USB_DWC2_HOST) &&
			hsotg->dr_mode != USB_DR_MODE_HOST) {
		hsotg->dr_mode = USB_DR_MODE_HOST;
		dev_warn(hsotg->dev,
			"Configuration mismatch. Forcing host mode\n");
	} else if (IS_ENABLED(CONFIG_USB_DWC2_PERIPHERAL) &&
			hsotg->dr_mode != USB_DR_MODE_PERIPHERAL) {
		hsotg->dr_mode = USB_DR_MODE_PERIPHERAL;
		dev_warn(hsotg->dev,
			"Configuration mismatch. Forcing peripheral mode\n");
	}

	retval = dwc2_lowlevel_hw_init(hsotg);
	if (retval)
		return retval;

	spin_lock_init(&hsotg->lock);

	hsotg->core_params = devm_kzalloc(&dev->dev,
				sizeof(*hsotg->core_params), GFP_KERNEL);
	if (!hsotg->core_params)
		return -ENOMEM;

	dwc2_set_all_params(hsotg->core_params, -1);

	irq = platform_get_irq(dev, 0);
	if (irq < 0) {
		dev_err(&dev->dev, "missing IRQ resource\n");
		return irq;
	}

	dev_dbg(hsotg->dev, "registering common handler for irq%d\n",
		irq);
	retval = devm_request_irq(hsotg->dev, irq,
				  dwc2_handle_common_intr, IRQF_SHARED,
				  dev_name(hsotg->dev), hsotg);
	if (retval)
		return retval;

	retval = dwc2_lowlevel_hw_enable(hsotg);
	if (retval)
		return retval;

	/* Detect config values from hardware */
	retval = dwc2_get_hwparams(hsotg);
	if (retval)
		goto error;

	/* Validate parameter values */
	dwc2_set_parameters(hsotg, params);

	if (hsotg->dr_mode != USB_DR_MODE_HOST) {
		retval = dwc2_gadget_init(hsotg, irq);
		if (retval)
			goto error;
		hsotg->gadget_enabled = 1;
	}

	if (hsotg->dr_mode != USB_DR_MODE_PERIPHERAL) {
		retval = dwc2_hcd_init(hsotg, irq);
		if (retval) {
			if (hsotg->gadget_enabled)
				dwc2_hsotg_remove(hsotg);
			goto error;
		}
		hsotg->hcd_enabled = 1;
	}

	platform_set_drvdata(dev, hsotg);

	dwc2_debugfs_init(hsotg);

	/* Gadget code manages lowlevel hw on its own */
	if (hsotg->dr_mode == USB_DR_MODE_PERIPHERAL)
		dwc2_lowlevel_hw_disable(hsotg);

	return 0;

error:
	dwc2_lowlevel_hw_disable(hsotg);
	return retval;
}

static int __maybe_unused dwc2_suspend(struct device *dev)
{
	struct dwc2_hsotg *dwc2 = dev_get_drvdata(dev);
	int ret = 0;

	if (dwc2_is_device_mode(dwc2))
		dwc2_hsotg_suspend(dwc2);

	if (dwc2->ll_hw_enabled)
		ret = __dwc2_lowlevel_hw_disable(dwc2);

	return ret;
}

static int __maybe_unused dwc2_resume(struct device *dev)
{
	struct dwc2_hsotg *dwc2 = dev_get_drvdata(dev);
	int ret = 0;

	if (dwc2->ll_hw_enabled) {
		ret = __dwc2_lowlevel_hw_enable(dwc2);
		if (ret)
			return ret;
	}

	if (dwc2_is_device_mode(dwc2))
		ret = dwc2_hsotg_resume(dwc2);

	return ret;
}

static const struct dev_pm_ops dwc2_dev_pm_ops = {
	SET_SYSTEM_SLEEP_PM_OPS(dwc2_suspend, dwc2_resume)
};

static struct platform_driver dwc2_platform_driver = {
	.driver = {
		.name = dwc2_driver_name,
		.of_match_table = dwc2_of_match_table,
		.pm = &dwc2_dev_pm_ops,
	},
	.probe = dwc2_driver_probe,
	.remove = dwc2_driver_remove,
};

module_platform_driver(dwc2_platform_driver);

MODULE_DESCRIPTION("DESIGNWARE HS OTG Platform Glue");
MODULE_AUTHOR("Matthijs Kooijman <matthijs@stdin.nl>");
MODULE_LICENSE("Dual BSD/GPL");<|MERGE_RESOLUTION|>--- conflicted
+++ resolved
@@ -115,7 +115,6 @@
 	.hibernation			= -1,
 };
 
-<<<<<<< HEAD
 static const struct dwc2_core_params params_mcom = {
 	.otg_cap			= -1,
 	.otg_ver			= -1,
@@ -143,7 +142,7 @@
 	.ahbcfg				= 0x7, /* INCR16 */
 	.uframe_sched			= -1,
 };
-=======
+
 static int __dwc2_lowlevel_hw_enable(struct dwc2_hsotg *hsotg)
 {
 	struct platform_device *pdev = to_platform_device(hsotg->dev);
@@ -307,7 +306,6 @@
 	}
 	return 0;
 }
->>>>>>> afd2ff9b
 
 /**
  * dwc2_driver_remove() - Called when the DWC_otg core is unregistered with the
