--- conflicted
+++ resolved
@@ -531,15 +531,10 @@
 		}
 	}
 
-<<<<<<< HEAD
 	/* Disable CS toggle. This is temporary hack. */
 	dw_writel(dws, DW_SPI_TOGGLE, 0);
 
-	spi_master_set_devdata(master, dws);
-	ret = devm_spi_register_master(dev, master);
-=======
 	ret = spi_register_master(master);
->>>>>>> 38779362
 	if (ret) {
 		dev_err(&master->dev, "problem registering spi master\n");
 		goto err_dma_exit;
