/*
 * Driver for Marvell NETA network card for Armada XP and Armada 370 SoCs.
 *
 * Copyright (C) 2012 Marvell
 *
 * Rami Rosen <rosenr@marvell.com>
 * Thomas Petazzoni <thomas.petazzoni@free-electrons.com>
 *
 * This file is licensed under the terms of the GNU General Public
 * License version 2. This program is licensed "as is" without any
 * warranty of any kind, whether express or implied.
 */

#include <linux/clk.h>
#include <linux/cpu.h>
#include <linux/etherdevice.h>
#include <linux/if_vlan.h>
#include <linux/inetdevice.h>
#include <linux/interrupt.h>
#include <linux/io.h>
#include <linux/kernel.h>
#include <linux/mbus.h>
#include <linux/module.h>
#include <linux/netdevice.h>
#include <linux/of.h>
#include <linux/of_address.h>
#include <linux/of_irq.h>
#include <linux/of_mdio.h>
#include <linux/of_net.h>
#include <linux/phy/phy.h>
#include <linux/phy.h>
#include <linux/phylink.h>
#include <linux/platform_device.h>
#include <linux/skbuff.h>
#include <net/hwbm.h>
#include "mvneta_bm.h"
#include <net/ip.h>
#include <net/ipv6.h>
#include <net/tso.h>
#include <net/page_pool.h>
#include <linux/bpf_trace.h>

/* Registers */
#define MVNETA_RXQ_CONFIG_REG(q)                (0x1400 + ((q) << 2))
#define      MVNETA_RXQ_HW_BUF_ALLOC            BIT(0)
#define      MVNETA_RXQ_SHORT_POOL_ID_SHIFT	4
#define      MVNETA_RXQ_SHORT_POOL_ID_MASK	0x30
#define      MVNETA_RXQ_LONG_POOL_ID_SHIFT	6
#define      MVNETA_RXQ_LONG_POOL_ID_MASK	0xc0
#define      MVNETA_RXQ_PKT_OFFSET_ALL_MASK     (0xf    << 8)
#define      MVNETA_RXQ_PKT_OFFSET_MASK(offs)   ((offs) << 8)
#define MVNETA_RXQ_THRESHOLD_REG(q)             (0x14c0 + ((q) << 2))
#define      MVNETA_RXQ_NON_OCCUPIED(v)         ((v) << 16)
#define MVNETA_RXQ_BASE_ADDR_REG(q)             (0x1480 + ((q) << 2))
#define MVNETA_RXQ_SIZE_REG(q)                  (0x14a0 + ((q) << 2))
#define      MVNETA_RXQ_BUF_SIZE_SHIFT          19
#define      MVNETA_RXQ_BUF_SIZE_MASK           (0x1fff << 19)
#define MVNETA_RXQ_STATUS_REG(q)                (0x14e0 + ((q) << 2))
#define      MVNETA_RXQ_OCCUPIED_ALL_MASK       0x3fff
#define MVNETA_RXQ_STATUS_UPDATE_REG(q)         (0x1500 + ((q) << 2))
#define      MVNETA_RXQ_ADD_NON_OCCUPIED_SHIFT  16
#define      MVNETA_RXQ_ADD_NON_OCCUPIED_MAX    255
#define MVNETA_PORT_POOL_BUFFER_SZ_REG(pool)	(0x1700 + ((pool) << 2))
#define      MVNETA_PORT_POOL_BUFFER_SZ_SHIFT	3
#define      MVNETA_PORT_POOL_BUFFER_SZ_MASK	0xfff8
#define MVNETA_PORT_RX_RESET                    0x1cc0
#define      MVNETA_PORT_RX_DMA_RESET           BIT(0)
#define MVNETA_PHY_ADDR                         0x2000
#define      MVNETA_PHY_ADDR_MASK               0x1f
#define MVNETA_MBUS_RETRY                       0x2010
#define MVNETA_UNIT_INTR_CAUSE                  0x2080
#define MVNETA_UNIT_CONTROL                     0x20B0
#define      MVNETA_PHY_POLLING_ENABLE          BIT(1)
#define MVNETA_WIN_BASE(w)                      (0x2200 + ((w) << 3))
#define MVNETA_WIN_SIZE(w)                      (0x2204 + ((w) << 3))
#define MVNETA_WIN_REMAP(w)                     (0x2280 + ((w) << 2))
#define MVNETA_BASE_ADDR_ENABLE                 0x2290
#define MVNETA_ACCESS_PROTECT_ENABLE            0x2294
#define MVNETA_PORT_CONFIG                      0x2400
#define      MVNETA_UNI_PROMISC_MODE            BIT(0)
#define      MVNETA_DEF_RXQ(q)                  ((q) << 1)
#define      MVNETA_DEF_RXQ_ARP(q)              ((q) << 4)
#define      MVNETA_TX_UNSET_ERR_SUM            BIT(12)
#define      MVNETA_DEF_RXQ_TCP(q)              ((q) << 16)
#define      MVNETA_DEF_RXQ_UDP(q)              ((q) << 19)
#define      MVNETA_DEF_RXQ_BPDU(q)             ((q) << 22)
#define      MVNETA_RX_CSUM_WITH_PSEUDO_HDR     BIT(25)
#define      MVNETA_PORT_CONFIG_DEFL_VALUE(q)   (MVNETA_DEF_RXQ(q)       | \
						 MVNETA_DEF_RXQ_ARP(q)	 | \
						 MVNETA_DEF_RXQ_TCP(q)	 | \
						 MVNETA_DEF_RXQ_UDP(q)	 | \
						 MVNETA_DEF_RXQ_BPDU(q)	 | \
						 MVNETA_TX_UNSET_ERR_SUM | \
						 MVNETA_RX_CSUM_WITH_PSEUDO_HDR)
#define MVNETA_PORT_CONFIG_EXTEND                0x2404
#define MVNETA_MAC_ADDR_LOW                      0x2414
#define MVNETA_MAC_ADDR_HIGH                     0x2418
#define MVNETA_SDMA_CONFIG                       0x241c
#define      MVNETA_SDMA_BRST_SIZE_16            4
#define      MVNETA_RX_BRST_SZ_MASK(burst)       ((burst) << 1)
#define      MVNETA_RX_NO_DATA_SWAP              BIT(4)
#define      MVNETA_TX_NO_DATA_SWAP              BIT(5)
#define      MVNETA_DESC_SWAP                    BIT(6)
#define      MVNETA_TX_BRST_SZ_MASK(burst)       ((burst) << 22)
#define MVNETA_PORT_STATUS                       0x2444
#define      MVNETA_TX_IN_PRGRS                  BIT(1)
#define      MVNETA_TX_FIFO_EMPTY                BIT(8)
#define MVNETA_RX_MIN_FRAME_SIZE                 0x247c
#define MVNETA_SERDES_CFG			 0x24A0
#define      MVNETA_SGMII_SERDES_PROTO		 0x0cc7
#define      MVNETA_QSGMII_SERDES_PROTO		 0x0667
#define MVNETA_TYPE_PRIO                         0x24bc
#define      MVNETA_FORCE_UNI                    BIT(21)
#define MVNETA_TXQ_CMD_1                         0x24e4
#define MVNETA_TXQ_CMD                           0x2448
#define      MVNETA_TXQ_DISABLE_SHIFT            8
#define      MVNETA_TXQ_ENABLE_MASK              0x000000ff
#define MVNETA_RX_DISCARD_FRAME_COUNT		 0x2484
#define MVNETA_OVERRUN_FRAME_COUNT		 0x2488
#define MVNETA_GMAC_CLOCK_DIVIDER                0x24f4
#define      MVNETA_GMAC_1MS_CLOCK_ENABLE        BIT(31)
#define MVNETA_ACC_MODE                          0x2500
#define MVNETA_BM_ADDRESS                        0x2504
#define MVNETA_CPU_MAP(cpu)                      (0x2540 + ((cpu) << 2))
#define      MVNETA_CPU_RXQ_ACCESS_ALL_MASK      0x000000ff
#define      MVNETA_CPU_TXQ_ACCESS_ALL_MASK      0x0000ff00
#define      MVNETA_CPU_RXQ_ACCESS(rxq)		 BIT(rxq)
#define      MVNETA_CPU_TXQ_ACCESS(txq)		 BIT(txq + 8)
#define MVNETA_RXQ_TIME_COAL_REG(q)              (0x2580 + ((q) << 2))

/* Exception Interrupt Port/Queue Cause register
 *
 * Their behavior depend of the mapping done using the PCPX2Q
 * registers. For a given CPU if the bit associated to a queue is not
 * set, then for the register a read from this CPU will always return
 * 0 and a write won't do anything
 */

#define MVNETA_INTR_NEW_CAUSE                    0x25a0
#define MVNETA_INTR_NEW_MASK                     0x25a4

/* bits  0..7  = TXQ SENT, one bit per queue.
 * bits  8..15 = RXQ OCCUP, one bit per queue.
 * bits 16..23 = RXQ FREE, one bit per queue.
 * bit  29 = OLD_REG_SUM, see old reg ?
 * bit  30 = TX_ERR_SUM, one bit for 4 ports
 * bit  31 = MISC_SUM,   one bit for 4 ports
 */
#define      MVNETA_TX_INTR_MASK(nr_txqs)        (((1 << nr_txqs) - 1) << 0)
#define      MVNETA_TX_INTR_MASK_ALL             (0xff << 0)
#define      MVNETA_RX_INTR_MASK(nr_rxqs)        (((1 << nr_rxqs) - 1) << 8)
#define      MVNETA_RX_INTR_MASK_ALL             (0xff << 8)
#define      MVNETA_MISCINTR_INTR_MASK           BIT(31)

#define MVNETA_INTR_OLD_CAUSE                    0x25a8
#define MVNETA_INTR_OLD_MASK                     0x25ac

/* Data Path Port/Queue Cause Register */
#define MVNETA_INTR_MISC_CAUSE                   0x25b0
#define MVNETA_INTR_MISC_MASK                    0x25b4

#define      MVNETA_CAUSE_PHY_STATUS_CHANGE      BIT(0)
#define      MVNETA_CAUSE_LINK_CHANGE            BIT(1)
#define      MVNETA_CAUSE_PTP                    BIT(4)

#define      MVNETA_CAUSE_INTERNAL_ADDR_ERR      BIT(7)
#define      MVNETA_CAUSE_RX_OVERRUN             BIT(8)
#define      MVNETA_CAUSE_RX_CRC_ERROR           BIT(9)
#define      MVNETA_CAUSE_RX_LARGE_PKT           BIT(10)
#define      MVNETA_CAUSE_TX_UNDERUN             BIT(11)
#define      MVNETA_CAUSE_PRBS_ERR               BIT(12)
#define      MVNETA_CAUSE_PSC_SYNC_CHANGE        BIT(13)
#define      MVNETA_CAUSE_SERDES_SYNC_ERR        BIT(14)

#define      MVNETA_CAUSE_BMU_ALLOC_ERR_SHIFT    16
#define      MVNETA_CAUSE_BMU_ALLOC_ERR_ALL_MASK   (0xF << MVNETA_CAUSE_BMU_ALLOC_ERR_SHIFT)
#define      MVNETA_CAUSE_BMU_ALLOC_ERR_MASK(pool) (1 << (MVNETA_CAUSE_BMU_ALLOC_ERR_SHIFT + (pool)))

#define      MVNETA_CAUSE_TXQ_ERROR_SHIFT        24
#define      MVNETA_CAUSE_TXQ_ERROR_ALL_MASK     (0xFF << MVNETA_CAUSE_TXQ_ERROR_SHIFT)
#define      MVNETA_CAUSE_TXQ_ERROR_MASK(q)      (1 << (MVNETA_CAUSE_TXQ_ERROR_SHIFT + (q)))

#define MVNETA_INTR_ENABLE                       0x25b8
#define      MVNETA_TXQ_INTR_ENABLE_ALL_MASK     0x0000ff00
#define      MVNETA_RXQ_INTR_ENABLE_ALL_MASK     0x000000ff

#define MVNETA_RXQ_CMD                           0x2680
#define      MVNETA_RXQ_DISABLE_SHIFT            8
#define      MVNETA_RXQ_ENABLE_MASK              0x000000ff
#define MVETH_TXQ_TOKEN_COUNT_REG(q)             (0x2700 + ((q) << 4))
#define MVETH_TXQ_TOKEN_CFG_REG(q)               (0x2704 + ((q) << 4))
#define MVNETA_GMAC_CTRL_0                       0x2c00
#define      MVNETA_GMAC_MAX_RX_SIZE_SHIFT       2
#define      MVNETA_GMAC_MAX_RX_SIZE_MASK        0x7ffc
#define      MVNETA_GMAC0_PORT_1000BASE_X        BIT(1)
#define      MVNETA_GMAC0_PORT_ENABLE            BIT(0)
#define MVNETA_GMAC_CTRL_2                       0x2c08
#define      MVNETA_GMAC2_INBAND_AN_ENABLE       BIT(0)
#define      MVNETA_GMAC2_PCS_ENABLE             BIT(3)
#define      MVNETA_GMAC2_PORT_RGMII             BIT(4)
#define      MVNETA_GMAC2_PORT_RESET             BIT(6)
#define MVNETA_GMAC_STATUS                       0x2c10
#define      MVNETA_GMAC_LINK_UP                 BIT(0)
#define      MVNETA_GMAC_SPEED_1000              BIT(1)
#define      MVNETA_GMAC_SPEED_100               BIT(2)
#define      MVNETA_GMAC_FULL_DUPLEX             BIT(3)
#define      MVNETA_GMAC_RX_FLOW_CTRL_ENABLE     BIT(4)
#define      MVNETA_GMAC_TX_FLOW_CTRL_ENABLE     BIT(5)
#define      MVNETA_GMAC_RX_FLOW_CTRL_ACTIVE     BIT(6)
#define      MVNETA_GMAC_TX_FLOW_CTRL_ACTIVE     BIT(7)
#define      MVNETA_GMAC_AN_COMPLETE             BIT(11)
#define      MVNETA_GMAC_SYNC_OK                 BIT(14)
#define MVNETA_GMAC_AUTONEG_CONFIG               0x2c0c
#define      MVNETA_GMAC_FORCE_LINK_DOWN         BIT(0)
#define      MVNETA_GMAC_FORCE_LINK_PASS         BIT(1)
#define      MVNETA_GMAC_INBAND_AN_ENABLE        BIT(2)
#define      MVNETA_GMAC_AN_BYPASS_ENABLE        BIT(3)
#define      MVNETA_GMAC_INBAND_RESTART_AN       BIT(4)
#define      MVNETA_GMAC_CONFIG_MII_SPEED        BIT(5)
#define      MVNETA_GMAC_CONFIG_GMII_SPEED       BIT(6)
#define      MVNETA_GMAC_AN_SPEED_EN             BIT(7)
#define      MVNETA_GMAC_CONFIG_FLOW_CTRL        BIT(8)
#define      MVNETA_GMAC_ADVERT_SYM_FLOW_CTRL    BIT(9)
#define      MVNETA_GMAC_AN_FLOW_CTRL_EN         BIT(11)
#define      MVNETA_GMAC_CONFIG_FULL_DUPLEX      BIT(12)
#define      MVNETA_GMAC_AN_DUPLEX_EN            BIT(13)
#define MVNETA_GMAC_CTRL_4                       0x2c90
#define      MVNETA_GMAC4_SHORT_PREAMBLE_ENABLE  BIT(1)
#define MVNETA_MIB_COUNTERS_BASE                 0x3000
#define      MVNETA_MIB_LATE_COLLISION           0x7c
#define MVNETA_DA_FILT_SPEC_MCAST                0x3400
#define MVNETA_DA_FILT_OTH_MCAST                 0x3500
#define MVNETA_DA_FILT_UCAST_BASE                0x3600
#define MVNETA_TXQ_BASE_ADDR_REG(q)              (0x3c00 + ((q) << 2))
#define MVNETA_TXQ_SIZE_REG(q)                   (0x3c20 + ((q) << 2))
#define      MVNETA_TXQ_SENT_THRESH_ALL_MASK     0x3fff0000
#define      MVNETA_TXQ_SENT_THRESH_MASK(coal)   ((coal) << 16)
#define MVNETA_TXQ_UPDATE_REG(q)                 (0x3c60 + ((q) << 2))
#define      MVNETA_TXQ_DEC_SENT_SHIFT           16
#define      MVNETA_TXQ_DEC_SENT_MASK            0xff
#define MVNETA_TXQ_STATUS_REG(q)                 (0x3c40 + ((q) << 2))
#define      MVNETA_TXQ_SENT_DESC_SHIFT          16
#define      MVNETA_TXQ_SENT_DESC_MASK           0x3fff0000
#define MVNETA_PORT_TX_RESET                     0x3cf0
#define      MVNETA_PORT_TX_DMA_RESET            BIT(0)
#define MVNETA_TX_MTU                            0x3e0c
#define MVNETA_TX_TOKEN_SIZE                     0x3e14
#define      MVNETA_TX_TOKEN_SIZE_MAX            0xffffffff
#define MVNETA_TXQ_TOKEN_SIZE_REG(q)             (0x3e40 + ((q) << 2))
#define      MVNETA_TXQ_TOKEN_SIZE_MAX           0x7fffffff

#define MVNETA_LPI_CTRL_0                        0x2cc0
#define MVNETA_LPI_CTRL_1                        0x2cc4
#define      MVNETA_LPI_REQUEST_ENABLE           BIT(0)
#define MVNETA_LPI_CTRL_2                        0x2cc8
#define MVNETA_LPI_STATUS                        0x2ccc

#define MVNETA_CAUSE_TXQ_SENT_DESC_ALL_MASK	 0xff

/* Descriptor ring Macros */
#define MVNETA_QUEUE_NEXT_DESC(q, index)	\
	(((index) < (q)->last_desc) ? ((index) + 1) : 0)

/* Various constants */

/* Coalescing */
#define MVNETA_TXDONE_COAL_PKTS		0	/* interrupt per packet */
#define MVNETA_RX_COAL_PKTS		32
#define MVNETA_RX_COAL_USEC		100

/* The two bytes Marvell header. Either contains a special value used
 * by Marvell switches when a specific hardware mode is enabled (not
 * supported by this driver) or is filled automatically by zeroes on
 * the RX side. Those two bytes being at the front of the Ethernet
 * header, they allow to have the IP header aligned on a 4 bytes
 * boundary automatically: the hardware skips those two bytes on its
 * own.
 */
#define MVNETA_MH_SIZE			2

#define MVNETA_VLAN_TAG_LEN             4

#define MVNETA_TX_CSUM_DEF_SIZE		1600
#define MVNETA_TX_CSUM_MAX_SIZE		9800
#define MVNETA_ACC_MODE_EXT1		1
#define MVNETA_ACC_MODE_EXT2		2

#define MVNETA_MAX_DECODE_WIN		6

/* Timeout constants */
#define MVNETA_TX_DISABLE_TIMEOUT_MSEC	1000
#define MVNETA_RX_DISABLE_TIMEOUT_MSEC	1000
#define MVNETA_TX_FIFO_EMPTY_TIMEOUT	10000

#define MVNETA_TX_MTU_MAX		0x3ffff

/* The RSS lookup table actually has 256 entries but we do not use
 * them yet
 */
#define MVNETA_RSS_LU_TABLE_SIZE	1

/* Max number of Rx descriptors */
#define MVNETA_MAX_RXD 512

/* Max number of Tx descriptors */
#define MVNETA_MAX_TXD 1024

/* Max number of allowed TCP segments for software TSO */
#define MVNETA_MAX_TSO_SEGS 100

#define MVNETA_MAX_SKB_DESCS (MVNETA_MAX_TSO_SEGS * 2 + MAX_SKB_FRAGS)

/* descriptor aligned size */
#define MVNETA_DESC_ALIGNED_SIZE	32

/* Number of bytes to be taken into account by HW when putting incoming data
 * to the buffers. It is needed in case NET_SKB_PAD exceeds maximum packet
 * offset supported in MVNETA_RXQ_CONFIG_REG(q) registers.
 */
#define MVNETA_RX_PKT_OFFSET_CORRECTION		64

#define MVNETA_RX_PKT_SIZE(mtu) \
	ALIGN((mtu) + MVNETA_MH_SIZE + MVNETA_VLAN_TAG_LEN + \
	      ETH_HLEN + ETH_FCS_LEN,			     \
	      cache_line_size())

#define MVNETA_SKB_HEADROOM	(max(XDP_PACKET_HEADROOM, NET_SKB_PAD) + \
				 NET_IP_ALIGN)
#define MVNETA_SKB_PAD	(SKB_DATA_ALIGN(sizeof(struct skb_shared_info) + \
			 MVNETA_SKB_HEADROOM))
#define MVNETA_SKB_SIZE(len)	(SKB_DATA_ALIGN(len) + MVNETA_SKB_PAD)
#define MVNETA_MAX_RX_BUF_SIZE	(PAGE_SIZE - MVNETA_SKB_PAD)

#define IS_TSO_HEADER(txq, addr) \
	((addr >= txq->tso_hdrs_phys) && \
	 (addr < txq->tso_hdrs_phys + txq->size * TSO_HEADER_SIZE))

#define MVNETA_RX_GET_BM_POOL_ID(rxd) \
	(((rxd)->status & MVNETA_RXD_BM_POOL_MASK) >> MVNETA_RXD_BM_POOL_SHIFT)

enum {
	ETHTOOL_STAT_EEE_WAKEUP,
	ETHTOOL_STAT_SKB_ALLOC_ERR,
	ETHTOOL_STAT_REFILL_ERR,
	ETHTOOL_MAX_STATS,
};

struct mvneta_statistic {
	unsigned short offset;
	unsigned short type;
	const char name[ETH_GSTRING_LEN];
};

#define T_REG_32	32
#define T_REG_64	64
#define T_SW		1

#define MVNETA_XDP_PASS		BIT(0)
#define MVNETA_XDP_DROPPED	BIT(1)
#define MVNETA_XDP_TX		BIT(2)
#define MVNETA_XDP_REDIR	BIT(3)

static const struct mvneta_statistic mvneta_statistics[] = {
	{ 0x3000, T_REG_64, "good_octets_received", },
	{ 0x3010, T_REG_32, "good_frames_received", },
	{ 0x3008, T_REG_32, "bad_octets_received", },
	{ 0x3014, T_REG_32, "bad_frames_received", },
	{ 0x3018, T_REG_32, "broadcast_frames_received", },
	{ 0x301c, T_REG_32, "multicast_frames_received", },
	{ 0x3050, T_REG_32, "unrec_mac_control_received", },
	{ 0x3058, T_REG_32, "good_fc_received", },
	{ 0x305c, T_REG_32, "bad_fc_received", },
	{ 0x3060, T_REG_32, "undersize_received", },
	{ 0x3064, T_REG_32, "fragments_received", },
	{ 0x3068, T_REG_32, "oversize_received", },
	{ 0x306c, T_REG_32, "jabber_received", },
	{ 0x3070, T_REG_32, "mac_receive_error", },
	{ 0x3074, T_REG_32, "bad_crc_event", },
	{ 0x3078, T_REG_32, "collision", },
	{ 0x307c, T_REG_32, "late_collision", },
	{ 0x2484, T_REG_32, "rx_discard", },
	{ 0x2488, T_REG_32, "rx_overrun", },
	{ 0x3020, T_REG_32, "frames_64_octets", },
	{ 0x3024, T_REG_32, "frames_65_to_127_octets", },
	{ 0x3028, T_REG_32, "frames_128_to_255_octets", },
	{ 0x302c, T_REG_32, "frames_256_to_511_octets", },
	{ 0x3030, T_REG_32, "frames_512_to_1023_octets", },
	{ 0x3034, T_REG_32, "frames_1024_to_max_octets", },
	{ 0x3038, T_REG_64, "good_octets_sent", },
	{ 0x3040, T_REG_32, "good_frames_sent", },
	{ 0x3044, T_REG_32, "excessive_collision", },
	{ 0x3048, T_REG_32, "multicast_frames_sent", },
	{ 0x304c, T_REG_32, "broadcast_frames_sent", },
	{ 0x3054, T_REG_32, "fc_sent", },
	{ 0x300c, T_REG_32, "internal_mac_transmit_err", },
	{ ETHTOOL_STAT_EEE_WAKEUP, T_SW, "eee_wakeup_errors", },
	{ ETHTOOL_STAT_SKB_ALLOC_ERR, T_SW, "skb_alloc_errors", },
	{ ETHTOOL_STAT_REFILL_ERR, T_SW, "refill_errors", },
};

struct mvneta_pcpu_stats {
	struct	u64_stats_sync syncp;
	u64	rx_packets;
	u64	rx_bytes;
	u64	tx_packets;
	u64	tx_bytes;
};

struct mvneta_pcpu_port {
	/* Pointer to the shared port */
	struct mvneta_port	*pp;

	/* Pointer to the CPU-local NAPI struct */
	struct napi_struct	napi;

	/* Cause of the previous interrupt */
	u32			cause_rx_tx;
};

struct mvneta_port {
	u8 id;
	struct mvneta_pcpu_port __percpu	*ports;
	struct mvneta_pcpu_stats __percpu	*stats;

	int pkt_size;
	void __iomem *base;
	struct mvneta_rx_queue *rxqs;
	struct mvneta_tx_queue *txqs;
	struct net_device *dev;
	struct hlist_node node_online;
	struct hlist_node node_dead;
	int rxq_def;
	/* Protect the access to the percpu interrupt registers,
	 * ensuring that the configuration remains coherent.
	 */
	spinlock_t lock;
	bool is_stopped;

	u32 cause_rx_tx;
	struct napi_struct napi;

	struct bpf_prog *xdp_prog;

	/* Core clock */
	struct clk *clk;
	/* AXI clock */
	struct clk *clk_bus;
	u8 mcast_count[256];
	u16 tx_ring_size;
	u16 rx_ring_size;

	phy_interface_t phy_interface;
	struct device_node *dn;
	unsigned int tx_csum_limit;
	struct phylink *phylink;
	struct phylink_config phylink_config;
	struct phy *comphy;

	struct mvneta_bm *bm_priv;
	struct mvneta_bm_pool *pool_long;
	struct mvneta_bm_pool *pool_short;
	int bm_win_id;

	bool eee_enabled;
	bool eee_active;
	bool tx_lpi_enabled;

	u64 ethtool_stats[ARRAY_SIZE(mvneta_statistics)];

	u32 indir[MVNETA_RSS_LU_TABLE_SIZE];

	/* Flags for special SoC configurations */
	bool neta_armada3700;
	u16 rx_offset_correction;
	const struct mbus_dram_target_info *dram_target_info;
};

/* The mvneta_tx_desc and mvneta_rx_desc structures describe the
 * layout of the transmit and reception DMA descriptors, and their
 * layout is therefore defined by the hardware design
 */

#define MVNETA_TX_L3_OFF_SHIFT	0
#define MVNETA_TX_IP_HLEN_SHIFT	8
#define MVNETA_TX_L4_UDP	BIT(16)
#define MVNETA_TX_L3_IP6	BIT(17)
#define MVNETA_TXD_IP_CSUM	BIT(18)
#define MVNETA_TXD_Z_PAD	BIT(19)
#define MVNETA_TXD_L_DESC	BIT(20)
#define MVNETA_TXD_F_DESC	BIT(21)
#define MVNETA_TXD_FLZ_DESC	(MVNETA_TXD_Z_PAD  | \
				 MVNETA_TXD_L_DESC | \
				 MVNETA_TXD_F_DESC)
#define MVNETA_TX_L4_CSUM_FULL	BIT(30)
#define MVNETA_TX_L4_CSUM_NOT	BIT(31)

#define MVNETA_RXD_ERR_CRC		0x0
#define MVNETA_RXD_BM_POOL_SHIFT	13
#define MVNETA_RXD_BM_POOL_MASK		(BIT(13) | BIT(14))
#define MVNETA_RXD_ERR_SUMMARY		BIT(16)
#define MVNETA_RXD_ERR_OVERRUN		BIT(17)
#define MVNETA_RXD_ERR_LEN		BIT(18)
#define MVNETA_RXD_ERR_RESOURCE		(BIT(17) | BIT(18))
#define MVNETA_RXD_ERR_CODE_MASK	(BIT(17) | BIT(18))
#define MVNETA_RXD_L3_IP4		BIT(25)
#define MVNETA_RXD_LAST_DESC		BIT(26)
#define MVNETA_RXD_FIRST_DESC		BIT(27)
#define MVNETA_RXD_FIRST_LAST_DESC	(MVNETA_RXD_FIRST_DESC | \
					 MVNETA_RXD_LAST_DESC)
#define MVNETA_RXD_L4_CSUM_OK		BIT(30)

#if defined(__LITTLE_ENDIAN)
struct mvneta_tx_desc {
	u32  command;		/* Options used by HW for packet transmitting.*/
	u16  reserved1;		/* csum_l4 (for future use)		*/
	u16  data_size;		/* Data size of transmitted packet in bytes */
	u32  buf_phys_addr;	/* Physical addr of transmitted buffer	*/
	u32  reserved2;		/* hw_cmd - (for future use, PMT)	*/
	u32  reserved3[4];	/* Reserved - (for future use)		*/
};

struct mvneta_rx_desc {
	u32  status;		/* Info about received packet		*/
	u16  reserved1;		/* pnc_info - (for future use, PnC)	*/
	u16  data_size;		/* Size of received packet in bytes	*/

	u32  buf_phys_addr;	/* Physical address of the buffer	*/
	u32  reserved2;		/* pnc_flow_id  (for future use, PnC)	*/

	u32  buf_cookie;	/* cookie for access to RX buffer in rx path */
	u16  reserved3;		/* prefetch_cmd, for future use		*/
	u16  reserved4;		/* csum_l4 - (for future use, PnC)	*/

	u32  reserved5;		/* pnc_extra PnC (for future use, PnC)	*/
	u32  reserved6;		/* hw_cmd (for future use, PnC and HWF)	*/
};
#else
struct mvneta_tx_desc {
	u16  data_size;		/* Data size of transmitted packet in bytes */
	u16  reserved1;		/* csum_l4 (for future use)		*/
	u32  command;		/* Options used by HW for packet transmitting.*/
	u32  reserved2;		/* hw_cmd - (for future use, PMT)	*/
	u32  buf_phys_addr;	/* Physical addr of transmitted buffer	*/
	u32  reserved3[4];	/* Reserved - (for future use)		*/
};

struct mvneta_rx_desc {
	u16  data_size;		/* Size of received packet in bytes	*/
	u16  reserved1;		/* pnc_info - (for future use, PnC)	*/
	u32  status;		/* Info about received packet		*/

	u32  reserved2;		/* pnc_flow_id  (for future use, PnC)	*/
	u32  buf_phys_addr;	/* Physical address of the buffer	*/

	u16  reserved4;		/* csum_l4 - (for future use, PnC)	*/
	u16  reserved3;		/* prefetch_cmd, for future use		*/
	u32  buf_cookie;	/* cookie for access to RX buffer in rx path */

	u32  reserved5;		/* pnc_extra PnC (for future use, PnC)	*/
	u32  reserved6;		/* hw_cmd (for future use, PnC and HWF)	*/
};
#endif

enum mvneta_tx_buf_type {
	MVNETA_TYPE_SKB,
	MVNETA_TYPE_XDP_TX,
	MVNETA_TYPE_XDP_NDO,
};

struct mvneta_tx_buf {
	enum mvneta_tx_buf_type type;
	union {
		struct xdp_frame *xdpf;
		struct sk_buff *skb;
	};
};

struct mvneta_tx_queue {
	/* Number of this TX queue, in the range 0-7 */
	u8 id;

	/* Number of TX DMA descriptors in the descriptor ring */
	int size;

	/* Number of currently used TX DMA descriptor in the
	 * descriptor ring
	 */
	int count;
	int pending;
	int tx_stop_threshold;
	int tx_wake_threshold;

	/* Array of transmitted buffers */
	struct mvneta_tx_buf *buf;

	/* Index of last TX DMA descriptor that was inserted */
	int txq_put_index;

	/* Index of the TX DMA descriptor to be cleaned up */
	int txq_get_index;

	u32 done_pkts_coal;

	/* Virtual address of the TX DMA descriptors array */
	struct mvneta_tx_desc *descs;

	/* DMA address of the TX DMA descriptors array */
	dma_addr_t descs_phys;

	/* Index of the last TX DMA descriptor */
	int last_desc;

	/* Index of the next TX DMA descriptor to process */
	int next_desc_to_proc;

	/* DMA buffers for TSO headers */
	char *tso_hdrs;

	/* DMA address of TSO headers */
	dma_addr_t tso_hdrs_phys;

	/* Affinity mask for CPUs*/
	cpumask_t affinity_mask;
};

struct mvneta_rx_queue {
	/* rx queue number, in the range 0-7 */
	u8 id;

	/* num of rx descriptors in the rx descriptor ring */
	int size;

	u32 pkts_coal;
	u32 time_coal;

	/* page_pool */
	struct page_pool *page_pool;
	struct xdp_rxq_info xdp_rxq;

	/* Virtual address of the RX buffer */
	void  **buf_virt_addr;

	/* Virtual address of the RX DMA descriptors array */
	struct mvneta_rx_desc *descs;

	/* DMA address of the RX DMA descriptors array */
	dma_addr_t descs_phys;

	/* Index of the last RX DMA descriptor */
	int last_desc;

	/* Index of the next RX DMA descriptor to process */
	int next_desc_to_proc;

	/* Index of first RX DMA descriptor to refill */
	int first_to_refill;
	u32 refill_num;

	/* pointer to uncomplete skb buffer */
	struct sk_buff *skb;
	int left_size;

	/* error counters */
	u32 skb_alloc_err;
	u32 refill_err;
};

static enum cpuhp_state online_hpstate;
/* The hardware supports eight (8) rx queues, but we are only allowing
 * the first one to be used. Therefore, let's just allocate one queue.
 */
static int rxq_number = 8;
static int txq_number = 8;

static int rxq_def;

static int rx_copybreak __read_mostly = 256;

/* HW BM need that each port be identify by a unique ID */
static int global_port_id;

#define MVNETA_DRIVER_NAME "mvneta"
#define MVNETA_DRIVER_VERSION "1.0"

/* Utility/helper methods */

/* Write helper method */
static void mvreg_write(struct mvneta_port *pp, u32 offset, u32 data)
{
	writel(data, pp->base + offset);
}

/* Read helper method */
static u32 mvreg_read(struct mvneta_port *pp, u32 offset)
{
	return readl(pp->base + offset);
}

/* Increment txq get counter */
static void mvneta_txq_inc_get(struct mvneta_tx_queue *txq)
{
	txq->txq_get_index++;
	if (txq->txq_get_index == txq->size)
		txq->txq_get_index = 0;
}

/* Increment txq put counter */
static void mvneta_txq_inc_put(struct mvneta_tx_queue *txq)
{
	txq->txq_put_index++;
	if (txq->txq_put_index == txq->size)
		txq->txq_put_index = 0;
}


/* Clear all MIB counters */
static void mvneta_mib_counters_clear(struct mvneta_port *pp)
{
	int i;
	u32 dummy;

	/* Perform dummy reads from MIB counters */
	for (i = 0; i < MVNETA_MIB_LATE_COLLISION; i += 4)
		dummy = mvreg_read(pp, (MVNETA_MIB_COUNTERS_BASE + i));
	dummy = mvreg_read(pp, MVNETA_RX_DISCARD_FRAME_COUNT);
	dummy = mvreg_read(pp, MVNETA_OVERRUN_FRAME_COUNT);
}

/* Get System Network Statistics */
static void
mvneta_get_stats64(struct net_device *dev,
		   struct rtnl_link_stats64 *stats)
{
	struct mvneta_port *pp = netdev_priv(dev);
	unsigned int start;
	int cpu;

	for_each_possible_cpu(cpu) {
		struct mvneta_pcpu_stats *cpu_stats;
		u64 rx_packets;
		u64 rx_bytes;
		u64 tx_packets;
		u64 tx_bytes;

		cpu_stats = per_cpu_ptr(pp->stats, cpu);
		do {
			start = u64_stats_fetch_begin_irq(&cpu_stats->syncp);
			rx_packets = cpu_stats->rx_packets;
			rx_bytes   = cpu_stats->rx_bytes;
			tx_packets = cpu_stats->tx_packets;
			tx_bytes   = cpu_stats->tx_bytes;
		} while (u64_stats_fetch_retry_irq(&cpu_stats->syncp, start));

		stats->rx_packets += rx_packets;
		stats->rx_bytes   += rx_bytes;
		stats->tx_packets += tx_packets;
		stats->tx_bytes   += tx_bytes;
	}

	stats->rx_errors	= dev->stats.rx_errors;
	stats->rx_dropped	= dev->stats.rx_dropped;

	stats->tx_dropped	= dev->stats.tx_dropped;
}

/* Rx descriptors helper methods */

/* Checks whether the RX descriptor having this status is both the first
 * and the last descriptor for the RX packet. Each RX packet is currently
 * received through a single RX descriptor, so not having each RX
 * descriptor with its first and last bits set is an error
 */
static int mvneta_rxq_desc_is_first_last(u32 status)
{
	return (status & MVNETA_RXD_FIRST_LAST_DESC) ==
		MVNETA_RXD_FIRST_LAST_DESC;
}

/* Add number of descriptors ready to receive new packets */
static void mvneta_rxq_non_occup_desc_add(struct mvneta_port *pp,
					  struct mvneta_rx_queue *rxq,
					  int ndescs)
{
	/* Only MVNETA_RXQ_ADD_NON_OCCUPIED_MAX (255) descriptors can
	 * be added at once
	 */
	while (ndescs > MVNETA_RXQ_ADD_NON_OCCUPIED_MAX) {
		mvreg_write(pp, MVNETA_RXQ_STATUS_UPDATE_REG(rxq->id),
			    (MVNETA_RXQ_ADD_NON_OCCUPIED_MAX <<
			     MVNETA_RXQ_ADD_NON_OCCUPIED_SHIFT));
		ndescs -= MVNETA_RXQ_ADD_NON_OCCUPIED_MAX;
	}

	mvreg_write(pp, MVNETA_RXQ_STATUS_UPDATE_REG(rxq->id),
		    (ndescs << MVNETA_RXQ_ADD_NON_OCCUPIED_SHIFT));
}

/* Get number of RX descriptors occupied by received packets */
static int mvneta_rxq_busy_desc_num_get(struct mvneta_port *pp,
					struct mvneta_rx_queue *rxq)
{
	u32 val;

	val = mvreg_read(pp, MVNETA_RXQ_STATUS_REG(rxq->id));
	return val & MVNETA_RXQ_OCCUPIED_ALL_MASK;
}

/* Update num of rx desc called upon return from rx path or
 * from mvneta_rxq_drop_pkts().
 */
static void mvneta_rxq_desc_num_update(struct mvneta_port *pp,
				       struct mvneta_rx_queue *rxq,
				       int rx_done, int rx_filled)
{
	u32 val;

	if ((rx_done <= 0xff) && (rx_filled <= 0xff)) {
		val = rx_done |
		  (rx_filled << MVNETA_RXQ_ADD_NON_OCCUPIED_SHIFT);
		mvreg_write(pp, MVNETA_RXQ_STATUS_UPDATE_REG(rxq->id), val);
		return;
	}

	/* Only 255 descriptors can be added at once */
	while ((rx_done > 0) || (rx_filled > 0)) {
		if (rx_done <= 0xff) {
			val = rx_done;
			rx_done = 0;
		} else {
			val = 0xff;
			rx_done -= 0xff;
		}
		if (rx_filled <= 0xff) {
			val |= rx_filled << MVNETA_RXQ_ADD_NON_OCCUPIED_SHIFT;
			rx_filled = 0;
		} else {
			val |= 0xff << MVNETA_RXQ_ADD_NON_OCCUPIED_SHIFT;
			rx_filled -= 0xff;
		}
		mvreg_write(pp, MVNETA_RXQ_STATUS_UPDATE_REG(rxq->id), val);
	}
}

/* Get pointer to next RX descriptor to be processed by SW */
static struct mvneta_rx_desc *
mvneta_rxq_next_desc_get(struct mvneta_rx_queue *rxq)
{
	int rx_desc = rxq->next_desc_to_proc;

	rxq->next_desc_to_proc = MVNETA_QUEUE_NEXT_DESC(rxq, rx_desc);
	prefetch(rxq->descs + rxq->next_desc_to_proc);
	return rxq->descs + rx_desc;
}

/* Change maximum receive size of the port. */
static void mvneta_max_rx_size_set(struct mvneta_port *pp, int max_rx_size)
{
	u32 val;

	val =  mvreg_read(pp, MVNETA_GMAC_CTRL_0);
	val &= ~MVNETA_GMAC_MAX_RX_SIZE_MASK;
	val |= ((max_rx_size - MVNETA_MH_SIZE) / 2) <<
		MVNETA_GMAC_MAX_RX_SIZE_SHIFT;
	mvreg_write(pp, MVNETA_GMAC_CTRL_0, val);
}


/* Set rx queue offset */
static void mvneta_rxq_offset_set(struct mvneta_port *pp,
				  struct mvneta_rx_queue *rxq,
				  int offset)
{
	u32 val;

	val = mvreg_read(pp, MVNETA_RXQ_CONFIG_REG(rxq->id));
	val &= ~MVNETA_RXQ_PKT_OFFSET_ALL_MASK;

	/* Offset is in */
	val |= MVNETA_RXQ_PKT_OFFSET_MASK(offset >> 3);
	mvreg_write(pp, MVNETA_RXQ_CONFIG_REG(rxq->id), val);
}


/* Tx descriptors helper methods */

/* Update HW with number of TX descriptors to be sent */
static void mvneta_txq_pend_desc_add(struct mvneta_port *pp,
				     struct mvneta_tx_queue *txq,
				     int pend_desc)
{
	u32 val;

	pend_desc += txq->pending;

	/* Only 255 Tx descriptors can be added at once */
	do {
		val = min(pend_desc, 255);
		mvreg_write(pp, MVNETA_TXQ_UPDATE_REG(txq->id), val);
		pend_desc -= val;
	} while (pend_desc > 0);
	txq->pending = 0;
}

/* Get pointer to next TX descriptor to be processed (send) by HW */
static struct mvneta_tx_desc *
mvneta_txq_next_desc_get(struct mvneta_tx_queue *txq)
{
	int tx_desc = txq->next_desc_to_proc;

	txq->next_desc_to_proc = MVNETA_QUEUE_NEXT_DESC(txq, tx_desc);
	return txq->descs + tx_desc;
}

/* Release the last allocated TX descriptor. Useful to handle DMA
 * mapping failures in the TX path.
 */
static void mvneta_txq_desc_put(struct mvneta_tx_queue *txq)
{
	if (txq->next_desc_to_proc == 0)
		txq->next_desc_to_proc = txq->last_desc - 1;
	else
		txq->next_desc_to_proc--;
}

/* Set rxq buf size */
static void mvneta_rxq_buf_size_set(struct mvneta_port *pp,
				    struct mvneta_rx_queue *rxq,
				    int buf_size)
{
	u32 val;

	val = mvreg_read(pp, MVNETA_RXQ_SIZE_REG(rxq->id));

	val &= ~MVNETA_RXQ_BUF_SIZE_MASK;
	val |= ((buf_size >> 3) << MVNETA_RXQ_BUF_SIZE_SHIFT);

	mvreg_write(pp, MVNETA_RXQ_SIZE_REG(rxq->id), val);
}

/* Disable buffer management (BM) */
static void mvneta_rxq_bm_disable(struct mvneta_port *pp,
				  struct mvneta_rx_queue *rxq)
{
	u32 val;

	val = mvreg_read(pp, MVNETA_RXQ_CONFIG_REG(rxq->id));
	val &= ~MVNETA_RXQ_HW_BUF_ALLOC;
	mvreg_write(pp, MVNETA_RXQ_CONFIG_REG(rxq->id), val);
}

/* Enable buffer management (BM) */
static void mvneta_rxq_bm_enable(struct mvneta_port *pp,
				 struct mvneta_rx_queue *rxq)
{
	u32 val;

	val = mvreg_read(pp, MVNETA_RXQ_CONFIG_REG(rxq->id));
	val |= MVNETA_RXQ_HW_BUF_ALLOC;
	mvreg_write(pp, MVNETA_RXQ_CONFIG_REG(rxq->id), val);
}

/* Notify HW about port's assignment of pool for bigger packets */
static void mvneta_rxq_long_pool_set(struct mvneta_port *pp,
				     struct mvneta_rx_queue *rxq)
{
	u32 val;

	val = mvreg_read(pp, MVNETA_RXQ_CONFIG_REG(rxq->id));
	val &= ~MVNETA_RXQ_LONG_POOL_ID_MASK;
	val |= (pp->pool_long->id << MVNETA_RXQ_LONG_POOL_ID_SHIFT);

	mvreg_write(pp, MVNETA_RXQ_CONFIG_REG(rxq->id), val);
}

/* Notify HW about port's assignment of pool for smaller packets */
static void mvneta_rxq_short_pool_set(struct mvneta_port *pp,
				      struct mvneta_rx_queue *rxq)
{
	u32 val;

	val = mvreg_read(pp, MVNETA_RXQ_CONFIG_REG(rxq->id));
	val &= ~MVNETA_RXQ_SHORT_POOL_ID_MASK;
	val |= (pp->pool_short->id << MVNETA_RXQ_SHORT_POOL_ID_SHIFT);

	mvreg_write(pp, MVNETA_RXQ_CONFIG_REG(rxq->id), val);
}

/* Set port's receive buffer size for assigned BM pool */
static inline void mvneta_bm_pool_bufsize_set(struct mvneta_port *pp,
					      int buf_size,
					      u8 pool_id)
{
	u32 val;

	if (!IS_ALIGNED(buf_size, 8)) {
		dev_warn(pp->dev->dev.parent,
			 "illegal buf_size value %d, round to %d\n",
			 buf_size, ALIGN(buf_size, 8));
		buf_size = ALIGN(buf_size, 8);
	}

	val = mvreg_read(pp, MVNETA_PORT_POOL_BUFFER_SZ_REG(pool_id));
	val |= buf_size & MVNETA_PORT_POOL_BUFFER_SZ_MASK;
	mvreg_write(pp, MVNETA_PORT_POOL_BUFFER_SZ_REG(pool_id), val);
}

/* Configure MBUS window in order to enable access BM internal SRAM */
static int mvneta_mbus_io_win_set(struct mvneta_port *pp, u32 base, u32 wsize,
				  u8 target, u8 attr)
{
	u32 win_enable, win_protect;
	int i;

	win_enable = mvreg_read(pp, MVNETA_BASE_ADDR_ENABLE);

	if (pp->bm_win_id < 0) {
		/* Find first not occupied window */
		for (i = 0; i < MVNETA_MAX_DECODE_WIN; i++) {
			if (win_enable & (1 << i)) {
				pp->bm_win_id = i;
				break;
			}
		}
		if (i == MVNETA_MAX_DECODE_WIN)
			return -ENOMEM;
	} else {
		i = pp->bm_win_id;
	}

	mvreg_write(pp, MVNETA_WIN_BASE(i), 0);
	mvreg_write(pp, MVNETA_WIN_SIZE(i), 0);

	if (i < 4)
		mvreg_write(pp, MVNETA_WIN_REMAP(i), 0);

	mvreg_write(pp, MVNETA_WIN_BASE(i), (base & 0xffff0000) |
		    (attr << 8) | target);

	mvreg_write(pp, MVNETA_WIN_SIZE(i), (wsize - 1) & 0xffff0000);

	win_protect = mvreg_read(pp, MVNETA_ACCESS_PROTECT_ENABLE);
	win_protect |= 3 << (2 * i);
	mvreg_write(pp, MVNETA_ACCESS_PROTECT_ENABLE, win_protect);

	win_enable &= ~(1 << i);
	mvreg_write(pp, MVNETA_BASE_ADDR_ENABLE, win_enable);

	return 0;
}

static  int mvneta_bm_port_mbus_init(struct mvneta_port *pp)
{
	u32 wsize;
	u8 target, attr;
	int err;

	/* Get BM window information */
	err = mvebu_mbus_get_io_win_info(pp->bm_priv->bppi_phys_addr, &wsize,
					 &target, &attr);
	if (err < 0)
		return err;

	pp->bm_win_id = -1;

	/* Open NETA -> BM window */
	err = mvneta_mbus_io_win_set(pp, pp->bm_priv->bppi_phys_addr, wsize,
				     target, attr);
	if (err < 0) {
		netdev_info(pp->dev, "fail to configure mbus window to BM\n");
		return err;
	}
	return 0;
}

/* Assign and initialize pools for port. In case of fail
 * buffer manager will remain disabled for current port.
 */
static int mvneta_bm_port_init(struct platform_device *pdev,
			       struct mvneta_port *pp)
{
	struct device_node *dn = pdev->dev.of_node;
	u32 long_pool_id, short_pool_id;

	if (!pp->neta_armada3700) {
		int ret;

		ret = mvneta_bm_port_mbus_init(pp);
		if (ret)
			return ret;
	}

	if (of_property_read_u32(dn, "bm,pool-long", &long_pool_id)) {
		netdev_info(pp->dev, "missing long pool id\n");
		return -EINVAL;
	}

	/* Create port's long pool depending on mtu */
	pp->pool_long = mvneta_bm_pool_use(pp->bm_priv, long_pool_id,
					   MVNETA_BM_LONG, pp->id,
					   MVNETA_RX_PKT_SIZE(pp->dev->mtu));
	if (!pp->pool_long) {
		netdev_info(pp->dev, "fail to obtain long pool for port\n");
		return -ENOMEM;
	}

	pp->pool_long->port_map |= 1 << pp->id;

	mvneta_bm_pool_bufsize_set(pp, pp->pool_long->buf_size,
				   pp->pool_long->id);

	/* If short pool id is not defined, assume using single pool */
	if (of_property_read_u32(dn, "bm,pool-short", &short_pool_id))
		short_pool_id = long_pool_id;

	/* Create port's short pool */
	pp->pool_short = mvneta_bm_pool_use(pp->bm_priv, short_pool_id,
					    MVNETA_BM_SHORT, pp->id,
					    MVNETA_BM_SHORT_PKT_SIZE);
	if (!pp->pool_short) {
		netdev_info(pp->dev, "fail to obtain short pool for port\n");
		mvneta_bm_pool_destroy(pp->bm_priv, pp->pool_long, 1 << pp->id);
		return -ENOMEM;
	}

	if (short_pool_id != long_pool_id) {
		pp->pool_short->port_map |= 1 << pp->id;
		mvneta_bm_pool_bufsize_set(pp, pp->pool_short->buf_size,
					   pp->pool_short->id);
	}

	return 0;
}

/* Update settings of a pool for bigger packets */
static void mvneta_bm_update_mtu(struct mvneta_port *pp, int mtu)
{
	struct mvneta_bm_pool *bm_pool = pp->pool_long;
	struct hwbm_pool *hwbm_pool = &bm_pool->hwbm_pool;
	int num;

	/* Release all buffers from long pool */
	mvneta_bm_bufs_free(pp->bm_priv, bm_pool, 1 << pp->id);
	if (hwbm_pool->buf_num) {
		WARN(1, "cannot free all buffers in pool %d\n",
		     bm_pool->id);
		goto bm_mtu_err;
	}

	bm_pool->pkt_size = MVNETA_RX_PKT_SIZE(mtu);
	bm_pool->buf_size = MVNETA_RX_BUF_SIZE(bm_pool->pkt_size);
	hwbm_pool->frag_size = SKB_DATA_ALIGN(sizeof(struct skb_shared_info)) +
			SKB_DATA_ALIGN(MVNETA_RX_BUF_SIZE(bm_pool->pkt_size));

	/* Fill entire long pool */
	num = hwbm_pool_add(hwbm_pool, hwbm_pool->size);
	if (num != hwbm_pool->size) {
		WARN(1, "pool %d: %d of %d allocated\n",
		     bm_pool->id, num, hwbm_pool->size);
		goto bm_mtu_err;
	}
	mvneta_bm_pool_bufsize_set(pp, bm_pool->buf_size, bm_pool->id);

	return;

bm_mtu_err:
	mvneta_bm_pool_destroy(pp->bm_priv, pp->pool_long, 1 << pp->id);
	mvneta_bm_pool_destroy(pp->bm_priv, pp->pool_short, 1 << pp->id);

	pp->bm_priv = NULL;
	mvreg_write(pp, MVNETA_ACC_MODE, MVNETA_ACC_MODE_EXT1);
	netdev_info(pp->dev, "fail to update MTU, fall back to software BM\n");
}

/* Start the Ethernet port RX and TX activity */
static void mvneta_port_up(struct mvneta_port *pp)
{
	int queue;
	u32 q_map;

	/* Enable all initialized TXs. */
	q_map = 0;
	for (queue = 0; queue < txq_number; queue++) {
		struct mvneta_tx_queue *txq = &pp->txqs[queue];
		if (txq->descs)
			q_map |= (1 << queue);
	}
	mvreg_write(pp, MVNETA_TXQ_CMD, q_map);

	q_map = 0;
	/* Enable all initialized RXQs. */
	for (queue = 0; queue < rxq_number; queue++) {
		struct mvneta_rx_queue *rxq = &pp->rxqs[queue];

		if (rxq->descs)
			q_map |= (1 << queue);
	}
	mvreg_write(pp, MVNETA_RXQ_CMD, q_map);
}

/* Stop the Ethernet port activity */
static void mvneta_port_down(struct mvneta_port *pp)
{
	u32 val;
	int count;

	/* Stop Rx port activity. Check port Rx activity. */
	val = mvreg_read(pp, MVNETA_RXQ_CMD) & MVNETA_RXQ_ENABLE_MASK;

	/* Issue stop command for active channels only */
	if (val != 0)
		mvreg_write(pp, MVNETA_RXQ_CMD,
			    val << MVNETA_RXQ_DISABLE_SHIFT);

	/* Wait for all Rx activity to terminate. */
	count = 0;
	do {
		if (count++ >= MVNETA_RX_DISABLE_TIMEOUT_MSEC) {
			netdev_warn(pp->dev,
				    "TIMEOUT for RX stopped ! rx_queue_cmd: 0x%08x\n",
				    val);
			break;
		}
		mdelay(1);

		val = mvreg_read(pp, MVNETA_RXQ_CMD);
	} while (val & MVNETA_RXQ_ENABLE_MASK);

	/* Stop Tx port activity. Check port Tx activity. Issue stop
	 * command for active channels only
	 */
	val = (mvreg_read(pp, MVNETA_TXQ_CMD)) & MVNETA_TXQ_ENABLE_MASK;

	if (val != 0)
		mvreg_write(pp, MVNETA_TXQ_CMD,
			    (val << MVNETA_TXQ_DISABLE_SHIFT));

	/* Wait for all Tx activity to terminate. */
	count = 0;
	do {
		if (count++ >= MVNETA_TX_DISABLE_TIMEOUT_MSEC) {
			netdev_warn(pp->dev,
				    "TIMEOUT for TX stopped status=0x%08x\n",
				    val);
			break;
		}
		mdelay(1);

		/* Check TX Command reg that all Txqs are stopped */
		val = mvreg_read(pp, MVNETA_TXQ_CMD);

	} while (val & MVNETA_TXQ_ENABLE_MASK);

	/* Double check to verify that TX FIFO is empty */
	count = 0;
	do {
		if (count++ >= MVNETA_TX_FIFO_EMPTY_TIMEOUT) {
			netdev_warn(pp->dev,
				    "TX FIFO empty timeout status=0x%08x\n",
				    val);
			break;
		}
		mdelay(1);

		val = mvreg_read(pp, MVNETA_PORT_STATUS);
	} while (!(val & MVNETA_TX_FIFO_EMPTY) &&
		 (val & MVNETA_TX_IN_PRGRS));

	udelay(200);
}

/* Enable the port by setting the port enable bit of the MAC control register */
static void mvneta_port_enable(struct mvneta_port *pp)
{
	u32 val;

	/* Enable port */
	val = mvreg_read(pp, MVNETA_GMAC_CTRL_0);
	val |= MVNETA_GMAC0_PORT_ENABLE;
	mvreg_write(pp, MVNETA_GMAC_CTRL_0, val);
}

/* Disable the port and wait for about 200 usec before retuning */
static void mvneta_port_disable(struct mvneta_port *pp)
{
	u32 val;

	/* Reset the Enable bit in the Serial Control Register */
	val = mvreg_read(pp, MVNETA_GMAC_CTRL_0);
	val &= ~MVNETA_GMAC0_PORT_ENABLE;
	mvreg_write(pp, MVNETA_GMAC_CTRL_0, val);

	udelay(200);
}

/* Multicast tables methods */

/* Set all entries in Unicast MAC Table; queue==-1 means reject all */
static void mvneta_set_ucast_table(struct mvneta_port *pp, int queue)
{
	int offset;
	u32 val;

	if (queue == -1) {
		val = 0;
	} else {
		val = 0x1 | (queue << 1);
		val |= (val << 24) | (val << 16) | (val << 8);
	}

	for (offset = 0; offset <= 0xc; offset += 4)
		mvreg_write(pp, MVNETA_DA_FILT_UCAST_BASE + offset, val);
}

/* Set all entries in Special Multicast MAC Table; queue==-1 means reject all */
static void mvneta_set_special_mcast_table(struct mvneta_port *pp, int queue)
{
	int offset;
	u32 val;

	if (queue == -1) {
		val = 0;
	} else {
		val = 0x1 | (queue << 1);
		val |= (val << 24) | (val << 16) | (val << 8);
	}

	for (offset = 0; offset <= 0xfc; offset += 4)
		mvreg_write(pp, MVNETA_DA_FILT_SPEC_MCAST + offset, val);

}

/* Set all entries in Other Multicast MAC Table. queue==-1 means reject all */
static void mvneta_set_other_mcast_table(struct mvneta_port *pp, int queue)
{
	int offset;
	u32 val;

	if (queue == -1) {
		memset(pp->mcast_count, 0, sizeof(pp->mcast_count));
		val = 0;
	} else {
		memset(pp->mcast_count, 1, sizeof(pp->mcast_count));
		val = 0x1 | (queue << 1);
		val |= (val << 24) | (val << 16) | (val << 8);
	}

	for (offset = 0; offset <= 0xfc; offset += 4)
		mvreg_write(pp, MVNETA_DA_FILT_OTH_MCAST + offset, val);
}

static void mvneta_percpu_unmask_interrupt(void *arg)
{
	struct mvneta_port *pp = arg;

	/* All the queue are unmasked, but actually only the ones
	 * mapped to this CPU will be unmasked
	 */
	mvreg_write(pp, MVNETA_INTR_NEW_MASK,
		    MVNETA_RX_INTR_MASK_ALL |
		    MVNETA_TX_INTR_MASK_ALL |
		    MVNETA_MISCINTR_INTR_MASK);
}

static void mvneta_percpu_mask_interrupt(void *arg)
{
	struct mvneta_port *pp = arg;

	/* All the queue are masked, but actually only the ones
	 * mapped to this CPU will be masked
	 */
	mvreg_write(pp, MVNETA_INTR_NEW_MASK, 0);
	mvreg_write(pp, MVNETA_INTR_OLD_MASK, 0);
	mvreg_write(pp, MVNETA_INTR_MISC_MASK, 0);
}

static void mvneta_percpu_clear_intr_cause(void *arg)
{
	struct mvneta_port *pp = arg;

	/* All the queue are cleared, but actually only the ones
	 * mapped to this CPU will be cleared
	 */
	mvreg_write(pp, MVNETA_INTR_NEW_CAUSE, 0);
	mvreg_write(pp, MVNETA_INTR_MISC_CAUSE, 0);
	mvreg_write(pp, MVNETA_INTR_OLD_CAUSE, 0);
}

/* This method sets defaults to the NETA port:
 *	Clears interrupt Cause and Mask registers.
 *	Clears all MAC tables.
 *	Sets defaults to all registers.
 *	Resets RX and TX descriptor rings.
 *	Resets PHY.
 * This method can be called after mvneta_port_down() to return the port
 *	settings to defaults.
 */
static void mvneta_defaults_set(struct mvneta_port *pp)
{
	int cpu;
	int queue;
	u32 val;
	int max_cpu = num_present_cpus();

	/* Clear all Cause registers */
	on_each_cpu(mvneta_percpu_clear_intr_cause, pp, true);

	/* Mask all interrupts */
	on_each_cpu(mvneta_percpu_mask_interrupt, pp, true);
	mvreg_write(pp, MVNETA_INTR_ENABLE, 0);

	/* Enable MBUS Retry bit16 */
	mvreg_write(pp, MVNETA_MBUS_RETRY, 0x20);

	/* Set CPU queue access map. CPUs are assigned to the RX and
	 * TX queues modulo their number. If there is only one TX
	 * queue then it is assigned to the CPU associated to the
	 * default RX queue.
	 */
	for_each_present_cpu(cpu) {
		int rxq_map = 0, txq_map = 0;
		int rxq, txq;
		if (!pp->neta_armada3700) {
			for (rxq = 0; rxq < rxq_number; rxq++)
				if ((rxq % max_cpu) == cpu)
					rxq_map |= MVNETA_CPU_RXQ_ACCESS(rxq);

			for (txq = 0; txq < txq_number; txq++)
				if ((txq % max_cpu) == cpu)
					txq_map |= MVNETA_CPU_TXQ_ACCESS(txq);

			/* With only one TX queue we configure a special case
			 * which will allow to get all the irq on a single
			 * CPU
			 */
			if (txq_number == 1)
				txq_map = (cpu == pp->rxq_def) ?
					MVNETA_CPU_TXQ_ACCESS(1) : 0;

		} else {
			txq_map = MVNETA_CPU_TXQ_ACCESS_ALL_MASK;
			rxq_map = MVNETA_CPU_RXQ_ACCESS_ALL_MASK;
		}

		mvreg_write(pp, MVNETA_CPU_MAP(cpu), rxq_map | txq_map);
	}

	/* Reset RX and TX DMAs */
	mvreg_write(pp, MVNETA_PORT_RX_RESET, MVNETA_PORT_RX_DMA_RESET);
	mvreg_write(pp, MVNETA_PORT_TX_RESET, MVNETA_PORT_TX_DMA_RESET);

	/* Disable Legacy WRR, Disable EJP, Release from reset */
	mvreg_write(pp, MVNETA_TXQ_CMD_1, 0);
	for (queue = 0; queue < txq_number; queue++) {
		mvreg_write(pp, MVETH_TXQ_TOKEN_COUNT_REG(queue), 0);
		mvreg_write(pp, MVETH_TXQ_TOKEN_CFG_REG(queue), 0);
	}

	mvreg_write(pp, MVNETA_PORT_TX_RESET, 0);
	mvreg_write(pp, MVNETA_PORT_RX_RESET, 0);

	/* Set Port Acceleration Mode */
	if (pp->bm_priv)
		/* HW buffer management + legacy parser */
		val = MVNETA_ACC_MODE_EXT2;
	else
		/* SW buffer management + legacy parser */
		val = MVNETA_ACC_MODE_EXT1;
	mvreg_write(pp, MVNETA_ACC_MODE, val);

	if (pp->bm_priv)
		mvreg_write(pp, MVNETA_BM_ADDRESS, pp->bm_priv->bppi_phys_addr);

	/* Update val of portCfg register accordingly with all RxQueue types */
	val = MVNETA_PORT_CONFIG_DEFL_VALUE(pp->rxq_def);
	mvreg_write(pp, MVNETA_PORT_CONFIG, val);

	val = 0;
	mvreg_write(pp, MVNETA_PORT_CONFIG_EXTEND, val);
	mvreg_write(pp, MVNETA_RX_MIN_FRAME_SIZE, 64);

	/* Build PORT_SDMA_CONFIG_REG */
	val = 0;

	/* Default burst size */
	val |= MVNETA_TX_BRST_SZ_MASK(MVNETA_SDMA_BRST_SIZE_16);
	val |= MVNETA_RX_BRST_SZ_MASK(MVNETA_SDMA_BRST_SIZE_16);
	val |= MVNETA_RX_NO_DATA_SWAP | MVNETA_TX_NO_DATA_SWAP;

#if defined(__BIG_ENDIAN)
	val |= MVNETA_DESC_SWAP;
#endif

	/* Assign port SDMA configuration */
	mvreg_write(pp, MVNETA_SDMA_CONFIG, val);

	/* Disable PHY polling in hardware, since we're using the
	 * kernel phylib to do this.
	 */
	val = mvreg_read(pp, MVNETA_UNIT_CONTROL);
	val &= ~MVNETA_PHY_POLLING_ENABLE;
	mvreg_write(pp, MVNETA_UNIT_CONTROL, val);

	mvneta_set_ucast_table(pp, -1);
	mvneta_set_special_mcast_table(pp, -1);
	mvneta_set_other_mcast_table(pp, -1);

	/* Set port interrupt enable register - default enable all */
	mvreg_write(pp, MVNETA_INTR_ENABLE,
		    (MVNETA_RXQ_INTR_ENABLE_ALL_MASK
		     | MVNETA_TXQ_INTR_ENABLE_ALL_MASK));

	mvneta_mib_counters_clear(pp);
}

/* Set max sizes for tx queues */
static void mvneta_txq_max_tx_size_set(struct mvneta_port *pp, int max_tx_size)

{
	u32 val, size, mtu;
	int queue;

	mtu = max_tx_size * 8;
	if (mtu > MVNETA_TX_MTU_MAX)
		mtu = MVNETA_TX_MTU_MAX;

	/* Set MTU */
	val = mvreg_read(pp, MVNETA_TX_MTU);
	val &= ~MVNETA_TX_MTU_MAX;
	val |= mtu;
	mvreg_write(pp, MVNETA_TX_MTU, val);

	/* TX token size and all TXQs token size must be larger that MTU */
	val = mvreg_read(pp, MVNETA_TX_TOKEN_SIZE);

	size = val & MVNETA_TX_TOKEN_SIZE_MAX;
	if (size < mtu) {
		size = mtu;
		val &= ~MVNETA_TX_TOKEN_SIZE_MAX;
		val |= size;
		mvreg_write(pp, MVNETA_TX_TOKEN_SIZE, val);
	}
	for (queue = 0; queue < txq_number; queue++) {
		val = mvreg_read(pp, MVNETA_TXQ_TOKEN_SIZE_REG(queue));

		size = val & MVNETA_TXQ_TOKEN_SIZE_MAX;
		if (size < mtu) {
			size = mtu;
			val &= ~MVNETA_TXQ_TOKEN_SIZE_MAX;
			val |= size;
			mvreg_write(pp, MVNETA_TXQ_TOKEN_SIZE_REG(queue), val);
		}
	}
}

/* Set unicast address */
static void mvneta_set_ucast_addr(struct mvneta_port *pp, u8 last_nibble,
				  int queue)
{
	unsigned int unicast_reg;
	unsigned int tbl_offset;
	unsigned int reg_offset;

	/* Locate the Unicast table entry */
	last_nibble = (0xf & last_nibble);

	/* offset from unicast tbl base */
	tbl_offset = (last_nibble / 4) * 4;

	/* offset within the above reg  */
	reg_offset = last_nibble % 4;

	unicast_reg = mvreg_read(pp, (MVNETA_DA_FILT_UCAST_BASE + tbl_offset));

	if (queue == -1) {
		/* Clear accepts frame bit at specified unicast DA tbl entry */
		unicast_reg &= ~(0xff << (8 * reg_offset));
	} else {
		unicast_reg &= ~(0xff << (8 * reg_offset));
		unicast_reg |= ((0x01 | (queue << 1)) << (8 * reg_offset));
	}

	mvreg_write(pp, (MVNETA_DA_FILT_UCAST_BASE + tbl_offset), unicast_reg);
}

/* Set mac address */
static void mvneta_mac_addr_set(struct mvneta_port *pp, unsigned char *addr,
				int queue)
{
	unsigned int mac_h;
	unsigned int mac_l;

	if (queue != -1) {
		mac_l = (addr[4] << 8) | (addr[5]);
		mac_h = (addr[0] << 24) | (addr[1] << 16) |
			(addr[2] << 8) | (addr[3] << 0);

		mvreg_write(pp, MVNETA_MAC_ADDR_LOW, mac_l);
		mvreg_write(pp, MVNETA_MAC_ADDR_HIGH, mac_h);
	}

	/* Accept frames of this address */
	mvneta_set_ucast_addr(pp, addr[5], queue);
}

/* Set the number of packets that will be received before RX interrupt
 * will be generated by HW.
 */
static void mvneta_rx_pkts_coal_set(struct mvneta_port *pp,
				    struct mvneta_rx_queue *rxq, u32 value)
{
	mvreg_write(pp, MVNETA_RXQ_THRESHOLD_REG(rxq->id),
		    value | MVNETA_RXQ_NON_OCCUPIED(0));
}

/* Set the time delay in usec before RX interrupt will be generated by
 * HW.
 */
static void mvneta_rx_time_coal_set(struct mvneta_port *pp,
				    struct mvneta_rx_queue *rxq, u32 value)
{
	u32 val;
	unsigned long clk_rate;

	clk_rate = clk_get_rate(pp->clk);
	val = (clk_rate / 1000000) * value;

	mvreg_write(pp, MVNETA_RXQ_TIME_COAL_REG(rxq->id), val);
}

/* Set threshold for TX_DONE pkts coalescing */
static void mvneta_tx_done_pkts_coal_set(struct mvneta_port *pp,
					 struct mvneta_tx_queue *txq, u32 value)
{
	u32 val;

	val = mvreg_read(pp, MVNETA_TXQ_SIZE_REG(txq->id));

	val &= ~MVNETA_TXQ_SENT_THRESH_ALL_MASK;
	val |= MVNETA_TXQ_SENT_THRESH_MASK(value);

	mvreg_write(pp, MVNETA_TXQ_SIZE_REG(txq->id), val);
}

/* Handle rx descriptor fill by setting buf_cookie and buf_phys_addr */
static void mvneta_rx_desc_fill(struct mvneta_rx_desc *rx_desc,
				u32 phys_addr, void *virt_addr,
				struct mvneta_rx_queue *rxq)
{
	int i;

	rx_desc->buf_phys_addr = phys_addr;
	i = rx_desc - rxq->descs;
	rxq->buf_virt_addr[i] = virt_addr;
}

/* Decrement sent descriptors counter */
static void mvneta_txq_sent_desc_dec(struct mvneta_port *pp,
				     struct mvneta_tx_queue *txq,
				     int sent_desc)
{
	u32 val;

	/* Only 255 TX descriptors can be updated at once */
	while (sent_desc > 0xff) {
		val = 0xff << MVNETA_TXQ_DEC_SENT_SHIFT;
		mvreg_write(pp, MVNETA_TXQ_UPDATE_REG(txq->id), val);
		sent_desc = sent_desc - 0xff;
	}

	val = sent_desc << MVNETA_TXQ_DEC_SENT_SHIFT;
	mvreg_write(pp, MVNETA_TXQ_UPDATE_REG(txq->id), val);
}

/* Get number of TX descriptors already sent by HW */
static int mvneta_txq_sent_desc_num_get(struct mvneta_port *pp,
					struct mvneta_tx_queue *txq)
{
	u32 val;
	int sent_desc;

	val = mvreg_read(pp, MVNETA_TXQ_STATUS_REG(txq->id));
	sent_desc = (val & MVNETA_TXQ_SENT_DESC_MASK) >>
		MVNETA_TXQ_SENT_DESC_SHIFT;

	return sent_desc;
}

/* Get number of sent descriptors and decrement counter.
 *  The number of sent descriptors is returned.
 */
static int mvneta_txq_sent_desc_proc(struct mvneta_port *pp,
				     struct mvneta_tx_queue *txq)
{
	int sent_desc;

	/* Get number of sent descriptors */
	sent_desc = mvneta_txq_sent_desc_num_get(pp, txq);

	/* Decrement sent descriptors counter */
	if (sent_desc)
		mvneta_txq_sent_desc_dec(pp, txq, sent_desc);

	return sent_desc;
}

/* Set TXQ descriptors fields relevant for CSUM calculation */
static u32 mvneta_txq_desc_csum(int l3_offs, int l3_proto,
				int ip_hdr_len, int l4_proto)
{
	u32 command;

	/* Fields: L3_offset, IP_hdrlen, L3_type, G_IPv4_chk,
	 * G_L4_chk, L4_type; required only for checksum
	 * calculation
	 */
	command =  l3_offs    << MVNETA_TX_L3_OFF_SHIFT;
	command |= ip_hdr_len << MVNETA_TX_IP_HLEN_SHIFT;

	if (l3_proto == htons(ETH_P_IP))
		command |= MVNETA_TXD_IP_CSUM;
	else
		command |= MVNETA_TX_L3_IP6;

	if (l4_proto == IPPROTO_TCP)
		command |=  MVNETA_TX_L4_CSUM_FULL;
	else if (l4_proto == IPPROTO_UDP)
		command |= MVNETA_TX_L4_UDP | MVNETA_TX_L4_CSUM_FULL;
	else
		command |= MVNETA_TX_L4_CSUM_NOT;

	return command;
}


/* Display more error info */
static void mvneta_rx_error(struct mvneta_port *pp,
			    struct mvneta_rx_desc *rx_desc)
{
	u32 status = rx_desc->status;

	switch (status & MVNETA_RXD_ERR_CODE_MASK) {
	case MVNETA_RXD_ERR_CRC:
		netdev_err(pp->dev, "bad rx status %08x (crc error), size=%d\n",
			   status, rx_desc->data_size);
		break;
	case MVNETA_RXD_ERR_OVERRUN:
		netdev_err(pp->dev, "bad rx status %08x (overrun error), size=%d\n",
			   status, rx_desc->data_size);
		break;
	case MVNETA_RXD_ERR_LEN:
		netdev_err(pp->dev, "bad rx status %08x (max frame length error), size=%d\n",
			   status, rx_desc->data_size);
		break;
	case MVNETA_RXD_ERR_RESOURCE:
		netdev_err(pp->dev, "bad rx status %08x (resource error), size=%d\n",
			   status, rx_desc->data_size);
		break;
	}
}

/* Handle RX checksum offload based on the descriptor's status */
static void mvneta_rx_csum(struct mvneta_port *pp, u32 status,
			   struct sk_buff *skb)
{
	if ((pp->dev->features & NETIF_F_RXCSUM) &&
	    (status & MVNETA_RXD_L3_IP4) &&
	    (status & MVNETA_RXD_L4_CSUM_OK)) {
		skb->csum = 0;
		skb->ip_summed = CHECKSUM_UNNECESSARY;
		return;
	}

	skb->ip_summed = CHECKSUM_NONE;
}

/* Return tx queue pointer (find last set bit) according to <cause> returned
 * form tx_done reg. <cause> must not be null. The return value is always a
 * valid queue for matching the first one found in <cause>.
 */
static struct mvneta_tx_queue *mvneta_tx_done_policy(struct mvneta_port *pp,
						     u32 cause)
{
	int queue = fls(cause) - 1;

	return &pp->txqs[queue];
}

/* Free tx queue skbuffs */
static void mvneta_txq_bufs_free(struct mvneta_port *pp,
				 struct mvneta_tx_queue *txq, int num,
				 struct netdev_queue *nq)
{
	unsigned int bytes_compl = 0, pkts_compl = 0;
	int i;

	for (i = 0; i < num; i++) {
		struct mvneta_tx_buf *buf = &txq->buf[txq->txq_get_index];
		struct mvneta_tx_desc *tx_desc = txq->descs +
			txq->txq_get_index;

		mvneta_txq_inc_get(txq);

		if (!IS_TSO_HEADER(txq, tx_desc->buf_phys_addr) &&
		    buf->type != MVNETA_TYPE_XDP_TX)
			dma_unmap_single(pp->dev->dev.parent,
					 tx_desc->buf_phys_addr,
					 tx_desc->data_size, DMA_TO_DEVICE);
		if (buf->type == MVNETA_TYPE_SKB && buf->skb) {
			bytes_compl += buf->skb->len;
			pkts_compl++;
			dev_kfree_skb_any(buf->skb);
		} else if (buf->type == MVNETA_TYPE_XDP_TX ||
			   buf->type == MVNETA_TYPE_XDP_NDO) {
			xdp_return_frame(buf->xdpf);
		}
	}

	netdev_tx_completed_queue(nq, pkts_compl, bytes_compl);
}

/* Handle end of transmission */
static void mvneta_txq_done(struct mvneta_port *pp,
			   struct mvneta_tx_queue *txq)
{
	struct netdev_queue *nq = netdev_get_tx_queue(pp->dev, txq->id);
	int tx_done;

	tx_done = mvneta_txq_sent_desc_proc(pp, txq);
	if (!tx_done)
		return;

	mvneta_txq_bufs_free(pp, txq, tx_done, nq);

	txq->count -= tx_done;

	if (netif_tx_queue_stopped(nq)) {
		if (txq->count <= txq->tx_wake_threshold)
			netif_tx_wake_queue(nq);
	}
}

/* Refill processing for SW buffer management */
/* Allocate page per descriptor */
static int mvneta_rx_refill(struct mvneta_port *pp,
			    struct mvneta_rx_desc *rx_desc,
			    struct mvneta_rx_queue *rxq,
			    gfp_t gfp_mask)
{
	dma_addr_t phys_addr;
	struct page *page;

	page = page_pool_alloc_pages(rxq->page_pool,
				     gfp_mask | __GFP_NOWARN);
	if (!page)
		return -ENOMEM;

	phys_addr = page_pool_get_dma_addr(page) + pp->rx_offset_correction;
	mvneta_rx_desc_fill(rx_desc, phys_addr, page, rxq);

	return 0;
}

/* Handle tx checksum */
static u32 mvneta_skb_tx_csum(struct mvneta_port *pp, struct sk_buff *skb)
{
	if (skb->ip_summed == CHECKSUM_PARTIAL) {
		int ip_hdr_len = 0;
		__be16 l3_proto = vlan_get_protocol(skb);
		u8 l4_proto;

		if (l3_proto == htons(ETH_P_IP)) {
			struct iphdr *ip4h = ip_hdr(skb);

			/* Calculate IPv4 checksum and L4 checksum */
			ip_hdr_len = ip4h->ihl;
			l4_proto = ip4h->protocol;
		} else if (l3_proto == htons(ETH_P_IPV6)) {
			struct ipv6hdr *ip6h = ipv6_hdr(skb);

			/* Read l4_protocol from one of IPv6 extra headers */
			if (skb_network_header_len(skb) > 0)
				ip_hdr_len = (skb_network_header_len(skb) >> 2);
			l4_proto = ip6h->nexthdr;
		} else
			return MVNETA_TX_L4_CSUM_NOT;

		return mvneta_txq_desc_csum(skb_network_offset(skb),
					    l3_proto, ip_hdr_len, l4_proto);
	}

	return MVNETA_TX_L4_CSUM_NOT;
}

/* Drop packets received by the RXQ and free buffers */
static void mvneta_rxq_drop_pkts(struct mvneta_port *pp,
				 struct mvneta_rx_queue *rxq)
{
	int rx_done, i;

	rx_done = mvneta_rxq_busy_desc_num_get(pp, rxq);
	if (rx_done)
		mvneta_rxq_desc_num_update(pp, rxq, rx_done, rx_done);

	if (pp->bm_priv) {
		for (i = 0; i < rx_done; i++) {
			struct mvneta_rx_desc *rx_desc =
						  mvneta_rxq_next_desc_get(rxq);
			u8 pool_id = MVNETA_RX_GET_BM_POOL_ID(rx_desc);
			struct mvneta_bm_pool *bm_pool;

			bm_pool = &pp->bm_priv->bm_pools[pool_id];
			/* Return dropped buffer to the pool */
			mvneta_bm_pool_put_bp(pp->bm_priv, bm_pool,
					      rx_desc->buf_phys_addr);
		}
		return;
	}

	for (i = 0; i < rxq->size; i++) {
		struct mvneta_rx_desc *rx_desc = rxq->descs + i;
		void *data = rxq->buf_virt_addr[i];
		if (!data || !(rx_desc->buf_phys_addr))
			continue;

		page_pool_put_page(rxq->page_pool, data, false);
	}
	if (xdp_rxq_info_is_reg(&rxq->xdp_rxq))
		xdp_rxq_info_unreg(&rxq->xdp_rxq);
	page_pool_destroy(rxq->page_pool);
	rxq->page_pool = NULL;
}

static void
mvneta_update_stats(struct mvneta_port *pp, u32 pkts,
		    u32 len, bool tx)
{
	struct mvneta_pcpu_stats *stats = this_cpu_ptr(pp->stats);

	u64_stats_update_begin(&stats->syncp);
	if (tx) {
		stats->tx_packets += pkts;
		stats->tx_bytes += len;
	} else {
		stats->rx_packets += pkts;
		stats->rx_bytes += len;
	}
	u64_stats_update_end(&stats->syncp);
}

static inline
int mvneta_rx_refill_queue(struct mvneta_port *pp, struct mvneta_rx_queue *rxq)
{
	struct mvneta_rx_desc *rx_desc;
	int curr_desc = rxq->first_to_refill;
	int i;

	for (i = 0; (i < rxq->refill_num) && (i < 64); i++) {
		rx_desc = rxq->descs + curr_desc;
		if (!(rx_desc->buf_phys_addr)) {
			if (mvneta_rx_refill(pp, rx_desc, rxq, GFP_ATOMIC)) {
				pr_err("Can't refill queue %d. Done %d from %d\n",
				       rxq->id, i, rxq->refill_num);
				rxq->refill_err++;
				break;
			}
		}
		curr_desc = MVNETA_QUEUE_NEXT_DESC(rxq, curr_desc);
	}
	rxq->refill_num -= i;
	rxq->first_to_refill = curr_desc;

	return i;
}

static int
mvneta_xdp_submit_frame(struct mvneta_port *pp, struct mvneta_tx_queue *txq,
			struct xdp_frame *xdpf, bool dma_map)
{
	struct mvneta_tx_desc *tx_desc;
	struct mvneta_tx_buf *buf;
	dma_addr_t dma_addr;

	if (txq->count >= txq->tx_stop_threshold)
		return MVNETA_XDP_DROPPED;

	tx_desc = mvneta_txq_next_desc_get(txq);

	buf = &txq->buf[txq->txq_put_index];
	if (dma_map) {
		/* ndo_xdp_xmit */
		dma_addr = dma_map_single(pp->dev->dev.parent, xdpf->data,
					  xdpf->len, DMA_TO_DEVICE);
		if (dma_mapping_error(pp->dev->dev.parent, dma_addr)) {
			mvneta_txq_desc_put(txq);
			return MVNETA_XDP_DROPPED;
		}
		buf->type = MVNETA_TYPE_XDP_NDO;
	} else {
		struct page *page = virt_to_page(xdpf->data);

		dma_addr = page_pool_get_dma_addr(page) +
			   sizeof(*xdpf) + xdpf->headroom;
		dma_sync_single_for_device(pp->dev->dev.parent, dma_addr,
					   xdpf->len, DMA_BIDIRECTIONAL);
		buf->type = MVNETA_TYPE_XDP_TX;
	}
	buf->xdpf = xdpf;

	tx_desc->command = MVNETA_TXD_FLZ_DESC;
	tx_desc->buf_phys_addr = dma_addr;
	tx_desc->data_size = xdpf->len;

	mvneta_update_stats(pp, 1, xdpf->len, true);
	mvneta_txq_inc_put(txq);
	txq->pending++;
	txq->count++;

	return MVNETA_XDP_TX;
}

static int
mvneta_xdp_xmit_back(struct mvneta_port *pp, struct xdp_buff *xdp)
{
	struct mvneta_tx_queue *txq;
	struct netdev_queue *nq;
	struct xdp_frame *xdpf;
	int cpu;
	u32 ret;

	xdpf = convert_to_xdp_frame(xdp);
	if (unlikely(!xdpf))
		return MVNETA_XDP_DROPPED;

	cpu = smp_processor_id();
	txq = &pp->txqs[cpu % txq_number];
	nq = netdev_get_tx_queue(pp->dev, txq->id);

	__netif_tx_lock(nq, cpu);
	ret = mvneta_xdp_submit_frame(pp, txq, xdpf, false);
	if (ret == MVNETA_XDP_TX)
		mvneta_txq_pend_desc_add(pp, txq, 0);
	__netif_tx_unlock(nq);

	return ret;
}

static int
mvneta_xdp_xmit(struct net_device *dev, int num_frame,
		struct xdp_frame **frames, u32 flags)
{
	struct mvneta_port *pp = netdev_priv(dev);
	int cpu = smp_processor_id();
	struct mvneta_tx_queue *txq;
	struct netdev_queue *nq;
	int i, drops = 0;
	u32 ret;

	if (unlikely(flags & ~XDP_XMIT_FLAGS_MASK))
		return -EINVAL;

	txq = &pp->txqs[cpu % txq_number];
	nq = netdev_get_tx_queue(pp->dev, txq->id);

	__netif_tx_lock(nq, cpu);
	for (i = 0; i < num_frame; i++) {
		ret = mvneta_xdp_submit_frame(pp, txq, frames[i], true);
		if (ret != MVNETA_XDP_TX) {
			xdp_return_frame_rx_napi(frames[i]);
			drops++;
		}
	}

	if (unlikely(flags & XDP_XMIT_FLUSH))
		mvneta_txq_pend_desc_add(pp, txq, 0);
	__netif_tx_unlock(nq);

	return num_frame - drops;
}

static int
mvneta_run_xdp(struct mvneta_port *pp, struct mvneta_rx_queue *rxq,
	       struct bpf_prog *prog, struct xdp_buff *xdp)
{
<<<<<<< HEAD
	u32 ret, act = bpf_prog_run_xdp(prog, xdp);
=======
	unsigned int len;
	u32 ret, act;

	len = xdp->data_end - xdp->data_hard_start - pp->rx_offset_correction;
	act = bpf_prog_run_xdp(prog, xdp);
>>>>>>> a7196caf

	switch (act) {
	case XDP_PASS:
		ret = MVNETA_XDP_PASS;
		break;
	case XDP_REDIRECT: {
		int err;

		err = xdp_do_redirect(pp->dev, xdp, prog);
		if (err) {
			ret = MVNETA_XDP_DROPPED;
			__page_pool_put_page(rxq->page_pool,
<<<<<<< HEAD
					virt_to_head_page(xdp->data),
					xdp->data_end - xdp->data_hard_start,
					true);
=======
					     virt_to_head_page(xdp->data),
					     len, true);
>>>>>>> a7196caf
		} else {
			ret = MVNETA_XDP_REDIR;
		}
		break;
	}
	case XDP_TX:
		ret = mvneta_xdp_xmit_back(pp, xdp);
		if (ret != MVNETA_XDP_TX)
			__page_pool_put_page(rxq->page_pool,
<<<<<<< HEAD
					virt_to_head_page(xdp->data),
					xdp->data_end - xdp->data_hard_start,
					true);
=======
					     virt_to_head_page(xdp->data),
					     len, true);
>>>>>>> a7196caf
		break;
	default:
		bpf_warn_invalid_xdp_action(act);
		/* fall through */
	case XDP_ABORTED:
		trace_xdp_exception(pp->dev, prog, act);
		/* fall through */
	case XDP_DROP:
		__page_pool_put_page(rxq->page_pool,
				     virt_to_head_page(xdp->data),
<<<<<<< HEAD
				     xdp->data_end - xdp->data_hard_start,
				     true);
=======
				     len, true);
>>>>>>> a7196caf
		ret = MVNETA_XDP_DROPPED;
		break;
	}

	return ret;
}

static int
mvneta_swbm_rx_frame(struct mvneta_port *pp,
		     struct mvneta_rx_desc *rx_desc,
		     struct mvneta_rx_queue *rxq,
		     struct xdp_buff *xdp,
		     struct bpf_prog *xdp_prog,
		     struct page *page, u32 *xdp_ret)
{
	unsigned char *data = page_address(page);
	int data_len = -MVNETA_MH_SIZE, len;
	struct net_device *dev = pp->dev;
	enum dma_data_direction dma_dir;

	if (MVNETA_SKB_SIZE(rx_desc->data_size) > PAGE_SIZE) {
		len = MVNETA_MAX_RX_BUF_SIZE;
		data_len += len;
	} else {
		len = rx_desc->data_size;
		data_len += len - ETH_FCS_LEN;
	}

	dma_dir = page_pool_get_dma_dir(rxq->page_pool);
	dma_sync_single_for_cpu(dev->dev.parent,
				rx_desc->buf_phys_addr,
				len, dma_dir);

	/* Prefetch header */
	prefetch(data);

	xdp->data_hard_start = data;
	xdp->data = data + pp->rx_offset_correction + MVNETA_MH_SIZE;
	xdp->data_end = xdp->data + data_len;
	xdp_set_data_meta_invalid(xdp);

	if (xdp_prog) {
		u32 ret;

		ret = mvneta_run_xdp(pp, rxq, xdp_prog, xdp);
		if (ret != MVNETA_XDP_PASS) {
			mvneta_update_stats(pp, 1,
					    xdp->data_end - xdp->data,
					    false);
			rx_desc->buf_phys_addr = 0;
			*xdp_ret |= ret;
			return ret;
		}
	}

	rxq->skb = build_skb(xdp->data_hard_start, PAGE_SIZE);
	if (unlikely(!rxq->skb)) {
		netdev_err(dev,
			   "Can't allocate skb on queue %d\n",
			   rxq->id);
		dev->stats.rx_dropped++;
		rxq->skb_alloc_err++;
		return -ENOMEM;
	}
	page_pool_release_page(rxq->page_pool, page);

	skb_reserve(rxq->skb,
		    xdp->data - xdp->data_hard_start);
	skb_put(rxq->skb, xdp->data_end - xdp->data);
	mvneta_rx_csum(pp, rx_desc->status, rxq->skb);

	rxq->left_size = rx_desc->data_size - len;
	rx_desc->buf_phys_addr = 0;

	return 0;
}

static void
mvneta_swbm_add_rx_fragment(struct mvneta_port *pp,
			    struct mvneta_rx_desc *rx_desc,
			    struct mvneta_rx_queue *rxq,
			    struct page *page)
{
	struct net_device *dev = pp->dev;
	enum dma_data_direction dma_dir;
	int data_len, len;

	if (rxq->left_size > MVNETA_MAX_RX_BUF_SIZE) {
		len = MVNETA_MAX_RX_BUF_SIZE;
		data_len = len;
	} else {
		len = rxq->left_size;
		data_len = len - ETH_FCS_LEN;
	}
	dma_dir = page_pool_get_dma_dir(rxq->page_pool);
	dma_sync_single_for_cpu(dev->dev.parent,
				rx_desc->buf_phys_addr,
				len, dma_dir);
	if (data_len > 0) {
		/* refill descriptor with new buffer later */
		skb_add_rx_frag(rxq->skb,
				skb_shinfo(rxq->skb)->nr_frags,
				page, pp->rx_offset_correction, data_len,
				PAGE_SIZE);
	}
	page_pool_release_page(rxq->page_pool, page);
	rx_desc->buf_phys_addr = 0;
	rxq->left_size -= len;
}

/* Main rx processing when using software buffer management */
static int mvneta_rx_swbm(struct napi_struct *napi,
			  struct mvneta_port *pp, int budget,
			  struct mvneta_rx_queue *rxq)
{
	int rcvd_pkts = 0, rcvd_bytes = 0, rx_proc = 0;
	struct net_device *dev = pp->dev;
	struct bpf_prog *xdp_prog;
	struct xdp_buff xdp_buf;
	int rx_todo, refill;
	u32 xdp_ret = 0;

	/* Get number of received packets */
	rx_todo = mvneta_rxq_busy_desc_num_get(pp, rxq);

	rcu_read_lock();
	xdp_prog = READ_ONCE(pp->xdp_prog);
	xdp_buf.rxq = &rxq->xdp_rxq;

	/* Fairness NAPI loop */
	while (rx_proc < budget && rx_proc < rx_todo) {
		struct mvneta_rx_desc *rx_desc = mvneta_rxq_next_desc_get(rxq);
		u32 rx_status, index;
		struct page *page;

		index = rx_desc - rxq->descs;
		page = (struct page *)rxq->buf_virt_addr[index];

		rx_status = rx_desc->status;
		rx_proc++;
		rxq->refill_num++;

		if (rx_status & MVNETA_RXD_FIRST_DESC) {
			int err;

			/* Check errors only for FIRST descriptor */
			if (rx_status & MVNETA_RXD_ERR_SUMMARY) {
				mvneta_rx_error(pp, rx_desc);
				dev->stats.rx_errors++;
				/* leave the descriptor untouched */
				continue;
			}

			err = mvneta_swbm_rx_frame(pp, rx_desc, rxq, &xdp_buf,
						   xdp_prog, page, &xdp_ret);
			if (err)
				continue;
		} else {
			if (unlikely(!rxq->skb)) {
				pr_debug("no skb for rx_status 0x%x\n",
					 rx_status);
				continue;
			}
			mvneta_swbm_add_rx_fragment(pp, rx_desc, rxq, page);
		} /* Middle or Last descriptor */

		if (!(rx_status & MVNETA_RXD_LAST_DESC))
			/* no last descriptor this time */
			continue;

		if (rxq->left_size) {
			pr_err("get last desc, but left_size (%d) != 0\n",
			       rxq->left_size);
			dev_kfree_skb_any(rxq->skb);
			rxq->left_size = 0;
			rxq->skb = NULL;
			continue;
		}
		rcvd_pkts++;
		rcvd_bytes += rxq->skb->len;

		/* Linux processing */
		rxq->skb->protocol = eth_type_trans(rxq->skb, dev);

		napi_gro_receive(napi, rxq->skb);

		/* clean uncomplete skb pointer in queue */
		rxq->skb = NULL;
	}
	rcu_read_unlock();

	if (xdp_ret & MVNETA_XDP_REDIR)
		xdp_do_flush_map();

	if (rcvd_pkts)
		mvneta_update_stats(pp, rcvd_pkts, rcvd_bytes, false);

	/* return some buffers to hardware queue, one at a time is too slow */
	refill = mvneta_rx_refill_queue(pp, rxq);

	/* Update rxq management counters */
	mvneta_rxq_desc_num_update(pp, rxq, rx_proc, refill);

	return rcvd_pkts;
}

/* Main rx processing when using hardware buffer management */
static int mvneta_rx_hwbm(struct napi_struct *napi,
			  struct mvneta_port *pp, int rx_todo,
			  struct mvneta_rx_queue *rxq)
{
	struct net_device *dev = pp->dev;
	int rx_done;
	u32 rcvd_pkts = 0;
	u32 rcvd_bytes = 0;

	/* Get number of received packets */
	rx_done = mvneta_rxq_busy_desc_num_get(pp, rxq);

	if (rx_todo > rx_done)
		rx_todo = rx_done;

	rx_done = 0;

	/* Fairness NAPI loop */
	while (rx_done < rx_todo) {
		struct mvneta_rx_desc *rx_desc = mvneta_rxq_next_desc_get(rxq);
		struct mvneta_bm_pool *bm_pool = NULL;
		struct sk_buff *skb;
		unsigned char *data;
		dma_addr_t phys_addr;
		u32 rx_status, frag_size;
		int rx_bytes, err;
		u8 pool_id;

		rx_done++;
		rx_status = rx_desc->status;
		rx_bytes = rx_desc->data_size - (ETH_FCS_LEN + MVNETA_MH_SIZE);
		data = (u8 *)(uintptr_t)rx_desc->buf_cookie;
		phys_addr = rx_desc->buf_phys_addr;
		pool_id = MVNETA_RX_GET_BM_POOL_ID(rx_desc);
		bm_pool = &pp->bm_priv->bm_pools[pool_id];

		if (!mvneta_rxq_desc_is_first_last(rx_status) ||
		    (rx_status & MVNETA_RXD_ERR_SUMMARY)) {
err_drop_frame_ret_pool:
			/* Return the buffer to the pool */
			mvneta_bm_pool_put_bp(pp->bm_priv, bm_pool,
					      rx_desc->buf_phys_addr);
err_drop_frame:
			dev->stats.rx_errors++;
			mvneta_rx_error(pp, rx_desc);
			/* leave the descriptor untouched */
			continue;
		}

		if (rx_bytes <= rx_copybreak) {
			/* better copy a small frame and not unmap the DMA region */
			skb = netdev_alloc_skb_ip_align(dev, rx_bytes);
			if (unlikely(!skb))
				goto err_drop_frame_ret_pool;

			dma_sync_single_range_for_cpu(&pp->bm_priv->pdev->dev,
			                              rx_desc->buf_phys_addr,
			                              MVNETA_MH_SIZE + NET_SKB_PAD,
			                              rx_bytes,
			                              DMA_FROM_DEVICE);
			skb_put_data(skb, data + MVNETA_MH_SIZE + NET_SKB_PAD,
				     rx_bytes);

			skb->protocol = eth_type_trans(skb, dev);
			mvneta_rx_csum(pp, rx_status, skb);
			napi_gro_receive(napi, skb);

			rcvd_pkts++;
			rcvd_bytes += rx_bytes;

			/* Return the buffer to the pool */
			mvneta_bm_pool_put_bp(pp->bm_priv, bm_pool,
					      rx_desc->buf_phys_addr);

			/* leave the descriptor and buffer untouched */
			continue;
		}

		/* Refill processing */
		err = hwbm_pool_refill(&bm_pool->hwbm_pool, GFP_ATOMIC);
		if (err) {
			netdev_err(dev, "Linux processing - Can't refill\n");
			rxq->refill_err++;
			goto err_drop_frame_ret_pool;
		}

		frag_size = bm_pool->hwbm_pool.frag_size;

		skb = build_skb(data, frag_size > PAGE_SIZE ? 0 : frag_size);

		/* After refill old buffer has to be unmapped regardless
		 * the skb is successfully built or not.
		 */
		dma_unmap_single(&pp->bm_priv->pdev->dev, phys_addr,
				 bm_pool->buf_size, DMA_FROM_DEVICE);
		if (!skb)
			goto err_drop_frame;

		rcvd_pkts++;
		rcvd_bytes += rx_bytes;

		/* Linux processing */
		skb_reserve(skb, MVNETA_MH_SIZE + NET_SKB_PAD);
		skb_put(skb, rx_bytes);

		skb->protocol = eth_type_trans(skb, dev);

		mvneta_rx_csum(pp, rx_status, skb);

		napi_gro_receive(napi, skb);
	}

	if (rcvd_pkts)
		mvneta_update_stats(pp, rcvd_pkts, rcvd_bytes, false);

	/* Update rxq management counters */
	mvneta_rxq_desc_num_update(pp, rxq, rx_done, rx_done);

	return rx_done;
}

static inline void
mvneta_tso_put_hdr(struct sk_buff *skb,
		   struct mvneta_port *pp, struct mvneta_tx_queue *txq)
{
	int hdr_len = skb_transport_offset(skb) + tcp_hdrlen(skb);
	struct mvneta_tx_buf *buf = &txq->buf[txq->txq_put_index];
	struct mvneta_tx_desc *tx_desc;

	tx_desc = mvneta_txq_next_desc_get(txq);
	tx_desc->data_size = hdr_len;
	tx_desc->command = mvneta_skb_tx_csum(pp, skb);
	tx_desc->command |= MVNETA_TXD_F_DESC;
	tx_desc->buf_phys_addr = txq->tso_hdrs_phys +
				 txq->txq_put_index * TSO_HEADER_SIZE;
	buf->type = MVNETA_TYPE_SKB;
	buf->skb = NULL;

	mvneta_txq_inc_put(txq);
}

static inline int
mvneta_tso_put_data(struct net_device *dev, struct mvneta_tx_queue *txq,
		    struct sk_buff *skb, char *data, int size,
		    bool last_tcp, bool is_last)
{
	struct mvneta_tx_buf *buf = &txq->buf[txq->txq_put_index];
	struct mvneta_tx_desc *tx_desc;

	tx_desc = mvneta_txq_next_desc_get(txq);
	tx_desc->data_size = size;
	tx_desc->buf_phys_addr = dma_map_single(dev->dev.parent, data,
						size, DMA_TO_DEVICE);
	if (unlikely(dma_mapping_error(dev->dev.parent,
		     tx_desc->buf_phys_addr))) {
		mvneta_txq_desc_put(txq);
		return -ENOMEM;
	}

	tx_desc->command = 0;
	buf->type = MVNETA_TYPE_SKB;
	buf->skb = NULL;

	if (last_tcp) {
		/* last descriptor in the TCP packet */
		tx_desc->command = MVNETA_TXD_L_DESC;

		/* last descriptor in SKB */
		if (is_last)
			buf->skb = skb;
	}
	mvneta_txq_inc_put(txq);
	return 0;
}

static int mvneta_tx_tso(struct sk_buff *skb, struct net_device *dev,
			 struct mvneta_tx_queue *txq)
{
	int total_len, data_left;
	int desc_count = 0;
	struct mvneta_port *pp = netdev_priv(dev);
	struct tso_t tso;
	int hdr_len = skb_transport_offset(skb) + tcp_hdrlen(skb);
	int i;

	/* Count needed descriptors */
	if ((txq->count + tso_count_descs(skb)) >= txq->size)
		return 0;

	if (skb_headlen(skb) < (skb_transport_offset(skb) + tcp_hdrlen(skb))) {
		pr_info("*** Is this even  possible???!?!?\n");
		return 0;
	}

	/* Initialize the TSO handler, and prepare the first payload */
	tso_start(skb, &tso);

	total_len = skb->len - hdr_len;
	while (total_len > 0) {
		char *hdr;

		data_left = min_t(int, skb_shinfo(skb)->gso_size, total_len);
		total_len -= data_left;
		desc_count++;

		/* prepare packet headers: MAC + IP + TCP */
		hdr = txq->tso_hdrs + txq->txq_put_index * TSO_HEADER_SIZE;
		tso_build_hdr(skb, hdr, &tso, data_left, total_len == 0);

		mvneta_tso_put_hdr(skb, pp, txq);

		while (data_left > 0) {
			int size;
			desc_count++;

			size = min_t(int, tso.size, data_left);

			if (mvneta_tso_put_data(dev, txq, skb,
						 tso.data, size,
						 size == data_left,
						 total_len == 0))
				goto err_release;
			data_left -= size;

			tso_build_data(skb, &tso, size);
		}
	}

	return desc_count;

err_release:
	/* Release all used data descriptors; header descriptors must not
	 * be DMA-unmapped.
	 */
	for (i = desc_count - 1; i >= 0; i--) {
		struct mvneta_tx_desc *tx_desc = txq->descs + i;
		if (!IS_TSO_HEADER(txq, tx_desc->buf_phys_addr))
			dma_unmap_single(pp->dev->dev.parent,
					 tx_desc->buf_phys_addr,
					 tx_desc->data_size,
					 DMA_TO_DEVICE);
		mvneta_txq_desc_put(txq);
	}
	return 0;
}

/* Handle tx fragmentation processing */
static int mvneta_tx_frag_process(struct mvneta_port *pp, struct sk_buff *skb,
				  struct mvneta_tx_queue *txq)
{
	struct mvneta_tx_desc *tx_desc;
	int i, nr_frags = skb_shinfo(skb)->nr_frags;

	for (i = 0; i < nr_frags; i++) {
		struct mvneta_tx_buf *buf = &txq->buf[txq->txq_put_index];
		skb_frag_t *frag = &skb_shinfo(skb)->frags[i];
		void *addr = skb_frag_address(frag);

		tx_desc = mvneta_txq_next_desc_get(txq);
		tx_desc->data_size = skb_frag_size(frag);

		tx_desc->buf_phys_addr =
			dma_map_single(pp->dev->dev.parent, addr,
				       tx_desc->data_size, DMA_TO_DEVICE);

		if (dma_mapping_error(pp->dev->dev.parent,
				      tx_desc->buf_phys_addr)) {
			mvneta_txq_desc_put(txq);
			goto error;
		}

		if (i == nr_frags - 1) {
			/* Last descriptor */
			tx_desc->command = MVNETA_TXD_L_DESC | MVNETA_TXD_Z_PAD;
			buf->skb = skb;
		} else {
			/* Descriptor in the middle: Not First, Not Last */
			tx_desc->command = 0;
			buf->skb = NULL;
		}
		buf->type = MVNETA_TYPE_SKB;
		mvneta_txq_inc_put(txq);
	}

	return 0;

error:
	/* Release all descriptors that were used to map fragments of
	 * this packet, as well as the corresponding DMA mappings
	 */
	for (i = i - 1; i >= 0; i--) {
		tx_desc = txq->descs + i;
		dma_unmap_single(pp->dev->dev.parent,
				 tx_desc->buf_phys_addr,
				 tx_desc->data_size,
				 DMA_TO_DEVICE);
		mvneta_txq_desc_put(txq);
	}

	return -ENOMEM;
}

/* Main tx processing */
static netdev_tx_t mvneta_tx(struct sk_buff *skb, struct net_device *dev)
{
	struct mvneta_port *pp = netdev_priv(dev);
	u16 txq_id = skb_get_queue_mapping(skb);
	struct mvneta_tx_queue *txq = &pp->txqs[txq_id];
	struct mvneta_tx_buf *buf = &txq->buf[txq->txq_put_index];
	struct mvneta_tx_desc *tx_desc;
	int len = skb->len;
	int frags = 0;
	u32 tx_cmd;

	if (!netif_running(dev))
		goto out;

	if (skb_is_gso(skb)) {
		frags = mvneta_tx_tso(skb, dev, txq);
		goto out;
	}

	frags = skb_shinfo(skb)->nr_frags + 1;

	/* Get a descriptor for the first part of the packet */
	tx_desc = mvneta_txq_next_desc_get(txq);

	tx_cmd = mvneta_skb_tx_csum(pp, skb);

	tx_desc->data_size = skb_headlen(skb);

	tx_desc->buf_phys_addr = dma_map_single(dev->dev.parent, skb->data,
						tx_desc->data_size,
						DMA_TO_DEVICE);
	if (unlikely(dma_mapping_error(dev->dev.parent,
				       tx_desc->buf_phys_addr))) {
		mvneta_txq_desc_put(txq);
		frags = 0;
		goto out;
	}

	buf->type = MVNETA_TYPE_SKB;
	if (frags == 1) {
		/* First and Last descriptor */
		tx_cmd |= MVNETA_TXD_FLZ_DESC;
		tx_desc->command = tx_cmd;
		buf->skb = skb;
		mvneta_txq_inc_put(txq);
	} else {
		/* First but not Last */
		tx_cmd |= MVNETA_TXD_F_DESC;
		buf->skb = NULL;
		mvneta_txq_inc_put(txq);
		tx_desc->command = tx_cmd;
		/* Continue with other skb fragments */
		if (mvneta_tx_frag_process(pp, skb, txq)) {
			dma_unmap_single(dev->dev.parent,
					 tx_desc->buf_phys_addr,
					 tx_desc->data_size,
					 DMA_TO_DEVICE);
			mvneta_txq_desc_put(txq);
			frags = 0;
			goto out;
		}
	}

out:
	if (frags > 0) {
		struct netdev_queue *nq = netdev_get_tx_queue(dev, txq_id);

		netdev_tx_sent_queue(nq, len);

		txq->count += frags;
		if (txq->count >= txq->tx_stop_threshold)
			netif_tx_stop_queue(nq);

		if (!netdev_xmit_more() || netif_xmit_stopped(nq) ||
		    txq->pending + frags > MVNETA_TXQ_DEC_SENT_MASK)
			mvneta_txq_pend_desc_add(pp, txq, frags);
		else
			txq->pending += frags;

		mvneta_update_stats(pp, 1, len, true);
	} else {
		dev->stats.tx_dropped++;
		dev_kfree_skb_any(skb);
	}

	return NETDEV_TX_OK;
}


/* Free tx resources, when resetting a port */
static void mvneta_txq_done_force(struct mvneta_port *pp,
				  struct mvneta_tx_queue *txq)

{
	struct netdev_queue *nq = netdev_get_tx_queue(pp->dev, txq->id);
	int tx_done = txq->count;

	mvneta_txq_bufs_free(pp, txq, tx_done, nq);

	/* reset txq */
	txq->count = 0;
	txq->txq_put_index = 0;
	txq->txq_get_index = 0;
}

/* Handle tx done - called in softirq context. The <cause_tx_done> argument
 * must be a valid cause according to MVNETA_TXQ_INTR_MASK_ALL.
 */
static void mvneta_tx_done_gbe(struct mvneta_port *pp, u32 cause_tx_done)
{
	struct mvneta_tx_queue *txq;
	struct netdev_queue *nq;
	int cpu = smp_processor_id();

	while (cause_tx_done) {
		txq = mvneta_tx_done_policy(pp, cause_tx_done);

		nq = netdev_get_tx_queue(pp->dev, txq->id);
		__netif_tx_lock(nq, cpu);

		if (txq->count)
			mvneta_txq_done(pp, txq);

		__netif_tx_unlock(nq);
		cause_tx_done &= ~((1 << txq->id));
	}
}

/* Compute crc8 of the specified address, using a unique algorithm ,
 * according to hw spec, different than generic crc8 algorithm
 */
static int mvneta_addr_crc(unsigned char *addr)
{
	int crc = 0;
	int i;

	for (i = 0; i < ETH_ALEN; i++) {
		int j;

		crc = (crc ^ addr[i]) << 8;
		for (j = 7; j >= 0; j--) {
			if (crc & (0x100 << j))
				crc ^= 0x107 << j;
		}
	}

	return crc;
}

/* This method controls the net device special MAC multicast support.
 * The Special Multicast Table for MAC addresses supports MAC of the form
 * 0x01-00-5E-00-00-XX (where XX is between 0x00 and 0xFF).
 * The MAC DA[7:0] bits are used as a pointer to the Special Multicast
 * Table entries in the DA-Filter table. This method set the Special
 * Multicast Table appropriate entry.
 */
static void mvneta_set_special_mcast_addr(struct mvneta_port *pp,
					  unsigned char last_byte,
					  int queue)
{
	unsigned int smc_table_reg;
	unsigned int tbl_offset;
	unsigned int reg_offset;

	/* Register offset from SMC table base    */
	tbl_offset = (last_byte / 4);
	/* Entry offset within the above reg */
	reg_offset = last_byte % 4;

	smc_table_reg = mvreg_read(pp, (MVNETA_DA_FILT_SPEC_MCAST
					+ tbl_offset * 4));

	if (queue == -1)
		smc_table_reg &= ~(0xff << (8 * reg_offset));
	else {
		smc_table_reg &= ~(0xff << (8 * reg_offset));
		smc_table_reg |= ((0x01 | (queue << 1)) << (8 * reg_offset));
	}

	mvreg_write(pp, MVNETA_DA_FILT_SPEC_MCAST + tbl_offset * 4,
		    smc_table_reg);
}

/* This method controls the network device Other MAC multicast support.
 * The Other Multicast Table is used for multicast of another type.
 * A CRC-8 is used as an index to the Other Multicast Table entries
 * in the DA-Filter table.
 * The method gets the CRC-8 value from the calling routine and
 * sets the Other Multicast Table appropriate entry according to the
 * specified CRC-8 .
 */
static void mvneta_set_other_mcast_addr(struct mvneta_port *pp,
					unsigned char crc8,
					int queue)
{
	unsigned int omc_table_reg;
	unsigned int tbl_offset;
	unsigned int reg_offset;

	tbl_offset = (crc8 / 4) * 4; /* Register offset from OMC table base */
	reg_offset = crc8 % 4;	     /* Entry offset within the above reg   */

	omc_table_reg = mvreg_read(pp, MVNETA_DA_FILT_OTH_MCAST + tbl_offset);

	if (queue == -1) {
		/* Clear accepts frame bit at specified Other DA table entry */
		omc_table_reg &= ~(0xff << (8 * reg_offset));
	} else {
		omc_table_reg &= ~(0xff << (8 * reg_offset));
		omc_table_reg |= ((0x01 | (queue << 1)) << (8 * reg_offset));
	}

	mvreg_write(pp, MVNETA_DA_FILT_OTH_MCAST + tbl_offset, omc_table_reg);
}

/* The network device supports multicast using two tables:
 *    1) Special Multicast Table for MAC addresses of the form
 *       0x01-00-5E-00-00-XX (where XX is between 0x00 and 0xFF).
 *       The MAC DA[7:0] bits are used as a pointer to the Special Multicast
 *       Table entries in the DA-Filter table.
 *    2) Other Multicast Table for multicast of another type. A CRC-8 value
 *       is used as an index to the Other Multicast Table entries in the
 *       DA-Filter table.
 */
static int mvneta_mcast_addr_set(struct mvneta_port *pp, unsigned char *p_addr,
				 int queue)
{
	unsigned char crc_result = 0;

	if (memcmp(p_addr, "\x01\x00\x5e\x00\x00", 5) == 0) {
		mvneta_set_special_mcast_addr(pp, p_addr[5], queue);
		return 0;
	}

	crc_result = mvneta_addr_crc(p_addr);
	if (queue == -1) {
		if (pp->mcast_count[crc_result] == 0) {
			netdev_info(pp->dev, "No valid Mcast for crc8=0x%02x\n",
				    crc_result);
			return -EINVAL;
		}

		pp->mcast_count[crc_result]--;
		if (pp->mcast_count[crc_result] != 0) {
			netdev_info(pp->dev,
				    "After delete there are %d valid Mcast for crc8=0x%02x\n",
				    pp->mcast_count[crc_result], crc_result);
			return -EINVAL;
		}
	} else
		pp->mcast_count[crc_result]++;

	mvneta_set_other_mcast_addr(pp, crc_result, queue);

	return 0;
}

/* Configure Fitering mode of Ethernet port */
static void mvneta_rx_unicast_promisc_set(struct mvneta_port *pp,
					  int is_promisc)
{
	u32 port_cfg_reg, val;

	port_cfg_reg = mvreg_read(pp, MVNETA_PORT_CONFIG);

	val = mvreg_read(pp, MVNETA_TYPE_PRIO);

	/* Set / Clear UPM bit in port configuration register */
	if (is_promisc) {
		/* Accept all Unicast addresses */
		port_cfg_reg |= MVNETA_UNI_PROMISC_MODE;
		val |= MVNETA_FORCE_UNI;
		mvreg_write(pp, MVNETA_MAC_ADDR_LOW, 0xffff);
		mvreg_write(pp, MVNETA_MAC_ADDR_HIGH, 0xffffffff);
	} else {
		/* Reject all Unicast addresses */
		port_cfg_reg &= ~MVNETA_UNI_PROMISC_MODE;
		val &= ~MVNETA_FORCE_UNI;
	}

	mvreg_write(pp, MVNETA_PORT_CONFIG, port_cfg_reg);
	mvreg_write(pp, MVNETA_TYPE_PRIO, val);
}

/* register unicast and multicast addresses */
static void mvneta_set_rx_mode(struct net_device *dev)
{
	struct mvneta_port *pp = netdev_priv(dev);
	struct netdev_hw_addr *ha;

	if (dev->flags & IFF_PROMISC) {
		/* Accept all: Multicast + Unicast */
		mvneta_rx_unicast_promisc_set(pp, 1);
		mvneta_set_ucast_table(pp, pp->rxq_def);
		mvneta_set_special_mcast_table(pp, pp->rxq_def);
		mvneta_set_other_mcast_table(pp, pp->rxq_def);
	} else {
		/* Accept single Unicast */
		mvneta_rx_unicast_promisc_set(pp, 0);
		mvneta_set_ucast_table(pp, -1);
		mvneta_mac_addr_set(pp, dev->dev_addr, pp->rxq_def);

		if (dev->flags & IFF_ALLMULTI) {
			/* Accept all multicast */
			mvneta_set_special_mcast_table(pp, pp->rxq_def);
			mvneta_set_other_mcast_table(pp, pp->rxq_def);
		} else {
			/* Accept only initialized multicast */
			mvneta_set_special_mcast_table(pp, -1);
			mvneta_set_other_mcast_table(pp, -1);

			if (!netdev_mc_empty(dev)) {
				netdev_for_each_mc_addr(ha, dev) {
					mvneta_mcast_addr_set(pp, ha->addr,
							      pp->rxq_def);
				}
			}
		}
	}
}

/* Interrupt handling - the callback for request_irq() */
static irqreturn_t mvneta_isr(int irq, void *dev_id)
{
	struct mvneta_port *pp = (struct mvneta_port *)dev_id;

	mvreg_write(pp, MVNETA_INTR_NEW_MASK, 0);
	napi_schedule(&pp->napi);

	return IRQ_HANDLED;
}

/* Interrupt handling - the callback for request_percpu_irq() */
static irqreturn_t mvneta_percpu_isr(int irq, void *dev_id)
{
	struct mvneta_pcpu_port *port = (struct mvneta_pcpu_port *)dev_id;

	disable_percpu_irq(port->pp->dev->irq);
	napi_schedule(&port->napi);

	return IRQ_HANDLED;
}

static void mvneta_link_change(struct mvneta_port *pp)
{
	u32 gmac_stat = mvreg_read(pp, MVNETA_GMAC_STATUS);

	phylink_mac_change(pp->phylink, !!(gmac_stat & MVNETA_GMAC_LINK_UP));
}

/* NAPI handler
 * Bits 0 - 7 of the causeRxTx register indicate that are transmitted
 * packets on the corresponding TXQ (Bit 0 is for TX queue 1).
 * Bits 8 -15 of the cause Rx Tx register indicate that are received
 * packets on the corresponding RXQ (Bit 8 is for RX queue 0).
 * Each CPU has its own causeRxTx register
 */
static int mvneta_poll(struct napi_struct *napi, int budget)
{
	int rx_done = 0;
	u32 cause_rx_tx;
	int rx_queue;
	struct mvneta_port *pp = netdev_priv(napi->dev);
	struct mvneta_pcpu_port *port = this_cpu_ptr(pp->ports);

	if (!netif_running(pp->dev)) {
		napi_complete(napi);
		return rx_done;
	}

	/* Read cause register */
	cause_rx_tx = mvreg_read(pp, MVNETA_INTR_NEW_CAUSE);
	if (cause_rx_tx & MVNETA_MISCINTR_INTR_MASK) {
		u32 cause_misc = mvreg_read(pp, MVNETA_INTR_MISC_CAUSE);

		mvreg_write(pp, MVNETA_INTR_MISC_CAUSE, 0);

		if (cause_misc & (MVNETA_CAUSE_PHY_STATUS_CHANGE |
				  MVNETA_CAUSE_LINK_CHANGE))
			mvneta_link_change(pp);
	}

	/* Release Tx descriptors */
	if (cause_rx_tx & MVNETA_TX_INTR_MASK_ALL) {
		mvneta_tx_done_gbe(pp, (cause_rx_tx & MVNETA_TX_INTR_MASK_ALL));
		cause_rx_tx &= ~MVNETA_TX_INTR_MASK_ALL;
	}

	/* For the case where the last mvneta_poll did not process all
	 * RX packets
	 */
	rx_queue = fls(((cause_rx_tx >> 8) & 0xff));

	cause_rx_tx |= pp->neta_armada3700 ? pp->cause_rx_tx :
		port->cause_rx_tx;

	if (rx_queue) {
		rx_queue = rx_queue - 1;
		if (pp->bm_priv)
			rx_done = mvneta_rx_hwbm(napi, pp, budget,
						 &pp->rxqs[rx_queue]);
		else
			rx_done = mvneta_rx_swbm(napi, pp, budget,
						 &pp->rxqs[rx_queue]);
	}

	if (rx_done < budget) {
		cause_rx_tx = 0;
		napi_complete_done(napi, rx_done);

		if (pp->neta_armada3700) {
			unsigned long flags;

			local_irq_save(flags);
			mvreg_write(pp, MVNETA_INTR_NEW_MASK,
				    MVNETA_RX_INTR_MASK(rxq_number) |
				    MVNETA_TX_INTR_MASK(txq_number) |
				    MVNETA_MISCINTR_INTR_MASK);
			local_irq_restore(flags);
		} else {
			enable_percpu_irq(pp->dev->irq, 0);
		}
	}

	if (pp->neta_armada3700)
		pp->cause_rx_tx = cause_rx_tx;
	else
		port->cause_rx_tx = cause_rx_tx;

	return rx_done;
}

static int mvneta_create_page_pool(struct mvneta_port *pp,
				   struct mvneta_rx_queue *rxq, int size)
{
	struct bpf_prog *xdp_prog = READ_ONCE(pp->xdp_prog);
	struct page_pool_params pp_params = {
		.order = 0,
		.flags = PP_FLAG_DMA_MAP | PP_FLAG_DMA_SYNC_DEV,
		.pool_size = size,
		.nid = cpu_to_node(0),
		.dev = pp->dev->dev.parent,
		.dma_dir = xdp_prog ? DMA_BIDIRECTIONAL : DMA_FROM_DEVICE,
		.offset = pp->rx_offset_correction,
		.max_len = MVNETA_MAX_RX_BUF_SIZE,
	};
	int err;

	rxq->page_pool = page_pool_create(&pp_params);
	if (IS_ERR(rxq->page_pool)) {
		err = PTR_ERR(rxq->page_pool);
		rxq->page_pool = NULL;
		return err;
	}

	err = xdp_rxq_info_reg(&rxq->xdp_rxq, pp->dev, rxq->id);
	if (err < 0)
		goto err_free_pp;

	err = xdp_rxq_info_reg_mem_model(&rxq->xdp_rxq, MEM_TYPE_PAGE_POOL,
					 rxq->page_pool);
	if (err)
		goto err_unregister_rxq;

	return 0;

err_unregister_rxq:
	xdp_rxq_info_unreg(&rxq->xdp_rxq);
err_free_pp:
	page_pool_destroy(rxq->page_pool);
	rxq->page_pool = NULL;
	return err;
}

/* Handle rxq fill: allocates rxq skbs; called when initializing a port */
static int mvneta_rxq_fill(struct mvneta_port *pp, struct mvneta_rx_queue *rxq,
			   int num)
{
	int i, err;

	err = mvneta_create_page_pool(pp, rxq, num);
	if (err < 0)
		return err;

	for (i = 0; i < num; i++) {
		memset(rxq->descs + i, 0, sizeof(struct mvneta_rx_desc));
		if (mvneta_rx_refill(pp, rxq->descs + i, rxq,
				     GFP_KERNEL) != 0) {
			netdev_err(pp->dev,
				   "%s:rxq %d, %d of %d buffs  filled\n",
				   __func__, rxq->id, i, num);
			break;
		}
	}

	/* Add this number of RX descriptors as non occupied (ready to
	 * get packets)
	 */
	mvneta_rxq_non_occup_desc_add(pp, rxq, i);

	return i;
}

/* Free all packets pending transmit from all TXQs and reset TX port */
static void mvneta_tx_reset(struct mvneta_port *pp)
{
	int queue;

	/* free the skb's in the tx ring */
	for (queue = 0; queue < txq_number; queue++)
		mvneta_txq_done_force(pp, &pp->txqs[queue]);

	mvreg_write(pp, MVNETA_PORT_TX_RESET, MVNETA_PORT_TX_DMA_RESET);
	mvreg_write(pp, MVNETA_PORT_TX_RESET, 0);
}

static void mvneta_rx_reset(struct mvneta_port *pp)
{
	mvreg_write(pp, MVNETA_PORT_RX_RESET, MVNETA_PORT_RX_DMA_RESET);
	mvreg_write(pp, MVNETA_PORT_RX_RESET, 0);
}

/* Rx/Tx queue initialization/cleanup methods */

static int mvneta_rxq_sw_init(struct mvneta_port *pp,
			      struct mvneta_rx_queue *rxq)
{
	rxq->size = pp->rx_ring_size;

	/* Allocate memory for RX descriptors */
	rxq->descs = dma_alloc_coherent(pp->dev->dev.parent,
					rxq->size * MVNETA_DESC_ALIGNED_SIZE,
					&rxq->descs_phys, GFP_KERNEL);
	if (!rxq->descs)
		return -ENOMEM;

	rxq->last_desc = rxq->size - 1;

	return 0;
}

static void mvneta_rxq_hw_init(struct mvneta_port *pp,
			       struct mvneta_rx_queue *rxq)
{
	/* Set Rx descriptors queue starting address */
	mvreg_write(pp, MVNETA_RXQ_BASE_ADDR_REG(rxq->id), rxq->descs_phys);
	mvreg_write(pp, MVNETA_RXQ_SIZE_REG(rxq->id), rxq->size);

	/* Set coalescing pkts and time */
	mvneta_rx_pkts_coal_set(pp, rxq, rxq->pkts_coal);
	mvneta_rx_time_coal_set(pp, rxq, rxq->time_coal);

	if (!pp->bm_priv) {
		/* Set Offset */
		mvneta_rxq_offset_set(pp, rxq, 0);
		mvneta_rxq_buf_size_set(pp, rxq, PAGE_SIZE < SZ_64K ?
					MVNETA_MAX_RX_BUF_SIZE :
					MVNETA_RX_BUF_SIZE(pp->pkt_size));
		mvneta_rxq_bm_disable(pp, rxq);
		mvneta_rxq_fill(pp, rxq, rxq->size);
	} else {
		/* Set Offset */
		mvneta_rxq_offset_set(pp, rxq,
				      NET_SKB_PAD - pp->rx_offset_correction);

		mvneta_rxq_bm_enable(pp, rxq);
		/* Fill RXQ with buffers from RX pool */
		mvneta_rxq_long_pool_set(pp, rxq);
		mvneta_rxq_short_pool_set(pp, rxq);
		mvneta_rxq_non_occup_desc_add(pp, rxq, rxq->size);
	}
}

/* Create a specified RX queue */
static int mvneta_rxq_init(struct mvneta_port *pp,
			   struct mvneta_rx_queue *rxq)

{
	int ret;

	ret = mvneta_rxq_sw_init(pp, rxq);
	if (ret < 0)
		return ret;

	mvneta_rxq_hw_init(pp, rxq);

	return 0;
}

/* Cleanup Rx queue */
static void mvneta_rxq_deinit(struct mvneta_port *pp,
			      struct mvneta_rx_queue *rxq)
{
	mvneta_rxq_drop_pkts(pp, rxq);

	if (rxq->skb)
		dev_kfree_skb_any(rxq->skb);

	if (rxq->descs)
		dma_free_coherent(pp->dev->dev.parent,
				  rxq->size * MVNETA_DESC_ALIGNED_SIZE,
				  rxq->descs,
				  rxq->descs_phys);

	rxq->descs             = NULL;
	rxq->last_desc         = 0;
	rxq->next_desc_to_proc = 0;
	rxq->descs_phys        = 0;
	rxq->first_to_refill   = 0;
	rxq->refill_num        = 0;
	rxq->skb               = NULL;
	rxq->left_size         = 0;
}

static int mvneta_txq_sw_init(struct mvneta_port *pp,
			      struct mvneta_tx_queue *txq)
{
	int cpu;

	txq->size = pp->tx_ring_size;

	/* A queue must always have room for at least one skb.
	 * Therefore, stop the queue when the free entries reaches
	 * the maximum number of descriptors per skb.
	 */
	txq->tx_stop_threshold = txq->size - MVNETA_MAX_SKB_DESCS;
	txq->tx_wake_threshold = txq->tx_stop_threshold / 2;

	/* Allocate memory for TX descriptors */
	txq->descs = dma_alloc_coherent(pp->dev->dev.parent,
					txq->size * MVNETA_DESC_ALIGNED_SIZE,
					&txq->descs_phys, GFP_KERNEL);
	if (!txq->descs)
		return -ENOMEM;

	txq->last_desc = txq->size - 1;

	txq->buf = kmalloc_array(txq->size, sizeof(*txq->buf), GFP_KERNEL);
	if (!txq->buf) {
		dma_free_coherent(pp->dev->dev.parent,
				  txq->size * MVNETA_DESC_ALIGNED_SIZE,
				  txq->descs, txq->descs_phys);
		return -ENOMEM;
	}

	/* Allocate DMA buffers for TSO MAC/IP/TCP headers */
	txq->tso_hdrs = dma_alloc_coherent(pp->dev->dev.parent,
					   txq->size * TSO_HEADER_SIZE,
					   &txq->tso_hdrs_phys, GFP_KERNEL);
	if (!txq->tso_hdrs) {
		kfree(txq->buf);
		dma_free_coherent(pp->dev->dev.parent,
				  txq->size * MVNETA_DESC_ALIGNED_SIZE,
				  txq->descs, txq->descs_phys);
		return -ENOMEM;
	}

	/* Setup XPS mapping */
	if (txq_number > 1)
		cpu = txq->id % num_present_cpus();
	else
		cpu = pp->rxq_def % num_present_cpus();
	cpumask_set_cpu(cpu, &txq->affinity_mask);
	netif_set_xps_queue(pp->dev, &txq->affinity_mask, txq->id);

	return 0;
}

static void mvneta_txq_hw_init(struct mvneta_port *pp,
			       struct mvneta_tx_queue *txq)
{
	/* Set maximum bandwidth for enabled TXQs */
	mvreg_write(pp, MVETH_TXQ_TOKEN_CFG_REG(txq->id), 0x03ffffff);
	mvreg_write(pp, MVETH_TXQ_TOKEN_COUNT_REG(txq->id), 0x3fffffff);

	/* Set Tx descriptors queue starting address */
	mvreg_write(pp, MVNETA_TXQ_BASE_ADDR_REG(txq->id), txq->descs_phys);
	mvreg_write(pp, MVNETA_TXQ_SIZE_REG(txq->id), txq->size);

	mvneta_tx_done_pkts_coal_set(pp, txq, txq->done_pkts_coal);
}

/* Create and initialize a tx queue */
static int mvneta_txq_init(struct mvneta_port *pp,
			   struct mvneta_tx_queue *txq)
{
	int ret;

	ret = mvneta_txq_sw_init(pp, txq);
	if (ret < 0)
		return ret;

	mvneta_txq_hw_init(pp, txq);

	return 0;
}

/* Free allocated resources when mvneta_txq_init() fails to allocate memory*/
static void mvneta_txq_sw_deinit(struct mvneta_port *pp,
				 struct mvneta_tx_queue *txq)
{
	struct netdev_queue *nq = netdev_get_tx_queue(pp->dev, txq->id);

	kfree(txq->buf);

	if (txq->tso_hdrs)
		dma_free_coherent(pp->dev->dev.parent,
				  txq->size * TSO_HEADER_SIZE,
				  txq->tso_hdrs, txq->tso_hdrs_phys);
	if (txq->descs)
		dma_free_coherent(pp->dev->dev.parent,
				  txq->size * MVNETA_DESC_ALIGNED_SIZE,
				  txq->descs, txq->descs_phys);

	netdev_tx_reset_queue(nq);

	txq->descs             = NULL;
	txq->last_desc         = 0;
	txq->next_desc_to_proc = 0;
	txq->descs_phys        = 0;
}

static void mvneta_txq_hw_deinit(struct mvneta_port *pp,
				 struct mvneta_tx_queue *txq)
{
	/* Set minimum bandwidth for disabled TXQs */
	mvreg_write(pp, MVETH_TXQ_TOKEN_CFG_REG(txq->id), 0);
	mvreg_write(pp, MVETH_TXQ_TOKEN_COUNT_REG(txq->id), 0);

	/* Set Tx descriptors queue starting address and size */
	mvreg_write(pp, MVNETA_TXQ_BASE_ADDR_REG(txq->id), 0);
	mvreg_write(pp, MVNETA_TXQ_SIZE_REG(txq->id), 0);
}

static void mvneta_txq_deinit(struct mvneta_port *pp,
			      struct mvneta_tx_queue *txq)
{
	mvneta_txq_sw_deinit(pp, txq);
	mvneta_txq_hw_deinit(pp, txq);
}

/* Cleanup all Tx queues */
static void mvneta_cleanup_txqs(struct mvneta_port *pp)
{
	int queue;

	for (queue = 0; queue < txq_number; queue++)
		mvneta_txq_deinit(pp, &pp->txqs[queue]);
}

/* Cleanup all Rx queues */
static void mvneta_cleanup_rxqs(struct mvneta_port *pp)
{
	int queue;

	for (queue = 0; queue < rxq_number; queue++)
		mvneta_rxq_deinit(pp, &pp->rxqs[queue]);
}


/* Init all Rx queues */
static int mvneta_setup_rxqs(struct mvneta_port *pp)
{
	int queue;

	for (queue = 0; queue < rxq_number; queue++) {
		int err = mvneta_rxq_init(pp, &pp->rxqs[queue]);

		if (err) {
			netdev_err(pp->dev, "%s: can't create rxq=%d\n",
				   __func__, queue);
			mvneta_cleanup_rxqs(pp);
			return err;
		}
	}

	return 0;
}

/* Init all tx queues */
static int mvneta_setup_txqs(struct mvneta_port *pp)
{
	int queue;

	for (queue = 0; queue < txq_number; queue++) {
		int err = mvneta_txq_init(pp, &pp->txqs[queue]);
		if (err) {
			netdev_err(pp->dev, "%s: can't create txq=%d\n",
				   __func__, queue);
			mvneta_cleanup_txqs(pp);
			return err;
		}
	}

	return 0;
}

static int mvneta_comphy_init(struct mvneta_port *pp)
{
	int ret;

	if (!pp->comphy)
		return 0;

	ret = phy_set_mode_ext(pp->comphy, PHY_MODE_ETHERNET,
			       pp->phy_interface);
	if (ret)
		return ret;

	return phy_power_on(pp->comphy);
}

static void mvneta_start_dev(struct mvneta_port *pp)
{
	int cpu;

	WARN_ON(mvneta_comphy_init(pp));

	mvneta_max_rx_size_set(pp, pp->pkt_size);
	mvneta_txq_max_tx_size_set(pp, pp->pkt_size);

	/* start the Rx/Tx activity */
	mvneta_port_enable(pp);

	if (!pp->neta_armada3700) {
		/* Enable polling on the port */
		for_each_online_cpu(cpu) {
			struct mvneta_pcpu_port *port =
				per_cpu_ptr(pp->ports, cpu);

			napi_enable(&port->napi);
		}
	} else {
		napi_enable(&pp->napi);
	}

	/* Unmask interrupts. It has to be done from each CPU */
	on_each_cpu(mvneta_percpu_unmask_interrupt, pp, true);

	mvreg_write(pp, MVNETA_INTR_MISC_MASK,
		    MVNETA_CAUSE_PHY_STATUS_CHANGE |
		    MVNETA_CAUSE_LINK_CHANGE);

	phylink_start(pp->phylink);
	netif_tx_start_all_queues(pp->dev);
}

static void mvneta_stop_dev(struct mvneta_port *pp)
{
	unsigned int cpu;

	phylink_stop(pp->phylink);

	if (!pp->neta_armada3700) {
		for_each_online_cpu(cpu) {
			struct mvneta_pcpu_port *port =
				per_cpu_ptr(pp->ports, cpu);

			napi_disable(&port->napi);
		}
	} else {
		napi_disable(&pp->napi);
	}

	netif_carrier_off(pp->dev);

	mvneta_port_down(pp);
	netif_tx_stop_all_queues(pp->dev);

	/* Stop the port activity */
	mvneta_port_disable(pp);

	/* Clear all ethernet port interrupts */
	on_each_cpu(mvneta_percpu_clear_intr_cause, pp, true);

	/* Mask all ethernet port interrupts */
	on_each_cpu(mvneta_percpu_mask_interrupt, pp, true);

	mvneta_tx_reset(pp);
	mvneta_rx_reset(pp);

	WARN_ON(phy_power_off(pp->comphy));
}

static void mvneta_percpu_enable(void *arg)
{
	struct mvneta_port *pp = arg;

	enable_percpu_irq(pp->dev->irq, IRQ_TYPE_NONE);
}

static void mvneta_percpu_disable(void *arg)
{
	struct mvneta_port *pp = arg;

	disable_percpu_irq(pp->dev->irq);
}

/* Change the device mtu */
static int mvneta_change_mtu(struct net_device *dev, int mtu)
{
	struct mvneta_port *pp = netdev_priv(dev);
	int ret;

	if (!IS_ALIGNED(MVNETA_RX_PKT_SIZE(mtu), 8)) {
		netdev_info(dev, "Illegal MTU value %d, rounding to %d\n",
			    mtu, ALIGN(MVNETA_RX_PKT_SIZE(mtu), 8));
		mtu = ALIGN(MVNETA_RX_PKT_SIZE(mtu), 8);
	}

	if (pp->xdp_prog && mtu > MVNETA_MAX_RX_BUF_SIZE) {
		netdev_info(dev, "Illegal MTU value %d for XDP mode\n", mtu);
		return -EINVAL;
	}

	dev->mtu = mtu;

	if (!netif_running(dev)) {
		if (pp->bm_priv)
			mvneta_bm_update_mtu(pp, mtu);

		netdev_update_features(dev);
		return 0;
	}

	/* The interface is running, so we have to force a
	 * reallocation of the queues
	 */
	mvneta_stop_dev(pp);
	on_each_cpu(mvneta_percpu_disable, pp, true);

	mvneta_cleanup_txqs(pp);
	mvneta_cleanup_rxqs(pp);

	if (pp->bm_priv)
		mvneta_bm_update_mtu(pp, mtu);

	pp->pkt_size = MVNETA_RX_PKT_SIZE(dev->mtu);

	ret = mvneta_setup_rxqs(pp);
	if (ret) {
		netdev_err(dev, "unable to setup rxqs after MTU change\n");
		return ret;
	}

	ret = mvneta_setup_txqs(pp);
	if (ret) {
		netdev_err(dev, "unable to setup txqs after MTU change\n");
		return ret;
	}

	on_each_cpu(mvneta_percpu_enable, pp, true);
	mvneta_start_dev(pp);

	netdev_update_features(dev);

	return 0;
}

static netdev_features_t mvneta_fix_features(struct net_device *dev,
					     netdev_features_t features)
{
	struct mvneta_port *pp = netdev_priv(dev);

	if (pp->tx_csum_limit && dev->mtu > pp->tx_csum_limit) {
		features &= ~(NETIF_F_IP_CSUM | NETIF_F_TSO);
		netdev_info(dev,
			    "Disable IP checksum for MTU greater than %dB\n",
			    pp->tx_csum_limit);
	}

	return features;
}

/* Get mac address */
static void mvneta_get_mac_addr(struct mvneta_port *pp, unsigned char *addr)
{
	u32 mac_addr_l, mac_addr_h;

	mac_addr_l = mvreg_read(pp, MVNETA_MAC_ADDR_LOW);
	mac_addr_h = mvreg_read(pp, MVNETA_MAC_ADDR_HIGH);
	addr[0] = (mac_addr_h >> 24) & 0xFF;
	addr[1] = (mac_addr_h >> 16) & 0xFF;
	addr[2] = (mac_addr_h >> 8) & 0xFF;
	addr[3] = mac_addr_h & 0xFF;
	addr[4] = (mac_addr_l >> 8) & 0xFF;
	addr[5] = mac_addr_l & 0xFF;
}

/* Handle setting mac address */
static int mvneta_set_mac_addr(struct net_device *dev, void *addr)
{
	struct mvneta_port *pp = netdev_priv(dev);
	struct sockaddr *sockaddr = addr;
	int ret;

	ret = eth_prepare_mac_addr_change(dev, addr);
	if (ret < 0)
		return ret;
	/* Remove previous address table entry */
	mvneta_mac_addr_set(pp, dev->dev_addr, -1);

	/* Set new addr in hw */
	mvneta_mac_addr_set(pp, sockaddr->sa_data, pp->rxq_def);

	eth_commit_mac_addr_change(dev, addr);
	return 0;
}

static void mvneta_validate(struct phylink_config *config,
			    unsigned long *supported,
			    struct phylink_link_state *state)
{
	struct net_device *ndev = to_net_dev(config->dev);
	struct mvneta_port *pp = netdev_priv(ndev);
	__ETHTOOL_DECLARE_LINK_MODE_MASK(mask) = { 0, };

	/* We only support QSGMII, SGMII, 802.3z and RGMII modes */
	if (state->interface != PHY_INTERFACE_MODE_NA &&
	    state->interface != PHY_INTERFACE_MODE_QSGMII &&
	    state->interface != PHY_INTERFACE_MODE_SGMII &&
	    !phy_interface_mode_is_8023z(state->interface) &&
	    !phy_interface_mode_is_rgmii(state->interface)) {
		bitmap_zero(supported, __ETHTOOL_LINK_MODE_MASK_NBITS);
		return;
	}

	/* Allow all the expected bits */
	phylink_set(mask, Autoneg);
	phylink_set_port_modes(mask);

	/* Asymmetric pause is unsupported */
	phylink_set(mask, Pause);

	/* Half-duplex at speeds higher than 100Mbit is unsupported */
	if (pp->comphy || state->interface != PHY_INTERFACE_MODE_2500BASEX) {
		phylink_set(mask, 1000baseT_Full);
		phylink_set(mask, 1000baseX_Full);
	}
	if (pp->comphy || state->interface == PHY_INTERFACE_MODE_2500BASEX) {
		phylink_set(mask, 2500baseT_Full);
		phylink_set(mask, 2500baseX_Full);
	}

	if (!phy_interface_mode_is_8023z(state->interface)) {
		/* 10M and 100M are only supported in non-802.3z mode */
		phylink_set(mask, 10baseT_Half);
		phylink_set(mask, 10baseT_Full);
		phylink_set(mask, 100baseT_Half);
		phylink_set(mask, 100baseT_Full);
	}

	bitmap_and(supported, supported, mask,
		   __ETHTOOL_LINK_MODE_MASK_NBITS);
	bitmap_and(state->advertising, state->advertising, mask,
		   __ETHTOOL_LINK_MODE_MASK_NBITS);

	/* We can only operate at 2500BaseX or 1000BaseX.  If requested
	 * to advertise both, only report advertising at 2500BaseX.
	 */
	phylink_helper_basex_speed(state);
}

static void mvneta_mac_pcs_get_state(struct phylink_config *config,
				     struct phylink_link_state *state)
{
	struct net_device *ndev = to_net_dev(config->dev);
	struct mvneta_port *pp = netdev_priv(ndev);
	u32 gmac_stat;

	gmac_stat = mvreg_read(pp, MVNETA_GMAC_STATUS);

	if (gmac_stat & MVNETA_GMAC_SPEED_1000)
		state->speed =
			state->interface == PHY_INTERFACE_MODE_2500BASEX ?
			SPEED_2500 : SPEED_1000;
	else if (gmac_stat & MVNETA_GMAC_SPEED_100)
		state->speed = SPEED_100;
	else
		state->speed = SPEED_10;

	state->an_complete = !!(gmac_stat & MVNETA_GMAC_AN_COMPLETE);
	state->link = !!(gmac_stat & MVNETA_GMAC_LINK_UP);
	state->duplex = !!(gmac_stat & MVNETA_GMAC_FULL_DUPLEX);

	state->pause = 0;
	if (gmac_stat & MVNETA_GMAC_RX_FLOW_CTRL_ENABLE)
		state->pause |= MLO_PAUSE_RX;
	if (gmac_stat & MVNETA_GMAC_TX_FLOW_CTRL_ENABLE)
		state->pause |= MLO_PAUSE_TX;
}

static void mvneta_mac_an_restart(struct phylink_config *config)
{
	struct net_device *ndev = to_net_dev(config->dev);
	struct mvneta_port *pp = netdev_priv(ndev);
	u32 gmac_an = mvreg_read(pp, MVNETA_GMAC_AUTONEG_CONFIG);

	mvreg_write(pp, MVNETA_GMAC_AUTONEG_CONFIG,
		    gmac_an | MVNETA_GMAC_INBAND_RESTART_AN);
	mvreg_write(pp, MVNETA_GMAC_AUTONEG_CONFIG,
		    gmac_an & ~MVNETA_GMAC_INBAND_RESTART_AN);
}

static void mvneta_mac_config(struct phylink_config *config, unsigned int mode,
			      const struct phylink_link_state *state)
{
	struct net_device *ndev = to_net_dev(config->dev);
	struct mvneta_port *pp = netdev_priv(ndev);
	u32 new_ctrl0, gmac_ctrl0 = mvreg_read(pp, MVNETA_GMAC_CTRL_0);
	u32 new_ctrl2, gmac_ctrl2 = mvreg_read(pp, MVNETA_GMAC_CTRL_2);
	u32 new_ctrl4, gmac_ctrl4 = mvreg_read(pp, MVNETA_GMAC_CTRL_4);
	u32 new_clk, gmac_clk = mvreg_read(pp, MVNETA_GMAC_CLOCK_DIVIDER);
	u32 new_an, gmac_an = mvreg_read(pp, MVNETA_GMAC_AUTONEG_CONFIG);

	new_ctrl0 = gmac_ctrl0 & ~MVNETA_GMAC0_PORT_1000BASE_X;
	new_ctrl2 = gmac_ctrl2 & ~(MVNETA_GMAC2_INBAND_AN_ENABLE |
				   MVNETA_GMAC2_PORT_RESET);
	new_ctrl4 = gmac_ctrl4 & ~(MVNETA_GMAC4_SHORT_PREAMBLE_ENABLE);
	new_clk = gmac_clk & ~MVNETA_GMAC_1MS_CLOCK_ENABLE;
	new_an = gmac_an & ~(MVNETA_GMAC_INBAND_AN_ENABLE |
			     MVNETA_GMAC_INBAND_RESTART_AN |
			     MVNETA_GMAC_CONFIG_MII_SPEED |
			     MVNETA_GMAC_CONFIG_GMII_SPEED |
			     MVNETA_GMAC_AN_SPEED_EN |
			     MVNETA_GMAC_ADVERT_SYM_FLOW_CTRL |
			     MVNETA_GMAC_CONFIG_FLOW_CTRL |
			     MVNETA_GMAC_AN_FLOW_CTRL_EN |
			     MVNETA_GMAC_CONFIG_FULL_DUPLEX |
			     MVNETA_GMAC_AN_DUPLEX_EN);

	/* Even though it might look weird, when we're configured in
	 * SGMII or QSGMII mode, the RGMII bit needs to be set.
	 */
	new_ctrl2 |= MVNETA_GMAC2_PORT_RGMII;

	if (state->interface == PHY_INTERFACE_MODE_QSGMII ||
	    state->interface == PHY_INTERFACE_MODE_SGMII ||
	    phy_interface_mode_is_8023z(state->interface))
		new_ctrl2 |= MVNETA_GMAC2_PCS_ENABLE;

	if (phylink_test(state->advertising, Pause))
		new_an |= MVNETA_GMAC_ADVERT_SYM_FLOW_CTRL;
	if (state->pause & MLO_PAUSE_TXRX_MASK)
		new_an |= MVNETA_GMAC_CONFIG_FLOW_CTRL;

	if (!phylink_autoneg_inband(mode)) {
		/* Phy or fixed speed */
		if (state->duplex)
			new_an |= MVNETA_GMAC_CONFIG_FULL_DUPLEX;

		if (state->speed == SPEED_1000 || state->speed == SPEED_2500)
			new_an |= MVNETA_GMAC_CONFIG_GMII_SPEED;
		else if (state->speed == SPEED_100)
			new_an |= MVNETA_GMAC_CONFIG_MII_SPEED;
	} else if (state->interface == PHY_INTERFACE_MODE_SGMII) {
		/* SGMII mode receives the state from the PHY */
		new_ctrl2 |= MVNETA_GMAC2_INBAND_AN_ENABLE;
		new_clk |= MVNETA_GMAC_1MS_CLOCK_ENABLE;
		new_an = (new_an & ~(MVNETA_GMAC_FORCE_LINK_DOWN |
				     MVNETA_GMAC_FORCE_LINK_PASS)) |
			 MVNETA_GMAC_INBAND_AN_ENABLE |
			 MVNETA_GMAC_AN_SPEED_EN |
			 MVNETA_GMAC_AN_DUPLEX_EN;
	} else {
		/* 802.3z negotiation - only 1000base-X */
		new_ctrl0 |= MVNETA_GMAC0_PORT_1000BASE_X;
		new_clk |= MVNETA_GMAC_1MS_CLOCK_ENABLE;
		new_an = (new_an & ~(MVNETA_GMAC_FORCE_LINK_DOWN |
				     MVNETA_GMAC_FORCE_LINK_PASS)) |
			 MVNETA_GMAC_INBAND_AN_ENABLE |
			 MVNETA_GMAC_CONFIG_GMII_SPEED |
			 /* The MAC only supports FD mode */
			 MVNETA_GMAC_CONFIG_FULL_DUPLEX;

		if (state->pause & MLO_PAUSE_AN && state->an_enabled)
			new_an |= MVNETA_GMAC_AN_FLOW_CTRL_EN;
	}

	/* Armada 370 documentation says we can only change the port mode
	 * and in-band enable when the link is down, so force it down
	 * while making these changes. We also do this for GMAC_CTRL2 */
	if ((new_ctrl0 ^ gmac_ctrl0) & MVNETA_GMAC0_PORT_1000BASE_X ||
	    (new_ctrl2 ^ gmac_ctrl2) & MVNETA_GMAC2_INBAND_AN_ENABLE ||
	    (new_an  ^ gmac_an) & MVNETA_GMAC_INBAND_AN_ENABLE) {
		mvreg_write(pp, MVNETA_GMAC_AUTONEG_CONFIG,
			    (gmac_an & ~MVNETA_GMAC_FORCE_LINK_PASS) |
			    MVNETA_GMAC_FORCE_LINK_DOWN);
	}


	/* When at 2.5G, the link partner can send frames with shortened
	 * preambles.
	 */
	if (state->speed == SPEED_2500)
		new_ctrl4 |= MVNETA_GMAC4_SHORT_PREAMBLE_ENABLE;

	if (pp->comphy && pp->phy_interface != state->interface &&
	    (state->interface == PHY_INTERFACE_MODE_SGMII ||
	     state->interface == PHY_INTERFACE_MODE_1000BASEX ||
	     state->interface == PHY_INTERFACE_MODE_2500BASEX)) {
		pp->phy_interface = state->interface;

		WARN_ON(phy_power_off(pp->comphy));
		WARN_ON(mvneta_comphy_init(pp));
	}

	if (new_ctrl0 != gmac_ctrl0)
		mvreg_write(pp, MVNETA_GMAC_CTRL_0, new_ctrl0);
	if (new_ctrl2 != gmac_ctrl2)
		mvreg_write(pp, MVNETA_GMAC_CTRL_2, new_ctrl2);
	if (new_ctrl4 != gmac_ctrl4)
		mvreg_write(pp, MVNETA_GMAC_CTRL_4, new_ctrl4);
	if (new_clk != gmac_clk)
		mvreg_write(pp, MVNETA_GMAC_CLOCK_DIVIDER, new_clk);
	if (new_an != gmac_an)
		mvreg_write(pp, MVNETA_GMAC_AUTONEG_CONFIG, new_an);

	if (gmac_ctrl2 & MVNETA_GMAC2_PORT_RESET) {
		while ((mvreg_read(pp, MVNETA_GMAC_CTRL_2) &
			MVNETA_GMAC2_PORT_RESET) != 0)
			continue;
	}
}

static void mvneta_set_eee(struct mvneta_port *pp, bool enable)
{
	u32 lpi_ctl1;

	lpi_ctl1 = mvreg_read(pp, MVNETA_LPI_CTRL_1);
	if (enable)
		lpi_ctl1 |= MVNETA_LPI_REQUEST_ENABLE;
	else
		lpi_ctl1 &= ~MVNETA_LPI_REQUEST_ENABLE;
	mvreg_write(pp, MVNETA_LPI_CTRL_1, lpi_ctl1);
}

static void mvneta_mac_link_down(struct phylink_config *config,
				 unsigned int mode, phy_interface_t interface)
{
	struct net_device *ndev = to_net_dev(config->dev);
	struct mvneta_port *pp = netdev_priv(ndev);
	u32 val;

	mvneta_port_down(pp);

	if (!phylink_autoneg_inband(mode)) {
		val = mvreg_read(pp, MVNETA_GMAC_AUTONEG_CONFIG);
		val &= ~MVNETA_GMAC_FORCE_LINK_PASS;
		val |= MVNETA_GMAC_FORCE_LINK_DOWN;
		mvreg_write(pp, MVNETA_GMAC_AUTONEG_CONFIG, val);
	}

	pp->eee_active = false;
	mvneta_set_eee(pp, false);
}

static void mvneta_mac_link_up(struct phylink_config *config, unsigned int mode,
			       phy_interface_t interface,
			       struct phy_device *phy)
{
	struct net_device *ndev = to_net_dev(config->dev);
	struct mvneta_port *pp = netdev_priv(ndev);
	u32 val;

	if (!phylink_autoneg_inband(mode)) {
		val = mvreg_read(pp, MVNETA_GMAC_AUTONEG_CONFIG);
		val &= ~MVNETA_GMAC_FORCE_LINK_DOWN;
		val |= MVNETA_GMAC_FORCE_LINK_PASS;
		mvreg_write(pp, MVNETA_GMAC_AUTONEG_CONFIG, val);
	}

	mvneta_port_up(pp);

	if (phy && pp->eee_enabled) {
		pp->eee_active = phy_init_eee(phy, 0) >= 0;
		mvneta_set_eee(pp, pp->eee_active && pp->tx_lpi_enabled);
	}
}

static const struct phylink_mac_ops mvneta_phylink_ops = {
	.validate = mvneta_validate,
	.mac_pcs_get_state = mvneta_mac_pcs_get_state,
	.mac_an_restart = mvneta_mac_an_restart,
	.mac_config = mvneta_mac_config,
	.mac_link_down = mvneta_mac_link_down,
	.mac_link_up = mvneta_mac_link_up,
};

static int mvneta_mdio_probe(struct mvneta_port *pp)
{
	struct ethtool_wolinfo wol = { .cmd = ETHTOOL_GWOL };
	int err = phylink_of_phy_connect(pp->phylink, pp->dn, 0);

	if (err)
		netdev_err(pp->dev, "could not attach PHY: %d\n", err);

	phylink_ethtool_get_wol(pp->phylink, &wol);
	device_set_wakeup_capable(&pp->dev->dev, !!wol.supported);

	return err;
}

static void mvneta_mdio_remove(struct mvneta_port *pp)
{
	phylink_disconnect_phy(pp->phylink);
}

/* Electing a CPU must be done in an atomic way: it should be done
 * after or before the removal/insertion of a CPU and this function is
 * not reentrant.
 */
static void mvneta_percpu_elect(struct mvneta_port *pp)
{
	int elected_cpu = 0, max_cpu, cpu, i = 0;

	/* Use the cpu associated to the rxq when it is online, in all
	 * the other cases, use the cpu 0 which can't be offline.
	 */
	if (cpu_online(pp->rxq_def))
		elected_cpu = pp->rxq_def;

	max_cpu = num_present_cpus();

	for_each_online_cpu(cpu) {
		int rxq_map = 0, txq_map = 0;
		int rxq;

		for (rxq = 0; rxq < rxq_number; rxq++)
			if ((rxq % max_cpu) == cpu)
				rxq_map |= MVNETA_CPU_RXQ_ACCESS(rxq);

		if (cpu == elected_cpu)
			/* Map the default receive queue queue to the
			 * elected CPU
			 */
			rxq_map |= MVNETA_CPU_RXQ_ACCESS(pp->rxq_def);

		/* We update the TX queue map only if we have one
		 * queue. In this case we associate the TX queue to
		 * the CPU bound to the default RX queue
		 */
		if (txq_number == 1)
			txq_map = (cpu == elected_cpu) ?
				MVNETA_CPU_TXQ_ACCESS(1) : 0;
		else
			txq_map = mvreg_read(pp, MVNETA_CPU_MAP(cpu)) &
				MVNETA_CPU_TXQ_ACCESS_ALL_MASK;

		mvreg_write(pp, MVNETA_CPU_MAP(cpu), rxq_map | txq_map);

		/* Update the interrupt mask on each CPU according the
		 * new mapping
		 */
		smp_call_function_single(cpu, mvneta_percpu_unmask_interrupt,
					 pp, true);
		i++;

	}
};

static int mvneta_cpu_online(unsigned int cpu, struct hlist_node *node)
{
	int other_cpu;
	struct mvneta_port *pp = hlist_entry_safe(node, struct mvneta_port,
						  node_online);
	struct mvneta_pcpu_port *port = per_cpu_ptr(pp->ports, cpu);


	spin_lock(&pp->lock);
	/*
	 * Configuring the driver for a new CPU while the driver is
	 * stopping is racy, so just avoid it.
	 */
	if (pp->is_stopped) {
		spin_unlock(&pp->lock);
		return 0;
	}
	netif_tx_stop_all_queues(pp->dev);

	/*
	 * We have to synchronise on tha napi of each CPU except the one
	 * just being woken up
	 */
	for_each_online_cpu(other_cpu) {
		if (other_cpu != cpu) {
			struct mvneta_pcpu_port *other_port =
				per_cpu_ptr(pp->ports, other_cpu);

			napi_synchronize(&other_port->napi);
		}
	}

	/* Mask all ethernet port interrupts */
	on_each_cpu(mvneta_percpu_mask_interrupt, pp, true);
	napi_enable(&port->napi);

	/*
	 * Enable per-CPU interrupts on the CPU that is
	 * brought up.
	 */
	mvneta_percpu_enable(pp);

	/*
	 * Enable per-CPU interrupt on the one CPU we care
	 * about.
	 */
	mvneta_percpu_elect(pp);

	/* Unmask all ethernet port interrupts */
	on_each_cpu(mvneta_percpu_unmask_interrupt, pp, true);
	mvreg_write(pp, MVNETA_INTR_MISC_MASK,
		    MVNETA_CAUSE_PHY_STATUS_CHANGE |
		    MVNETA_CAUSE_LINK_CHANGE);
	netif_tx_start_all_queues(pp->dev);
	spin_unlock(&pp->lock);
	return 0;
}

static int mvneta_cpu_down_prepare(unsigned int cpu, struct hlist_node *node)
{
	struct mvneta_port *pp = hlist_entry_safe(node, struct mvneta_port,
						  node_online);
	struct mvneta_pcpu_port *port = per_cpu_ptr(pp->ports, cpu);

	/*
	 * Thanks to this lock we are sure that any pending cpu election is
	 * done.
	 */
	spin_lock(&pp->lock);
	/* Mask all ethernet port interrupts */
	on_each_cpu(mvneta_percpu_mask_interrupt, pp, true);
	spin_unlock(&pp->lock);

	napi_synchronize(&port->napi);
	napi_disable(&port->napi);
	/* Disable per-CPU interrupts on the CPU that is brought down. */
	mvneta_percpu_disable(pp);
	return 0;
}

static int mvneta_cpu_dead(unsigned int cpu, struct hlist_node *node)
{
	struct mvneta_port *pp = hlist_entry_safe(node, struct mvneta_port,
						  node_dead);

	/* Check if a new CPU must be elected now this on is down */
	spin_lock(&pp->lock);
	mvneta_percpu_elect(pp);
	spin_unlock(&pp->lock);
	/* Unmask all ethernet port interrupts */
	on_each_cpu(mvneta_percpu_unmask_interrupt, pp, true);
	mvreg_write(pp, MVNETA_INTR_MISC_MASK,
		    MVNETA_CAUSE_PHY_STATUS_CHANGE |
		    MVNETA_CAUSE_LINK_CHANGE);
	netif_tx_start_all_queues(pp->dev);
	return 0;
}

static int mvneta_open(struct net_device *dev)
{
	struct mvneta_port *pp = netdev_priv(dev);
	int ret;

	pp->pkt_size = MVNETA_RX_PKT_SIZE(pp->dev->mtu);

	ret = mvneta_setup_rxqs(pp);
	if (ret)
		return ret;

	ret = mvneta_setup_txqs(pp);
	if (ret)
		goto err_cleanup_rxqs;

	/* Connect to port interrupt line */
	if (pp->neta_armada3700)
		ret = request_irq(pp->dev->irq, mvneta_isr, 0,
				  dev->name, pp);
	else
		ret = request_percpu_irq(pp->dev->irq, mvneta_percpu_isr,
					 dev->name, pp->ports);
	if (ret) {
		netdev_err(pp->dev, "cannot request irq %d\n", pp->dev->irq);
		goto err_cleanup_txqs;
	}

	if (!pp->neta_armada3700) {
		/* Enable per-CPU interrupt on all the CPU to handle our RX
		 * queue interrupts
		 */
		on_each_cpu(mvneta_percpu_enable, pp, true);

		pp->is_stopped = false;
		/* Register a CPU notifier to handle the case where our CPU
		 * might be taken offline.
		 */
		ret = cpuhp_state_add_instance_nocalls(online_hpstate,
						       &pp->node_online);
		if (ret)
			goto err_free_irq;

		ret = cpuhp_state_add_instance_nocalls(CPUHP_NET_MVNETA_DEAD,
						       &pp->node_dead);
		if (ret)
			goto err_free_online_hp;
	}

	ret = mvneta_mdio_probe(pp);
	if (ret < 0) {
		netdev_err(dev, "cannot probe MDIO bus\n");
		goto err_free_dead_hp;
	}

	mvneta_start_dev(pp);

	return 0;

err_free_dead_hp:
	if (!pp->neta_armada3700)
		cpuhp_state_remove_instance_nocalls(CPUHP_NET_MVNETA_DEAD,
						    &pp->node_dead);
err_free_online_hp:
	if (!pp->neta_armada3700)
		cpuhp_state_remove_instance_nocalls(online_hpstate,
						    &pp->node_online);
err_free_irq:
	if (pp->neta_armada3700) {
		free_irq(pp->dev->irq, pp);
	} else {
		on_each_cpu(mvneta_percpu_disable, pp, true);
		free_percpu_irq(pp->dev->irq, pp->ports);
	}
err_cleanup_txqs:
	mvneta_cleanup_txqs(pp);
err_cleanup_rxqs:
	mvneta_cleanup_rxqs(pp);
	return ret;
}

/* Stop the port, free port interrupt line */
static int mvneta_stop(struct net_device *dev)
{
	struct mvneta_port *pp = netdev_priv(dev);

	if (!pp->neta_armada3700) {
		/* Inform that we are stopping so we don't want to setup the
		 * driver for new CPUs in the notifiers. The code of the
		 * notifier for CPU online is protected by the same spinlock,
		 * so when we get the lock, the notifer work is done.
		 */
		spin_lock(&pp->lock);
		pp->is_stopped = true;
		spin_unlock(&pp->lock);

		mvneta_stop_dev(pp);
		mvneta_mdio_remove(pp);

		cpuhp_state_remove_instance_nocalls(online_hpstate,
						    &pp->node_online);
		cpuhp_state_remove_instance_nocalls(CPUHP_NET_MVNETA_DEAD,
						    &pp->node_dead);
		on_each_cpu(mvneta_percpu_disable, pp, true);
		free_percpu_irq(dev->irq, pp->ports);
	} else {
		mvneta_stop_dev(pp);
		mvneta_mdio_remove(pp);
		free_irq(dev->irq, pp);
	}

	mvneta_cleanup_rxqs(pp);
	mvneta_cleanup_txqs(pp);

	return 0;
}

static int mvneta_ioctl(struct net_device *dev, struct ifreq *ifr, int cmd)
{
	struct mvneta_port *pp = netdev_priv(dev);

	return phylink_mii_ioctl(pp->phylink, ifr, cmd);
}

static int mvneta_xdp_setup(struct net_device *dev, struct bpf_prog *prog,
			    struct netlink_ext_ack *extack)
{
	bool need_update, running = netif_running(dev);
	struct mvneta_port *pp = netdev_priv(dev);
	struct bpf_prog *old_prog;

	if (prog && dev->mtu > MVNETA_MAX_RX_BUF_SIZE) {
		NL_SET_ERR_MSG_MOD(extack, "Jumbo frames not supported on XDP");
		return -EOPNOTSUPP;
	}

	need_update = !!pp->xdp_prog != !!prog;
	if (running && need_update)
		mvneta_stop(dev);

	old_prog = xchg(&pp->xdp_prog, prog);
	if (old_prog)
		bpf_prog_put(old_prog);

	if (running && need_update)
		return mvneta_open(dev);

	return 0;
}

static int mvneta_xdp(struct net_device *dev, struct netdev_bpf *xdp)
{
	struct mvneta_port *pp = netdev_priv(dev);

	switch (xdp->command) {
	case XDP_SETUP_PROG:
		return mvneta_xdp_setup(dev, xdp->prog, xdp->extack);
	case XDP_QUERY_PROG:
		xdp->prog_id = pp->xdp_prog ? pp->xdp_prog->aux->id : 0;
		return 0;
	default:
		return -EINVAL;
	}
}

/* Ethtool methods */

/* Set link ksettings (phy address, speed) for ethtools */
static int
mvneta_ethtool_set_link_ksettings(struct net_device *ndev,
				  const struct ethtool_link_ksettings *cmd)
{
	struct mvneta_port *pp = netdev_priv(ndev);

	return phylink_ethtool_ksettings_set(pp->phylink, cmd);
}

/* Get link ksettings for ethtools */
static int
mvneta_ethtool_get_link_ksettings(struct net_device *ndev,
				  struct ethtool_link_ksettings *cmd)
{
	struct mvneta_port *pp = netdev_priv(ndev);

	return phylink_ethtool_ksettings_get(pp->phylink, cmd);
}

static int mvneta_ethtool_nway_reset(struct net_device *dev)
{
	struct mvneta_port *pp = netdev_priv(dev);

	return phylink_ethtool_nway_reset(pp->phylink);
}

/* Set interrupt coalescing for ethtools */
static int mvneta_ethtool_set_coalesce(struct net_device *dev,
				       struct ethtool_coalesce *c)
{
	struct mvneta_port *pp = netdev_priv(dev);
	int queue;

	for (queue = 0; queue < rxq_number; queue++) {
		struct mvneta_rx_queue *rxq = &pp->rxqs[queue];
		rxq->time_coal = c->rx_coalesce_usecs;
		rxq->pkts_coal = c->rx_max_coalesced_frames;
		mvneta_rx_pkts_coal_set(pp, rxq, rxq->pkts_coal);
		mvneta_rx_time_coal_set(pp, rxq, rxq->time_coal);
	}

	for (queue = 0; queue < txq_number; queue++) {
		struct mvneta_tx_queue *txq = &pp->txqs[queue];
		txq->done_pkts_coal = c->tx_max_coalesced_frames;
		mvneta_tx_done_pkts_coal_set(pp, txq, txq->done_pkts_coal);
	}

	return 0;
}

/* get coalescing for ethtools */
static int mvneta_ethtool_get_coalesce(struct net_device *dev,
				       struct ethtool_coalesce *c)
{
	struct mvneta_port *pp = netdev_priv(dev);

	c->rx_coalesce_usecs        = pp->rxqs[0].time_coal;
	c->rx_max_coalesced_frames  = pp->rxqs[0].pkts_coal;

	c->tx_max_coalesced_frames =  pp->txqs[0].done_pkts_coal;
	return 0;
}


static void mvneta_ethtool_get_drvinfo(struct net_device *dev,
				    struct ethtool_drvinfo *drvinfo)
{
	strlcpy(drvinfo->driver, MVNETA_DRIVER_NAME,
		sizeof(drvinfo->driver));
	strlcpy(drvinfo->version, MVNETA_DRIVER_VERSION,
		sizeof(drvinfo->version));
	strlcpy(drvinfo->bus_info, dev_name(&dev->dev),
		sizeof(drvinfo->bus_info));
}


static void mvneta_ethtool_get_ringparam(struct net_device *netdev,
					 struct ethtool_ringparam *ring)
{
	struct mvneta_port *pp = netdev_priv(netdev);

	ring->rx_max_pending = MVNETA_MAX_RXD;
	ring->tx_max_pending = MVNETA_MAX_TXD;
	ring->rx_pending = pp->rx_ring_size;
	ring->tx_pending = pp->tx_ring_size;
}

static int mvneta_ethtool_set_ringparam(struct net_device *dev,
					struct ethtool_ringparam *ring)
{
	struct mvneta_port *pp = netdev_priv(dev);

	if ((ring->rx_pending == 0) || (ring->tx_pending == 0))
		return -EINVAL;
	pp->rx_ring_size = ring->rx_pending < MVNETA_MAX_RXD ?
		ring->rx_pending : MVNETA_MAX_RXD;

	pp->tx_ring_size = clamp_t(u16, ring->tx_pending,
				   MVNETA_MAX_SKB_DESCS * 2, MVNETA_MAX_TXD);
	if (pp->tx_ring_size != ring->tx_pending)
		netdev_warn(dev, "TX queue size set to %u (requested %u)\n",
			    pp->tx_ring_size, ring->tx_pending);

	if (netif_running(dev)) {
		mvneta_stop(dev);
		if (mvneta_open(dev)) {
			netdev_err(dev,
				   "error on opening device after ring param change\n");
			return -ENOMEM;
		}
	}

	return 0;
}

static void mvneta_ethtool_get_pauseparam(struct net_device *dev,
					  struct ethtool_pauseparam *pause)
{
	struct mvneta_port *pp = netdev_priv(dev);

	phylink_ethtool_get_pauseparam(pp->phylink, pause);
}

static int mvneta_ethtool_set_pauseparam(struct net_device *dev,
					 struct ethtool_pauseparam *pause)
{
	struct mvneta_port *pp = netdev_priv(dev);

	return phylink_ethtool_set_pauseparam(pp->phylink, pause);
}

static void mvneta_ethtool_get_strings(struct net_device *netdev, u32 sset,
				       u8 *data)
{
	if (sset == ETH_SS_STATS) {
		int i;

		for (i = 0; i < ARRAY_SIZE(mvneta_statistics); i++)
			memcpy(data + i * ETH_GSTRING_LEN,
			       mvneta_statistics[i].name, ETH_GSTRING_LEN);
	}
}

static void mvneta_ethtool_update_stats(struct mvneta_port *pp)
{
	const struct mvneta_statistic *s;
	void __iomem *base = pp->base;
	u32 high, low;
	u64 val;
	int i;

	for (i = 0, s = mvneta_statistics;
	     s < mvneta_statistics + ARRAY_SIZE(mvneta_statistics);
	     s++, i++) {
		val = 0;

		switch (s->type) {
		case T_REG_32:
			val = readl_relaxed(base + s->offset);
			break;
		case T_REG_64:
			/* Docs say to read low 32-bit then high */
			low = readl_relaxed(base + s->offset);
			high = readl_relaxed(base + s->offset + 4);
			val = (u64)high << 32 | low;
			break;
		case T_SW:
			switch (s->offset) {
			case ETHTOOL_STAT_EEE_WAKEUP:
				val = phylink_get_eee_err(pp->phylink);
				break;
			case ETHTOOL_STAT_SKB_ALLOC_ERR:
				val = pp->rxqs[0].skb_alloc_err;
				break;
			case ETHTOOL_STAT_REFILL_ERR:
				val = pp->rxqs[0].refill_err;
				break;
			}
			break;
		}

		pp->ethtool_stats[i] += val;
	}
}

static void mvneta_ethtool_get_stats(struct net_device *dev,
				     struct ethtool_stats *stats, u64 *data)
{
	struct mvneta_port *pp = netdev_priv(dev);
	int i;

	mvneta_ethtool_update_stats(pp);

	for (i = 0; i < ARRAY_SIZE(mvneta_statistics); i++)
		*data++ = pp->ethtool_stats[i];
}

static int mvneta_ethtool_get_sset_count(struct net_device *dev, int sset)
{
	if (sset == ETH_SS_STATS)
		return ARRAY_SIZE(mvneta_statistics);
	return -EOPNOTSUPP;
}

static u32 mvneta_ethtool_get_rxfh_indir_size(struct net_device *dev)
{
	return MVNETA_RSS_LU_TABLE_SIZE;
}

static int mvneta_ethtool_get_rxnfc(struct net_device *dev,
				    struct ethtool_rxnfc *info,
				    u32 *rules __always_unused)
{
	switch (info->cmd) {
	case ETHTOOL_GRXRINGS:
		info->data =  rxq_number;
		return 0;
	case ETHTOOL_GRXFH:
		return -EOPNOTSUPP;
	default:
		return -EOPNOTSUPP;
	}
}

static int  mvneta_config_rss(struct mvneta_port *pp)
{
	int cpu;
	u32 val;

	netif_tx_stop_all_queues(pp->dev);

	on_each_cpu(mvneta_percpu_mask_interrupt, pp, true);

	if (!pp->neta_armada3700) {
		/* We have to synchronise on the napi of each CPU */
		for_each_online_cpu(cpu) {
			struct mvneta_pcpu_port *pcpu_port =
				per_cpu_ptr(pp->ports, cpu);

			napi_synchronize(&pcpu_port->napi);
			napi_disable(&pcpu_port->napi);
		}
	} else {
		napi_synchronize(&pp->napi);
		napi_disable(&pp->napi);
	}

	pp->rxq_def = pp->indir[0];

	/* Update unicast mapping */
	mvneta_set_rx_mode(pp->dev);

	/* Update val of portCfg register accordingly with all RxQueue types */
	val = MVNETA_PORT_CONFIG_DEFL_VALUE(pp->rxq_def);
	mvreg_write(pp, MVNETA_PORT_CONFIG, val);

	/* Update the elected CPU matching the new rxq_def */
	spin_lock(&pp->lock);
	mvneta_percpu_elect(pp);
	spin_unlock(&pp->lock);

	if (!pp->neta_armada3700) {
		/* We have to synchronise on the napi of each CPU */
		for_each_online_cpu(cpu) {
			struct mvneta_pcpu_port *pcpu_port =
				per_cpu_ptr(pp->ports, cpu);

			napi_enable(&pcpu_port->napi);
		}
	} else {
		napi_enable(&pp->napi);
	}

	netif_tx_start_all_queues(pp->dev);

	return 0;
}

static int mvneta_ethtool_set_rxfh(struct net_device *dev, const u32 *indir,
				   const u8 *key, const u8 hfunc)
{
	struct mvneta_port *pp = netdev_priv(dev);

	/* Current code for Armada 3700 doesn't support RSS features yet */
	if (pp->neta_armada3700)
		return -EOPNOTSUPP;

	/* We require at least one supported parameter to be changed
	 * and no change in any of the unsupported parameters
	 */
	if (key ||
	    (hfunc != ETH_RSS_HASH_NO_CHANGE && hfunc != ETH_RSS_HASH_TOP))
		return -EOPNOTSUPP;

	if (!indir)
		return 0;

	memcpy(pp->indir, indir, MVNETA_RSS_LU_TABLE_SIZE);

	return mvneta_config_rss(pp);
}

static int mvneta_ethtool_get_rxfh(struct net_device *dev, u32 *indir, u8 *key,
				   u8 *hfunc)
{
	struct mvneta_port *pp = netdev_priv(dev);

	/* Current code for Armada 3700 doesn't support RSS features yet */
	if (pp->neta_armada3700)
		return -EOPNOTSUPP;

	if (hfunc)
		*hfunc = ETH_RSS_HASH_TOP;

	if (!indir)
		return 0;

	memcpy(indir, pp->indir, MVNETA_RSS_LU_TABLE_SIZE);

	return 0;
}

static void mvneta_ethtool_get_wol(struct net_device *dev,
				   struct ethtool_wolinfo *wol)
{
	struct mvneta_port *pp = netdev_priv(dev);

	phylink_ethtool_get_wol(pp->phylink, wol);
}

static int mvneta_ethtool_set_wol(struct net_device *dev,
				  struct ethtool_wolinfo *wol)
{
	struct mvneta_port *pp = netdev_priv(dev);
	int ret;

	ret = phylink_ethtool_set_wol(pp->phylink, wol);
	if (!ret)
		device_set_wakeup_enable(&dev->dev, !!wol->wolopts);

	return ret;
}

static int mvneta_ethtool_get_eee(struct net_device *dev,
				  struct ethtool_eee *eee)
{
	struct mvneta_port *pp = netdev_priv(dev);
	u32 lpi_ctl0;

	lpi_ctl0 = mvreg_read(pp, MVNETA_LPI_CTRL_0);

	eee->eee_enabled = pp->eee_enabled;
	eee->eee_active = pp->eee_active;
	eee->tx_lpi_enabled = pp->tx_lpi_enabled;
	eee->tx_lpi_timer = (lpi_ctl0) >> 8; // * scale;

	return phylink_ethtool_get_eee(pp->phylink, eee);
}

static int mvneta_ethtool_set_eee(struct net_device *dev,
				  struct ethtool_eee *eee)
{
	struct mvneta_port *pp = netdev_priv(dev);
	u32 lpi_ctl0;

	/* The Armada 37x documents do not give limits for this other than
	 * it being an 8-bit register. */
	if (eee->tx_lpi_enabled && eee->tx_lpi_timer > 255)
		return -EINVAL;

	lpi_ctl0 = mvreg_read(pp, MVNETA_LPI_CTRL_0);
	lpi_ctl0 &= ~(0xff << 8);
	lpi_ctl0 |= eee->tx_lpi_timer << 8;
	mvreg_write(pp, MVNETA_LPI_CTRL_0, lpi_ctl0);

	pp->eee_enabled = eee->eee_enabled;
	pp->tx_lpi_enabled = eee->tx_lpi_enabled;

	mvneta_set_eee(pp, eee->tx_lpi_enabled && eee->eee_enabled);

	return phylink_ethtool_set_eee(pp->phylink, eee);
}

static const struct net_device_ops mvneta_netdev_ops = {
	.ndo_open            = mvneta_open,
	.ndo_stop            = mvneta_stop,
	.ndo_start_xmit      = mvneta_tx,
	.ndo_set_rx_mode     = mvneta_set_rx_mode,
	.ndo_set_mac_address = mvneta_set_mac_addr,
	.ndo_change_mtu      = mvneta_change_mtu,
	.ndo_fix_features    = mvneta_fix_features,
	.ndo_get_stats64     = mvneta_get_stats64,
	.ndo_do_ioctl        = mvneta_ioctl,
	.ndo_bpf	     = mvneta_xdp,
	.ndo_xdp_xmit        = mvneta_xdp_xmit,
};

static const struct ethtool_ops mvneta_eth_tool_ops = {
	.nway_reset	= mvneta_ethtool_nway_reset,
	.get_link       = ethtool_op_get_link,
	.set_coalesce   = mvneta_ethtool_set_coalesce,
	.get_coalesce   = mvneta_ethtool_get_coalesce,
	.get_drvinfo    = mvneta_ethtool_get_drvinfo,
	.get_ringparam  = mvneta_ethtool_get_ringparam,
	.set_ringparam	= mvneta_ethtool_set_ringparam,
	.get_pauseparam	= mvneta_ethtool_get_pauseparam,
	.set_pauseparam	= mvneta_ethtool_set_pauseparam,
	.get_strings	= mvneta_ethtool_get_strings,
	.get_ethtool_stats = mvneta_ethtool_get_stats,
	.get_sset_count	= mvneta_ethtool_get_sset_count,
	.get_rxfh_indir_size = mvneta_ethtool_get_rxfh_indir_size,
	.get_rxnfc	= mvneta_ethtool_get_rxnfc,
	.get_rxfh	= mvneta_ethtool_get_rxfh,
	.set_rxfh	= mvneta_ethtool_set_rxfh,
	.get_link_ksettings = mvneta_ethtool_get_link_ksettings,
	.set_link_ksettings = mvneta_ethtool_set_link_ksettings,
	.get_wol        = mvneta_ethtool_get_wol,
	.set_wol        = mvneta_ethtool_set_wol,
	.get_eee	= mvneta_ethtool_get_eee,
	.set_eee	= mvneta_ethtool_set_eee,
};

/* Initialize hw */
static int mvneta_init(struct device *dev, struct mvneta_port *pp)
{
	int queue;

	/* Disable port */
	mvneta_port_disable(pp);

	/* Set port default values */
	mvneta_defaults_set(pp);

	pp->txqs = devm_kcalloc(dev, txq_number, sizeof(*pp->txqs), GFP_KERNEL);
	if (!pp->txqs)
		return -ENOMEM;

	/* Initialize TX descriptor rings */
	for (queue = 0; queue < txq_number; queue++) {
		struct mvneta_tx_queue *txq = &pp->txqs[queue];
		txq->id = queue;
		txq->size = pp->tx_ring_size;
		txq->done_pkts_coal = MVNETA_TXDONE_COAL_PKTS;
	}

	pp->rxqs = devm_kcalloc(dev, rxq_number, sizeof(*pp->rxqs), GFP_KERNEL);
	if (!pp->rxqs)
		return -ENOMEM;

	/* Create Rx descriptor rings */
	for (queue = 0; queue < rxq_number; queue++) {
		struct mvneta_rx_queue *rxq = &pp->rxqs[queue];
		rxq->id = queue;
		rxq->size = pp->rx_ring_size;
		rxq->pkts_coal = MVNETA_RX_COAL_PKTS;
		rxq->time_coal = MVNETA_RX_COAL_USEC;
		rxq->buf_virt_addr
			= devm_kmalloc_array(pp->dev->dev.parent,
					     rxq->size,
					     sizeof(*rxq->buf_virt_addr),
					     GFP_KERNEL);
		if (!rxq->buf_virt_addr)
			return -ENOMEM;
	}

	return 0;
}

/* platform glue : initialize decoding windows */
static void mvneta_conf_mbus_windows(struct mvneta_port *pp,
				     const struct mbus_dram_target_info *dram)
{
	u32 win_enable;
	u32 win_protect;
	int i;

	for (i = 0; i < 6; i++) {
		mvreg_write(pp, MVNETA_WIN_BASE(i), 0);
		mvreg_write(pp, MVNETA_WIN_SIZE(i), 0);

		if (i < 4)
			mvreg_write(pp, MVNETA_WIN_REMAP(i), 0);
	}

	win_enable = 0x3f;
	win_protect = 0;

	if (dram) {
		for (i = 0; i < dram->num_cs; i++) {
			const struct mbus_dram_window *cs = dram->cs + i;

			mvreg_write(pp, MVNETA_WIN_BASE(i),
				    (cs->base & 0xffff0000) |
				    (cs->mbus_attr << 8) |
				    dram->mbus_dram_target_id);

			mvreg_write(pp, MVNETA_WIN_SIZE(i),
				    (cs->size - 1) & 0xffff0000);

			win_enable &= ~(1 << i);
			win_protect |= 3 << (2 * i);
		}
	} else {
		/* For Armada3700 open default 4GB Mbus window, leaving
		 * arbitration of target/attribute to a different layer
		 * of configuration.
		 */
		mvreg_write(pp, MVNETA_WIN_SIZE(0), 0xffff0000);
		win_enable &= ~BIT(0);
		win_protect = 3;
	}

	mvreg_write(pp, MVNETA_BASE_ADDR_ENABLE, win_enable);
	mvreg_write(pp, MVNETA_ACCESS_PROTECT_ENABLE, win_protect);
}

/* Power up the port */
static int mvneta_port_power_up(struct mvneta_port *pp, int phy_mode)
{
	/* MAC Cause register should be cleared */
	mvreg_write(pp, MVNETA_UNIT_INTR_CAUSE, 0);

	if (phy_mode == PHY_INTERFACE_MODE_QSGMII)
		mvreg_write(pp, MVNETA_SERDES_CFG, MVNETA_QSGMII_SERDES_PROTO);
	else if (phy_mode == PHY_INTERFACE_MODE_SGMII ||
		 phy_interface_mode_is_8023z(phy_mode))
		mvreg_write(pp, MVNETA_SERDES_CFG, MVNETA_SGMII_SERDES_PROTO);
	else if (!phy_interface_mode_is_rgmii(phy_mode))
		return -EINVAL;

	return 0;
}

/* Device initialization routine */
static int mvneta_probe(struct platform_device *pdev)
{
	struct device_node *dn = pdev->dev.of_node;
	struct device_node *bm_node;
	struct mvneta_port *pp;
	struct net_device *dev;
	struct phylink *phylink;
	struct phy *comphy;
	const char *dt_mac_addr;
	char hw_mac_addr[ETH_ALEN];
	phy_interface_t phy_mode;
	const char *mac_from;
	int tx_csum_limit;
	int err;
	int cpu;

	dev = devm_alloc_etherdev_mqs(&pdev->dev, sizeof(struct mvneta_port),
				      txq_number, rxq_number);
	if (!dev)
		return -ENOMEM;

	dev->irq = irq_of_parse_and_map(dn, 0);
	if (dev->irq == 0)
		return -EINVAL;

	err = of_get_phy_mode(dn, &phy_mode);
	if (err) {
		dev_err(&pdev->dev, "incorrect phy-mode\n");
		goto err_free_irq;
	}

	comphy = devm_of_phy_get(&pdev->dev, dn, NULL);
	if (comphy == ERR_PTR(-EPROBE_DEFER)) {
		err = -EPROBE_DEFER;
		goto err_free_irq;
	} else if (IS_ERR(comphy)) {
		comphy = NULL;
	}

	pp = netdev_priv(dev);
	spin_lock_init(&pp->lock);

	pp->phylink_config.dev = &dev->dev;
	pp->phylink_config.type = PHYLINK_NETDEV;

	phylink = phylink_create(&pp->phylink_config, pdev->dev.fwnode,
				 phy_mode, &mvneta_phylink_ops);
	if (IS_ERR(phylink)) {
		err = PTR_ERR(phylink);
		goto err_free_irq;
	}

	dev->tx_queue_len = MVNETA_MAX_TXD;
	dev->watchdog_timeo = 5 * HZ;
	dev->netdev_ops = &mvneta_netdev_ops;

	dev->ethtool_ops = &mvneta_eth_tool_ops;

	pp->phylink = phylink;
	pp->comphy = comphy;
	pp->phy_interface = phy_mode;
	pp->dn = dn;

	pp->rxq_def = rxq_def;
	pp->indir[0] = rxq_def;

	/* Get special SoC configurations */
	if (of_device_is_compatible(dn, "marvell,armada-3700-neta"))
		pp->neta_armada3700 = true;

	pp->clk = devm_clk_get(&pdev->dev, "core");
	if (IS_ERR(pp->clk))
		pp->clk = devm_clk_get(&pdev->dev, NULL);
	if (IS_ERR(pp->clk)) {
		err = PTR_ERR(pp->clk);
		goto err_free_phylink;
	}

	clk_prepare_enable(pp->clk);

	pp->clk_bus = devm_clk_get(&pdev->dev, "bus");
	if (!IS_ERR(pp->clk_bus))
		clk_prepare_enable(pp->clk_bus);

	pp->base = devm_platform_ioremap_resource(pdev, 0);
	if (IS_ERR(pp->base)) {
		err = PTR_ERR(pp->base);
		goto err_clk;
	}

	/* Alloc per-cpu port structure */
	pp->ports = alloc_percpu(struct mvneta_pcpu_port);
	if (!pp->ports) {
		err = -ENOMEM;
		goto err_clk;
	}

	/* Alloc per-cpu stats */
	pp->stats = netdev_alloc_pcpu_stats(struct mvneta_pcpu_stats);
	if (!pp->stats) {
		err = -ENOMEM;
		goto err_free_ports;
	}

	dt_mac_addr = of_get_mac_address(dn);
	if (!IS_ERR(dt_mac_addr)) {
		mac_from = "device tree";
		ether_addr_copy(dev->dev_addr, dt_mac_addr);
	} else {
		mvneta_get_mac_addr(pp, hw_mac_addr);
		if (is_valid_ether_addr(hw_mac_addr)) {
			mac_from = "hardware";
			memcpy(dev->dev_addr, hw_mac_addr, ETH_ALEN);
		} else {
			mac_from = "random";
			eth_hw_addr_random(dev);
		}
	}

	if (!of_property_read_u32(dn, "tx-csum-limit", &tx_csum_limit)) {
		if (tx_csum_limit < 0 ||
		    tx_csum_limit > MVNETA_TX_CSUM_MAX_SIZE) {
			tx_csum_limit = MVNETA_TX_CSUM_DEF_SIZE;
			dev_info(&pdev->dev,
				 "Wrong TX csum limit in DT, set to %dB\n",
				 MVNETA_TX_CSUM_DEF_SIZE);
		}
	} else if (of_device_is_compatible(dn, "marvell,armada-370-neta")) {
		tx_csum_limit = MVNETA_TX_CSUM_DEF_SIZE;
	} else {
		tx_csum_limit = MVNETA_TX_CSUM_MAX_SIZE;
	}

	pp->tx_csum_limit = tx_csum_limit;

	pp->dram_target_info = mv_mbus_dram_info();
	/* Armada3700 requires setting default configuration of Mbus
	 * windows, however without using filled mbus_dram_target_info
	 * structure.
	 */
	if (pp->dram_target_info || pp->neta_armada3700)
		mvneta_conf_mbus_windows(pp, pp->dram_target_info);

	pp->tx_ring_size = MVNETA_MAX_TXD;
	pp->rx_ring_size = MVNETA_MAX_RXD;

	pp->dev = dev;
	SET_NETDEV_DEV(dev, &pdev->dev);

	pp->id = global_port_id++;
	pp->rx_offset_correction = MVNETA_SKB_HEADROOM;

	/* Obtain access to BM resources if enabled and already initialized */
	bm_node = of_parse_phandle(dn, "buffer-manager", 0);
	if (bm_node) {
		pp->bm_priv = mvneta_bm_get(bm_node);
		if (pp->bm_priv) {
			err = mvneta_bm_port_init(pdev, pp);
			if (err < 0) {
				dev_info(&pdev->dev,
					 "use SW buffer management\n");
				mvneta_bm_put(pp->bm_priv);
				pp->bm_priv = NULL;
			}
		}
		/* Set RX packet offset correction for platforms, whose
		 * NET_SKB_PAD, exceeds 64B. It should be 64B for 64-bit
		 * platforms and 0B for 32-bit ones.
		 */
		pp->rx_offset_correction = max(0,
					       NET_SKB_PAD -
					       MVNETA_RX_PKT_OFFSET_CORRECTION);
	}
	of_node_put(bm_node);

	err = mvneta_init(&pdev->dev, pp);
	if (err < 0)
		goto err_netdev;

	err = mvneta_port_power_up(pp, phy_mode);
	if (err < 0) {
		dev_err(&pdev->dev, "can't power up port\n");
		goto err_netdev;
	}

	/* Armada3700 network controller does not support per-cpu
	 * operation, so only single NAPI should be initialized.
	 */
	if (pp->neta_armada3700) {
		netif_napi_add(dev, &pp->napi, mvneta_poll, NAPI_POLL_WEIGHT);
	} else {
		for_each_present_cpu(cpu) {
			struct mvneta_pcpu_port *port =
				per_cpu_ptr(pp->ports, cpu);

			netif_napi_add(dev, &port->napi, mvneta_poll,
				       NAPI_POLL_WEIGHT);
			port->pp = pp;
		}
	}

	dev->features = NETIF_F_SG | NETIF_F_IP_CSUM | NETIF_F_IPV6_CSUM |
			NETIF_F_TSO | NETIF_F_RXCSUM;
	dev->hw_features |= dev->features;
	dev->vlan_features |= dev->features;
	dev->priv_flags |= IFF_LIVE_ADDR_CHANGE;
	dev->gso_max_segs = MVNETA_MAX_TSO_SEGS;

	/* MTU range: 68 - 9676 */
	dev->min_mtu = ETH_MIN_MTU;
	/* 9676 == 9700 - 20 and rounding to 8 */
	dev->max_mtu = 9676;

	err = register_netdev(dev);
	if (err < 0) {
		dev_err(&pdev->dev, "failed to register\n");
		goto err_netdev;
	}

	netdev_info(dev, "Using %s mac address %pM\n", mac_from,
		    dev->dev_addr);

	platform_set_drvdata(pdev, pp->dev);

	return 0;

err_netdev:
	if (pp->bm_priv) {
		mvneta_bm_pool_destroy(pp->bm_priv, pp->pool_long, 1 << pp->id);
		mvneta_bm_pool_destroy(pp->bm_priv, pp->pool_short,
				       1 << pp->id);
		mvneta_bm_put(pp->bm_priv);
	}
	free_percpu(pp->stats);
err_free_ports:
	free_percpu(pp->ports);
err_clk:
	clk_disable_unprepare(pp->clk_bus);
	clk_disable_unprepare(pp->clk);
err_free_phylink:
	if (pp->phylink)
		phylink_destroy(pp->phylink);
err_free_irq:
	irq_dispose_mapping(dev->irq);
	return err;
}

/* Device removal routine */
static int mvneta_remove(struct platform_device *pdev)
{
	struct net_device  *dev = platform_get_drvdata(pdev);
	struct mvneta_port *pp = netdev_priv(dev);

	unregister_netdev(dev);
	clk_disable_unprepare(pp->clk_bus);
	clk_disable_unprepare(pp->clk);
	free_percpu(pp->ports);
	free_percpu(pp->stats);
	irq_dispose_mapping(dev->irq);
	phylink_destroy(pp->phylink);

	if (pp->bm_priv) {
		mvneta_bm_pool_destroy(pp->bm_priv, pp->pool_long, 1 << pp->id);
		mvneta_bm_pool_destroy(pp->bm_priv, pp->pool_short,
				       1 << pp->id);
		mvneta_bm_put(pp->bm_priv);
	}

	return 0;
}

#ifdef CONFIG_PM_SLEEP
static int mvneta_suspend(struct device *device)
{
	int queue;
	struct net_device *dev = dev_get_drvdata(device);
	struct mvneta_port *pp = netdev_priv(dev);

	if (!netif_running(dev))
		goto clean_exit;

	if (!pp->neta_armada3700) {
		spin_lock(&pp->lock);
		pp->is_stopped = true;
		spin_unlock(&pp->lock);

		cpuhp_state_remove_instance_nocalls(online_hpstate,
						    &pp->node_online);
		cpuhp_state_remove_instance_nocalls(CPUHP_NET_MVNETA_DEAD,
						    &pp->node_dead);
	}

	rtnl_lock();
	mvneta_stop_dev(pp);
	rtnl_unlock();

	for (queue = 0; queue < rxq_number; queue++) {
		struct mvneta_rx_queue *rxq = &pp->rxqs[queue];

		mvneta_rxq_drop_pkts(pp, rxq);
	}

	for (queue = 0; queue < txq_number; queue++) {
		struct mvneta_tx_queue *txq = &pp->txqs[queue];

		mvneta_txq_hw_deinit(pp, txq);
	}

clean_exit:
	netif_device_detach(dev);
	clk_disable_unprepare(pp->clk_bus);
	clk_disable_unprepare(pp->clk);

	return 0;
}

static int mvneta_resume(struct device *device)
{
	struct platform_device *pdev = to_platform_device(device);
	struct net_device *dev = dev_get_drvdata(device);
	struct mvneta_port *pp = netdev_priv(dev);
	int err, queue;

	clk_prepare_enable(pp->clk);
	if (!IS_ERR(pp->clk_bus))
		clk_prepare_enable(pp->clk_bus);
	if (pp->dram_target_info || pp->neta_armada3700)
		mvneta_conf_mbus_windows(pp, pp->dram_target_info);
	if (pp->bm_priv) {
		err = mvneta_bm_port_init(pdev, pp);
		if (err < 0) {
			dev_info(&pdev->dev, "use SW buffer management\n");
			pp->bm_priv = NULL;
		}
	}
	mvneta_defaults_set(pp);
	err = mvneta_port_power_up(pp, pp->phy_interface);
	if (err < 0) {
		dev_err(device, "can't power up port\n");
		return err;
	}

	netif_device_attach(dev);

	if (!netif_running(dev))
		return 0;

	for (queue = 0; queue < rxq_number; queue++) {
		struct mvneta_rx_queue *rxq = &pp->rxqs[queue];

		rxq->next_desc_to_proc = 0;
		mvneta_rxq_hw_init(pp, rxq);
	}

	for (queue = 0; queue < txq_number; queue++) {
		struct mvneta_tx_queue *txq = &pp->txqs[queue];

		txq->next_desc_to_proc = 0;
		mvneta_txq_hw_init(pp, txq);
	}

	if (!pp->neta_armada3700) {
		spin_lock(&pp->lock);
		pp->is_stopped = false;
		spin_unlock(&pp->lock);
		cpuhp_state_add_instance_nocalls(online_hpstate,
						 &pp->node_online);
		cpuhp_state_add_instance_nocalls(CPUHP_NET_MVNETA_DEAD,
						 &pp->node_dead);
	}

	rtnl_lock();
	mvneta_start_dev(pp);
	rtnl_unlock();
	mvneta_set_rx_mode(dev);

	return 0;
}
#endif

static SIMPLE_DEV_PM_OPS(mvneta_pm_ops, mvneta_suspend, mvneta_resume);

static const struct of_device_id mvneta_match[] = {
	{ .compatible = "marvell,armada-370-neta" },
	{ .compatible = "marvell,armada-xp-neta" },
	{ .compatible = "marvell,armada-3700-neta" },
	{ }
};
MODULE_DEVICE_TABLE(of, mvneta_match);

static struct platform_driver mvneta_driver = {
	.probe = mvneta_probe,
	.remove = mvneta_remove,
	.driver = {
		.name = MVNETA_DRIVER_NAME,
		.of_match_table = mvneta_match,
		.pm = &mvneta_pm_ops,
	},
};

static int __init mvneta_driver_init(void)
{
	int ret;

	ret = cpuhp_setup_state_multi(CPUHP_AP_ONLINE_DYN, "net/mvmeta:online",
				      mvneta_cpu_online,
				      mvneta_cpu_down_prepare);
	if (ret < 0)
		goto out;
	online_hpstate = ret;
	ret = cpuhp_setup_state_multi(CPUHP_NET_MVNETA_DEAD, "net/mvneta:dead",
				      NULL, mvneta_cpu_dead);
	if (ret)
		goto err_dead;

	ret = platform_driver_register(&mvneta_driver);
	if (ret)
		goto err;
	return 0;

err:
	cpuhp_remove_multi_state(CPUHP_NET_MVNETA_DEAD);
err_dead:
	cpuhp_remove_multi_state(online_hpstate);
out:
	return ret;
}
module_init(mvneta_driver_init);

static void __exit mvneta_driver_exit(void)
{
	platform_driver_unregister(&mvneta_driver);
	cpuhp_remove_multi_state(CPUHP_NET_MVNETA_DEAD);
	cpuhp_remove_multi_state(online_hpstate);
}
module_exit(mvneta_driver_exit);

MODULE_DESCRIPTION("Marvell NETA Ethernet Driver - www.marvell.com");
MODULE_AUTHOR("Rami Rosen <rosenr@marvell.com>, Thomas Petazzoni <thomas.petazzoni@free-electrons.com>");
MODULE_LICENSE("GPL");

module_param(rxq_number, int, 0444);
module_param(txq_number, int, 0444);

module_param(rxq_def, int, 0444);
module_param(rx_copybreak, int, 0644);<|MERGE_RESOLUTION|>--- conflicted
+++ resolved
@@ -2081,15 +2081,11 @@
 mvneta_run_xdp(struct mvneta_port *pp, struct mvneta_rx_queue *rxq,
 	       struct bpf_prog *prog, struct xdp_buff *xdp)
 {
-<<<<<<< HEAD
-	u32 ret, act = bpf_prog_run_xdp(prog, xdp);
-=======
 	unsigned int len;
 	u32 ret, act;
 
 	len = xdp->data_end - xdp->data_hard_start - pp->rx_offset_correction;
 	act = bpf_prog_run_xdp(prog, xdp);
->>>>>>> a7196caf
 
 	switch (act) {
 	case XDP_PASS:
@@ -2102,14 +2098,8 @@
 		if (err) {
 			ret = MVNETA_XDP_DROPPED;
 			__page_pool_put_page(rxq->page_pool,
-<<<<<<< HEAD
-					virt_to_head_page(xdp->data),
-					xdp->data_end - xdp->data_hard_start,
-					true);
-=======
 					     virt_to_head_page(xdp->data),
 					     len, true);
->>>>>>> a7196caf
 		} else {
 			ret = MVNETA_XDP_REDIR;
 		}
@@ -2119,14 +2109,8 @@
 		ret = mvneta_xdp_xmit_back(pp, xdp);
 		if (ret != MVNETA_XDP_TX)
 			__page_pool_put_page(rxq->page_pool,
-<<<<<<< HEAD
-					virt_to_head_page(xdp->data),
-					xdp->data_end - xdp->data_hard_start,
-					true);
-=======
 					     virt_to_head_page(xdp->data),
 					     len, true);
->>>>>>> a7196caf
 		break;
 	default:
 		bpf_warn_invalid_xdp_action(act);
@@ -2137,12 +2121,7 @@
 	case XDP_DROP:
 		__page_pool_put_page(rxq->page_pool,
 				     virt_to_head_page(xdp->data),
-<<<<<<< HEAD
-				     xdp->data_end - xdp->data_hard_start,
-				     true);
-=======
 				     len, true);
->>>>>>> a7196caf
 		ret = MVNETA_XDP_DROPPED;
 		break;
 	}
