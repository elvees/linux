/*
 * Copyright (c) 2008-2011 Atheros Communications Inc.
 *
 * Permission to use, copy, modify, and/or distribute this software for any
 * purpose with or without fee is hereby granted, provided that the above
 * copyright notice and this permission notice appear in all copies.
 *
 * THE SOFTWARE IS PROVIDED "AS IS" AND THE AUTHOR DISCLAIMS ALL WARRANTIES
 * WITH REGARD TO THIS SOFTWARE INCLUDING ALL IMPLIED WARRANTIES OF
 * MERCHANTABILITY AND FITNESS. IN NO EVENT SHALL THE AUTHOR BE LIABLE FOR
 * ANY SPECIAL, DIRECT, INDIRECT, OR CONSEQUENTIAL DAMAGES OR ANY DAMAGES
 * WHATSOEVER RESULTING FROM LOSS OF USE, DATA OR PROFITS, WHETHER IN AN
 * ACTION OF CONTRACT, NEGLIGENCE OR OTHER TORTIOUS ACTION, ARISING OUT OF
 * OR IN CONNECTION WITH THE USE OR PERFORMANCE OF THIS SOFTWARE.
 */

#include <linux/io.h>
#include <linux/slab.h>
#include <linux/module.h>
#include <linux/time.h>
#include <linux/bitops.h>
#include <asm/unaligned.h>

#include "hw.h"
#include "hw-ops.h"
#include "ar9003_mac.h"
#include "ar9003_mci.h"
#include "ar9003_phy.h"
#include "ath9k.h"

static bool ath9k_hw_set_reset_reg(struct ath_hw *ah, u32 type);

MODULE_AUTHOR("Atheros Communications");
MODULE_DESCRIPTION("Support for Atheros 802.11n wireless LAN cards.");
MODULE_SUPPORTED_DEVICE("Atheros 802.11n WLAN cards");
MODULE_LICENSE("Dual BSD/GPL");

static void ath9k_hw_set_clockrate(struct ath_hw *ah)
{
	struct ath_common *common = ath9k_hw_common(ah);
	struct ath9k_channel *chan = ah->curchan;
	unsigned int clockrate;

	/* AR9287 v1.3+ uses async FIFO and runs the MAC at 117 MHz */
	if (AR_SREV_9287(ah) && AR_SREV_9287_13_OR_LATER(ah))
		clockrate = 117;
	else if (!chan) /* should really check for CCK instead */
		clockrate = ATH9K_CLOCK_RATE_CCK;
	else if (IS_CHAN_2GHZ(chan))
		clockrate = ATH9K_CLOCK_RATE_2GHZ_OFDM;
	else if (ah->caps.hw_caps & ATH9K_HW_CAP_FASTCLOCK)
		clockrate = ATH9K_CLOCK_FAST_RATE_5GHZ_OFDM;
	else
		clockrate = ATH9K_CLOCK_RATE_5GHZ_OFDM;

	if (chan) {
		if (IS_CHAN_HT40(chan))
			clockrate *= 2;
		if (IS_CHAN_HALF_RATE(chan))
			clockrate /= 2;
		if (IS_CHAN_QUARTER_RATE(chan))
			clockrate /= 4;
	}

	common->clockrate = clockrate;
}

static u32 ath9k_hw_mac_to_clks(struct ath_hw *ah, u32 usecs)
{
	struct ath_common *common = ath9k_hw_common(ah);

	return usecs * common->clockrate;
}

bool ath9k_hw_wait(struct ath_hw *ah, u32 reg, u32 mask, u32 val, u32 timeout)
{
	int i;

	BUG_ON(timeout < AH_TIME_QUANTUM);

	for (i = 0; i < (timeout / AH_TIME_QUANTUM); i++) {
		if ((REG_READ(ah, reg) & mask) == val)
			return true;

		udelay(AH_TIME_QUANTUM);
	}

	ath_dbg(ath9k_hw_common(ah), ANY,
		"timeout (%d us) on reg 0x%x: 0x%08x & 0x%08x != 0x%08x\n",
		timeout, reg, REG_READ(ah, reg), mask, val);

	return false;
}
EXPORT_SYMBOL(ath9k_hw_wait);

void ath9k_hw_synth_delay(struct ath_hw *ah, struct ath9k_channel *chan,
			  int hw_delay)
{
	hw_delay /= 10;

	if (IS_CHAN_HALF_RATE(chan))
		hw_delay *= 2;
	else if (IS_CHAN_QUARTER_RATE(chan))
		hw_delay *= 4;

	udelay(hw_delay + BASE_ACTIVATE_DELAY);
}

void ath9k_hw_write_array(struct ath_hw *ah, const struct ar5416IniArray *array,
			  int column, unsigned int *writecnt)
{
	int r;

	ENABLE_REGWRITE_BUFFER(ah);
	for (r = 0; r < array->ia_rows; r++) {
		REG_WRITE(ah, INI_RA(array, r, 0),
			  INI_RA(array, r, column));
		DO_DELAY(*writecnt);
	}
	REGWRITE_BUFFER_FLUSH(ah);
}

u32 ath9k_hw_reverse_bits(u32 val, u32 n)
{
	u32 retval;
	int i;

	for (i = 0, retval = 0; i < n; i++) {
		retval = (retval << 1) | (val & 1);
		val >>= 1;
	}
	return retval;
}

u16 ath9k_hw_computetxtime(struct ath_hw *ah,
			   u8 phy, int kbps,
			   u32 frameLen, u16 rateix,
			   bool shortPreamble)
{
	u32 bitsPerSymbol, numBits, numSymbols, phyTime, txTime;

	if (kbps == 0)
		return 0;

	switch (phy) {
	case WLAN_RC_PHY_CCK:
		phyTime = CCK_PREAMBLE_BITS + CCK_PLCP_BITS;
		if (shortPreamble)
			phyTime >>= 1;
		numBits = frameLen << 3;
		txTime = CCK_SIFS_TIME + phyTime + ((numBits * 1000) / kbps);
		break;
	case WLAN_RC_PHY_OFDM:
		if (ah->curchan && IS_CHAN_QUARTER_RATE(ah->curchan)) {
			bitsPerSymbol =	(kbps * OFDM_SYMBOL_TIME_QUARTER) / 1000;
			numBits = OFDM_PLCP_BITS + (frameLen << 3);
			numSymbols = DIV_ROUND_UP(numBits, bitsPerSymbol);
			txTime = OFDM_SIFS_TIME_QUARTER
				+ OFDM_PREAMBLE_TIME_QUARTER
				+ (numSymbols * OFDM_SYMBOL_TIME_QUARTER);
		} else if (ah->curchan &&
			   IS_CHAN_HALF_RATE(ah->curchan)) {
			bitsPerSymbol =	(kbps * OFDM_SYMBOL_TIME_HALF) / 1000;
			numBits = OFDM_PLCP_BITS + (frameLen << 3);
			numSymbols = DIV_ROUND_UP(numBits, bitsPerSymbol);
			txTime = OFDM_SIFS_TIME_HALF +
				OFDM_PREAMBLE_TIME_HALF
				+ (numSymbols * OFDM_SYMBOL_TIME_HALF);
		} else {
			bitsPerSymbol = (kbps * OFDM_SYMBOL_TIME) / 1000;
			numBits = OFDM_PLCP_BITS + (frameLen << 3);
			numSymbols = DIV_ROUND_UP(numBits, bitsPerSymbol);
			txTime = OFDM_SIFS_TIME + OFDM_PREAMBLE_TIME
				+ (numSymbols * OFDM_SYMBOL_TIME);
		}
		break;
	default:
		ath_err(ath9k_hw_common(ah),
			"Unknown phy %u (rate ix %u)\n", phy, rateix);
		txTime = 0;
		break;
	}

	return txTime;
}
EXPORT_SYMBOL(ath9k_hw_computetxtime);

void ath9k_hw_get_channel_centers(struct ath_hw *ah,
				  struct ath9k_channel *chan,
				  struct chan_centers *centers)
{
	int8_t extoff;

	if (!IS_CHAN_HT40(chan)) {
		centers->ctl_center = centers->ext_center =
			centers->synth_center = chan->channel;
		return;
	}

	if (IS_CHAN_HT40PLUS(chan)) {
		centers->synth_center =
			chan->channel + HT40_CHANNEL_CENTER_SHIFT;
		extoff = 1;
	} else {
		centers->synth_center =
			chan->channel - HT40_CHANNEL_CENTER_SHIFT;
		extoff = -1;
	}

	centers->ctl_center =
		centers->synth_center - (extoff * HT40_CHANNEL_CENTER_SHIFT);
	/* 25 MHz spacing is supported by hw but not on upper layers */
	centers->ext_center =
		centers->synth_center + (extoff * HT40_CHANNEL_CENTER_SHIFT);
}

/******************/
/* Chip Revisions */
/******************/

static void ath9k_hw_read_revisions(struct ath_hw *ah)
{
	u32 val;

	switch (ah->hw_version.devid) {
	case AR5416_AR9100_DEVID:
		ah->hw_version.macVersion = AR_SREV_VERSION_9100;
		break;
	case AR9300_DEVID_AR9330:
		ah->hw_version.macVersion = AR_SREV_VERSION_9330;
		if (ah->get_mac_revision) {
			ah->hw_version.macRev = ah->get_mac_revision();
		} else {
			val = REG_READ(ah, AR_SREV);
			ah->hw_version.macRev = MS(val, AR_SREV_REVISION2);
		}
		return;
	case AR9300_DEVID_AR9340:
		ah->hw_version.macVersion = AR_SREV_VERSION_9340;
		val = REG_READ(ah, AR_SREV);
		ah->hw_version.macRev = MS(val, AR_SREV_REVISION2);
		return;
	case AR9300_DEVID_QCA955X:
		ah->hw_version.macVersion = AR_SREV_VERSION_9550;
		return;
	case AR9300_DEVID_AR953X:
		ah->hw_version.macVersion = AR_SREV_VERSION_9531;
		if (ah->get_mac_revision)
			ah->hw_version.macRev = ah->get_mac_revision();
		return;
	}

	val = REG_READ(ah, AR_SREV) & AR_SREV_ID;

	if (val == 0xFF) {
		val = REG_READ(ah, AR_SREV);
		ah->hw_version.macVersion =
			(val & AR_SREV_VERSION2) >> AR_SREV_TYPE2_S;
		ah->hw_version.macRev = MS(val, AR_SREV_REVISION2);

		if (AR_SREV_9462(ah) || AR_SREV_9565(ah))
			ah->is_pciexpress = true;
		else
			ah->is_pciexpress = (val &
					     AR_SREV_TYPE2_HOST_MODE) ? 0 : 1;
	} else {
		if (!AR_SREV_9100(ah))
			ah->hw_version.macVersion = MS(val, AR_SREV_VERSION);

		ah->hw_version.macRev = val & AR_SREV_REVISION;

		if (ah->hw_version.macVersion == AR_SREV_VERSION_5416_PCIE)
			ah->is_pciexpress = true;
	}
}

/************************************/
/* HW Attach, Detach, Init Routines */
/************************************/

static void ath9k_hw_disablepcie(struct ath_hw *ah)
{
	if (!AR_SREV_5416(ah))
		return;

	REG_WRITE(ah, AR_PCIE_SERDES, 0x9248fc00);
	REG_WRITE(ah, AR_PCIE_SERDES, 0x24924924);
	REG_WRITE(ah, AR_PCIE_SERDES, 0x28000029);
	REG_WRITE(ah, AR_PCIE_SERDES, 0x57160824);
	REG_WRITE(ah, AR_PCIE_SERDES, 0x25980579);
	REG_WRITE(ah, AR_PCIE_SERDES, 0x00000000);
	REG_WRITE(ah, AR_PCIE_SERDES, 0x1aaabe40);
	REG_WRITE(ah, AR_PCIE_SERDES, 0xbe105554);
	REG_WRITE(ah, AR_PCIE_SERDES, 0x000e1007);

	REG_WRITE(ah, AR_PCIE_SERDES2, 0x00000000);
}

/* This should work for all families including legacy */
static bool ath9k_hw_chip_test(struct ath_hw *ah)
{
	struct ath_common *common = ath9k_hw_common(ah);
	u32 regAddr[2] = { AR_STA_ID0 };
	u32 regHold[2];
	static const u32 patternData[4] = {
		0x55555555, 0xaaaaaaaa, 0x66666666, 0x99999999
	};
	int i, j, loop_max;

	if (!AR_SREV_9300_20_OR_LATER(ah)) {
		loop_max = 2;
		regAddr[1] = AR_PHY_BASE + (8 << 2);
	} else
		loop_max = 1;

	for (i = 0; i < loop_max; i++) {
		u32 addr = regAddr[i];
		u32 wrData, rdData;

		regHold[i] = REG_READ(ah, addr);
		for (j = 0; j < 0x100; j++) {
			wrData = (j << 16) | j;
			REG_WRITE(ah, addr, wrData);
			rdData = REG_READ(ah, addr);
			if (rdData != wrData) {
				ath_err(common,
					"address test failed addr: 0x%08x - wr:0x%08x != rd:0x%08x\n",
					addr, wrData, rdData);
				return false;
			}
		}
		for (j = 0; j < 4; j++) {
			wrData = patternData[j];
			REG_WRITE(ah, addr, wrData);
			rdData = REG_READ(ah, addr);
			if (wrData != rdData) {
				ath_err(common,
					"address test failed addr: 0x%08x - wr:0x%08x != rd:0x%08x\n",
					addr, wrData, rdData);
				return false;
			}
		}
		REG_WRITE(ah, regAddr[i], regHold[i]);
	}
	udelay(100);

	return true;
}

static void ath9k_hw_init_config(struct ath_hw *ah)
{
	struct ath_common *common = ath9k_hw_common(ah);

	ah->config.dma_beacon_response_time = 1;
	ah->config.sw_beacon_response_time = 6;
	ah->config.cwm_ignore_extcca = 0;
	ah->config.analog_shiftreg = 1;

	ah->config.rx_intr_mitigation = true;

	if (AR_SREV_9300_20_OR_LATER(ah)) {
		ah->config.rimt_last = 500;
		ah->config.rimt_first = 2000;
	} else {
		ah->config.rimt_last = 250;
		ah->config.rimt_first = 700;
	}

	/*
	 * We need this for PCI devices only (Cardbus, PCI, miniPCI)
	 * _and_ if on non-uniprocessor systems (Multiprocessor/HT).
	 * This means we use it for all AR5416 devices, and the few
	 * minor PCI AR9280 devices out there.
	 *
	 * Serialization is required because these devices do not handle
	 * well the case of two concurrent reads/writes due to the latency
	 * involved. During one read/write another read/write can be issued
	 * on another CPU while the previous read/write may still be working
	 * on our hardware, if we hit this case the hardware poops in a loop.
	 * We prevent this by serializing reads and writes.
	 *
	 * This issue is not present on PCI-Express devices or pre-AR5416
	 * devices (legacy, 802.11abg).
	 */
	if (num_possible_cpus() > 1)
		ah->config.serialize_regmode = SER_REG_MODE_AUTO;

	if (NR_CPUS > 1 && ah->config.serialize_regmode == SER_REG_MODE_AUTO) {
		if (ah->hw_version.macVersion == AR_SREV_VERSION_5416_PCI ||
		    ((AR_SREV_9160(ah) || AR_SREV_9280(ah) || AR_SREV_9287(ah)) &&
		     !ah->is_pciexpress)) {
			ah->config.serialize_regmode = SER_REG_MODE_ON;
		} else {
			ah->config.serialize_regmode = SER_REG_MODE_OFF;
		}
	}

	ath_dbg(common, RESET, "serialize_regmode is %d\n",
		ah->config.serialize_regmode);

	if (AR_SREV_9285(ah) || AR_SREV_9271(ah))
		ah->config.max_txtrig_level = MAX_TX_FIFO_THRESHOLD >> 1;
	else
		ah->config.max_txtrig_level = MAX_TX_FIFO_THRESHOLD;
}

static void ath9k_hw_init_defaults(struct ath_hw *ah)
{
	struct ath_regulatory *regulatory = ath9k_hw_regulatory(ah);

	regulatory->country_code = CTRY_DEFAULT;
	regulatory->power_limit = MAX_RATE_POWER;

	ah->hw_version.magic = AR5416_MAGIC;
	ah->hw_version.subvendorid = 0;

	ah->sta_id1_defaults = AR_STA_ID1_CRPT_MIC_ENABLE |
			       AR_STA_ID1_MCAST_KSRCH;
	if (AR_SREV_9100(ah))
		ah->sta_id1_defaults |= AR_STA_ID1_AR9100_BA_FIX;

	ah->slottime = ATH9K_SLOT_TIME_9;
	ah->globaltxtimeout = (u32) -1;
	ah->power_mode = ATH9K_PM_UNDEFINED;
	ah->htc_reset_init = true;

	ah->ani_function = ATH9K_ANI_ALL;
	if (!AR_SREV_9300_20_OR_LATER(ah))
		ah->ani_function &= ~ATH9K_ANI_MRC_CCK;

	if (AR_SREV_9285(ah) || AR_SREV_9271(ah))
		ah->tx_trig_level = (AR_FTRIG_256B >> AR_FTRIG_S);
	else
		ah->tx_trig_level = (AR_FTRIG_512B >> AR_FTRIG_S);
}

static int ath9k_hw_init_macaddr(struct ath_hw *ah)
{
	struct ath_common *common = ath9k_hw_common(ah);
	u32 sum;
	int i;
	u16 eeval;
	static const u32 EEP_MAC[] = { EEP_MAC_LSW, EEP_MAC_MID, EEP_MAC_MSW };

	sum = 0;
	for (i = 0; i < 3; i++) {
		eeval = ah->eep_ops->get_eeprom(ah, EEP_MAC[i]);
		sum += eeval;
		common->macaddr[2 * i] = eeval >> 8;
		common->macaddr[2 * i + 1] = eeval & 0xff;
	}
	if (sum == 0 || sum == 0xffff * 3)
		return -EADDRNOTAVAIL;

	return 0;
}

static int ath9k_hw_post_init(struct ath_hw *ah)
{
	struct ath_common *common = ath9k_hw_common(ah);
	int ecode;

	if (common->bus_ops->ath_bus_type != ATH_USB) {
		if (!ath9k_hw_chip_test(ah))
			return -ENODEV;
	}

	if (!AR_SREV_9300_20_OR_LATER(ah)) {
		ecode = ar9002_hw_rf_claim(ah);
		if (ecode != 0)
			return ecode;
	}

	ecode = ath9k_hw_eeprom_init(ah);
	if (ecode != 0)
		return ecode;

	ath_dbg(ath9k_hw_common(ah), CONFIG, "Eeprom VER: %d, REV: %d\n",
		ah->eep_ops->get_eeprom_ver(ah),
		ah->eep_ops->get_eeprom_rev(ah));

	ath9k_hw_ani_init(ah);

	/*
	 * EEPROM needs to be initialized before we do this.
	 * This is required for regulatory compliance.
	 */
	if (AR_SREV_9300_20_OR_LATER(ah)) {
		u16 regdmn = ah->eep_ops->get_eeprom(ah, EEP_REG_0);
		if ((regdmn & 0xF0) == CTL_FCC) {
			ah->nf_2g.max = AR_PHY_CCA_MAX_GOOD_VAL_9300_FCC_2GHZ;
			ah->nf_5g.max = AR_PHY_CCA_MAX_GOOD_VAL_9300_FCC_5GHZ;
		}
	}

	return 0;
}

static int ath9k_hw_attach_ops(struct ath_hw *ah)
{
	if (!AR_SREV_9300_20_OR_LATER(ah))
		return ar9002_hw_attach_ops(ah);

	ar9003_hw_attach_ops(ah);
	return 0;
}

/* Called for all hardware families */
static int __ath9k_hw_init(struct ath_hw *ah)
{
	struct ath_common *common = ath9k_hw_common(ah);
	int r = 0;

	ath9k_hw_read_revisions(ah);

	switch (ah->hw_version.macVersion) {
	case AR_SREV_VERSION_5416_PCI:
	case AR_SREV_VERSION_5416_PCIE:
	case AR_SREV_VERSION_9160:
	case AR_SREV_VERSION_9100:
	case AR_SREV_VERSION_9280:
	case AR_SREV_VERSION_9285:
	case AR_SREV_VERSION_9287:
	case AR_SREV_VERSION_9271:
	case AR_SREV_VERSION_9300:
	case AR_SREV_VERSION_9330:
	case AR_SREV_VERSION_9485:
	case AR_SREV_VERSION_9340:
	case AR_SREV_VERSION_9462:
	case AR_SREV_VERSION_9550:
	case AR_SREV_VERSION_9565:
	case AR_SREV_VERSION_9531:
		break;
	default:
		ath_err(common,
			"Mac Chip Rev 0x%02x.%x is not supported by this driver\n",
			ah->hw_version.macVersion, ah->hw_version.macRev);
		return -EOPNOTSUPP;
	}

	/*
	 * Read back AR_WA into a permanent copy and set bits 14 and 17.
	 * We need to do this to avoid RMW of this register. We cannot
	 * read the reg when chip is asleep.
	 */
	if (AR_SREV_9300_20_OR_LATER(ah)) {
		ah->WARegVal = REG_READ(ah, AR_WA);
		ah->WARegVal |= (AR_WA_D3_L1_DISABLE |
				 AR_WA_ASPM_TIMER_BASED_DISABLE);
	}

	if (!ath9k_hw_set_reset_reg(ah, ATH9K_RESET_POWER_ON)) {
		ath_err(common, "Couldn't reset chip\n");
		return -EIO;
	}

	if (AR_SREV_9565(ah)) {
		ah->WARegVal |= AR_WA_BIT22;
		REG_WRITE(ah, AR_WA, ah->WARegVal);
	}

	ath9k_hw_init_defaults(ah);
	ath9k_hw_init_config(ah);

	r = ath9k_hw_attach_ops(ah);
	if (r)
		return r;

	if (!ath9k_hw_setpower(ah, ATH9K_PM_AWAKE)) {
		ath_err(common, "Couldn't wakeup chip\n");
		return -EIO;
	}

	if (AR_SREV_9271(ah) || AR_SREV_9100(ah) || AR_SREV_9340(ah) ||
	    AR_SREV_9330(ah) || AR_SREV_9550(ah))
		ah->is_pciexpress = false;

	ah->hw_version.phyRev = REG_READ(ah, AR_PHY_CHIP_ID);
	ath9k_hw_init_cal_settings(ah);

	if (!ah->is_pciexpress)
		ath9k_hw_disablepcie(ah);

	r = ath9k_hw_post_init(ah);
	if (r)
		return r;

	ath9k_hw_init_mode_gain_regs(ah);
	r = ath9k_hw_fill_cap_info(ah);
	if (r)
		return r;

	r = ath9k_hw_init_macaddr(ah);
	if (r) {
		ath_err(common, "Failed to initialize MAC address\n");
		return r;
	}

	ath9k_hw_init_hang_checks(ah);

	common->state = ATH_HW_INITIALIZED;

	return 0;
}

int ath9k_hw_init(struct ath_hw *ah)
{
	int ret;
	struct ath_common *common = ath9k_hw_common(ah);

	/* These are all the AR5008/AR9001/AR9002/AR9003 hardware family of chipsets */
	switch (ah->hw_version.devid) {
	case AR5416_DEVID_PCI:
	case AR5416_DEVID_PCIE:
	case AR5416_AR9100_DEVID:
	case AR9160_DEVID_PCI:
	case AR9280_DEVID_PCI:
	case AR9280_DEVID_PCIE:
	case AR9285_DEVID_PCIE:
	case AR9287_DEVID_PCI:
	case AR9287_DEVID_PCIE:
	case AR2427_DEVID_PCIE:
	case AR9300_DEVID_PCIE:
	case AR9300_DEVID_AR9485_PCIE:
	case AR9300_DEVID_AR9330:
	case AR9300_DEVID_AR9340:
	case AR9300_DEVID_QCA955X:
	case AR9300_DEVID_AR9580:
	case AR9300_DEVID_AR9462:
	case AR9485_DEVID_AR1111:
	case AR9300_DEVID_AR9565:
	case AR9300_DEVID_AR953X:
		break;
	default:
		if (common->bus_ops->ath_bus_type == ATH_USB)
			break;
		ath_err(common, "Hardware device ID 0x%04x not supported\n",
			ah->hw_version.devid);
		return -EOPNOTSUPP;
	}

	ret = __ath9k_hw_init(ah);
	if (ret) {
		ath_err(common,
			"Unable to initialize hardware; initialization status: %d\n",
			ret);
		return ret;
	}

	return 0;
}
EXPORT_SYMBOL(ath9k_hw_init);

static void ath9k_hw_init_qos(struct ath_hw *ah)
{
	ENABLE_REGWRITE_BUFFER(ah);

	REG_WRITE(ah, AR_MIC_QOS_CONTROL, 0x100aa);
	REG_WRITE(ah, AR_MIC_QOS_SELECT, 0x3210);

	REG_WRITE(ah, AR_QOS_NO_ACK,
		  SM(2, AR_QOS_NO_ACK_TWO_BIT) |
		  SM(5, AR_QOS_NO_ACK_BIT_OFF) |
		  SM(0, AR_QOS_NO_ACK_BYTE_OFF));

	REG_WRITE(ah, AR_TXOP_X, AR_TXOP_X_VAL);
	REG_WRITE(ah, AR_TXOP_0_3, 0xFFFFFFFF);
	REG_WRITE(ah, AR_TXOP_4_7, 0xFFFFFFFF);
	REG_WRITE(ah, AR_TXOP_8_11, 0xFFFFFFFF);
	REG_WRITE(ah, AR_TXOP_12_15, 0xFFFFFFFF);

	REGWRITE_BUFFER_FLUSH(ah);
}

u32 ar9003_get_pll_sqsum_dvc(struct ath_hw *ah)
{
	struct ath_common *common = ath9k_hw_common(ah);
	int i = 0;

	REG_CLR_BIT(ah, PLL3, PLL3_DO_MEAS_MASK);
	udelay(100);
	REG_SET_BIT(ah, PLL3, PLL3_DO_MEAS_MASK);

	while ((REG_READ(ah, PLL4) & PLL4_MEAS_DONE) == 0) {

		udelay(100);

		if (WARN_ON_ONCE(i >= 100)) {
			ath_err(common, "PLL4 meaurement not done\n");
			break;
		}

		i++;
	}

	return (REG_READ(ah, PLL3) & SQSUM_DVC_MASK) >> 3;
}
EXPORT_SYMBOL(ar9003_get_pll_sqsum_dvc);

static void ath9k_hw_init_pll(struct ath_hw *ah,
			      struct ath9k_channel *chan)
{
	u32 pll;

	if (AR_SREV_9485(ah) || AR_SREV_9565(ah)) {
		/* program BB PLL ki and kd value, ki=0x4, kd=0x40 */
		REG_RMW_FIELD(ah, AR_CH0_BB_DPLL2,
			      AR_CH0_BB_DPLL2_PLL_PWD, 0x1);
		REG_RMW_FIELD(ah, AR_CH0_BB_DPLL2,
			      AR_CH0_DPLL2_KD, 0x40);
		REG_RMW_FIELD(ah, AR_CH0_BB_DPLL2,
			      AR_CH0_DPLL2_KI, 0x4);

		REG_RMW_FIELD(ah, AR_CH0_BB_DPLL1,
			      AR_CH0_BB_DPLL1_REFDIV, 0x5);
		REG_RMW_FIELD(ah, AR_CH0_BB_DPLL1,
			      AR_CH0_BB_DPLL1_NINI, 0x58);
		REG_RMW_FIELD(ah, AR_CH0_BB_DPLL1,
			      AR_CH0_BB_DPLL1_NFRAC, 0x0);

		REG_RMW_FIELD(ah, AR_CH0_BB_DPLL2,
			      AR_CH0_BB_DPLL2_OUTDIV, 0x1);
		REG_RMW_FIELD(ah, AR_CH0_BB_DPLL2,
			      AR_CH0_BB_DPLL2_LOCAL_PLL, 0x1);
		REG_RMW_FIELD(ah, AR_CH0_BB_DPLL2,
			      AR_CH0_BB_DPLL2_EN_NEGTRIG, 0x1);

		/* program BB PLL phase_shift to 0x6 */
		REG_RMW_FIELD(ah, AR_CH0_BB_DPLL3,
			      AR_CH0_BB_DPLL3_PHASE_SHIFT, 0x6);

		REG_RMW_FIELD(ah, AR_CH0_BB_DPLL2,
			      AR_CH0_BB_DPLL2_PLL_PWD, 0x0);
		udelay(1000);
	} else if (AR_SREV_9330(ah)) {
		u32 ddr_dpll2, pll_control2, kd;

		if (ah->is_clk_25mhz) {
			ddr_dpll2 = 0x18e82f01;
			pll_control2 = 0xe04a3d;
			kd = 0x1d;
		} else {
			ddr_dpll2 = 0x19e82f01;
			pll_control2 = 0x886666;
			kd = 0x3d;
		}

		/* program DDR PLL ki and kd value */
		REG_WRITE(ah, AR_CH0_DDR_DPLL2, ddr_dpll2);

		/* program DDR PLL phase_shift */
		REG_RMW_FIELD(ah, AR_CH0_DDR_DPLL3,
			      AR_CH0_DPLL3_PHASE_SHIFT, 0x1);

		REG_WRITE(ah, AR_RTC_PLL_CONTROL, 0x1142c);
		udelay(1000);

		/* program refdiv, nint, frac to RTC register */
		REG_WRITE(ah, AR_RTC_PLL_CONTROL2, pll_control2);

		/* program BB PLL kd and ki value */
		REG_RMW_FIELD(ah, AR_CH0_BB_DPLL2, AR_CH0_DPLL2_KD, kd);
		REG_RMW_FIELD(ah, AR_CH0_BB_DPLL2, AR_CH0_DPLL2_KI, 0x06);

		/* program BB PLL phase_shift */
		REG_RMW_FIELD(ah, AR_CH0_BB_DPLL3,
			      AR_CH0_BB_DPLL3_PHASE_SHIFT, 0x1);
	} else if (AR_SREV_9340(ah) || AR_SREV_9550(ah) || AR_SREV_9531(ah)) {
		u32 regval, pll2_divint, pll2_divfrac, refdiv;

		REG_WRITE(ah, AR_RTC_PLL_CONTROL, 0x1142c);
		udelay(1000);

		REG_SET_BIT(ah, AR_PHY_PLL_MODE, 0x1 << 16);
		udelay(100);

		if (ah->is_clk_25mhz) {
			if (AR_SREV_9531(ah)) {
				pll2_divint = 0x1c;
				pll2_divfrac = 0xa3d2;
				refdiv = 1;
			} else {
				pll2_divint = 0x54;
				pll2_divfrac = 0x1eb85;
				refdiv = 3;
			}
		} else {
			if (AR_SREV_9340(ah)) {
				pll2_divint = 88;
				pll2_divfrac = 0;
				refdiv = 5;
			} else {
				pll2_divint = 0x11;
				pll2_divfrac =
					AR_SREV_9531(ah) ? 0x26665 : 0x26666;
				refdiv = 1;
			}
		}

		regval = REG_READ(ah, AR_PHY_PLL_MODE);
		if (AR_SREV_9531(ah))
			regval |= (0x1 << 22);
		else
			regval |= (0x1 << 16);
		REG_WRITE(ah, AR_PHY_PLL_MODE, regval);
		udelay(100);

		REG_WRITE(ah, AR_PHY_PLL_CONTROL, (refdiv << 27) |
			  (pll2_divint << 18) | pll2_divfrac);
		udelay(100);

		regval = REG_READ(ah, AR_PHY_PLL_MODE);
		if (AR_SREV_9340(ah))
			regval = (regval & 0x80071fff) |
				(0x1 << 30) |
				(0x1 << 13) |
				(0x4 << 26) |
				(0x18 << 19);
		else if (AR_SREV_9531(ah))
			regval = (regval & 0x01c00fff) |
				(0x1 << 31) |
				(0x2 << 29) |
				(0xa << 25) |
				(0x1 << 19) |
				(0x6 << 12);
		else
			regval = (regval & 0x80071fff) |
				(0x3 << 30) |
				(0x1 << 13) |
				(0x4 << 26) |
				(0x60 << 19);
		REG_WRITE(ah, AR_PHY_PLL_MODE, regval);

		if (AR_SREV_9531(ah))
			REG_WRITE(ah, AR_PHY_PLL_MODE,
				  REG_READ(ah, AR_PHY_PLL_MODE) & 0xffbfffff);
		else
			REG_WRITE(ah, AR_PHY_PLL_MODE,
				  REG_READ(ah, AR_PHY_PLL_MODE) & 0xfffeffff);

		udelay(1000);
	}

	pll = ath9k_hw_compute_pll_control(ah, chan);
	if (AR_SREV_9565(ah))
		pll |= 0x40000;
	REG_WRITE(ah, AR_RTC_PLL_CONTROL, pll);

	if (AR_SREV_9485(ah) || AR_SREV_9340(ah) || AR_SREV_9330(ah) ||
	    AR_SREV_9550(ah))
		udelay(1000);

	/* Switch the core clock for ar9271 to 117Mhz */
	if (AR_SREV_9271(ah)) {
		udelay(500);
		REG_WRITE(ah, 0x50040, 0x304);
	}

	udelay(RTC_PLL_SETTLE_DELAY);

	REG_WRITE(ah, AR_RTC_SLEEP_CLK, AR_RTC_FORCE_DERIVED_CLK);

	if (AR_SREV_9340(ah) || AR_SREV_9550(ah)) {
		if (ah->is_clk_25mhz) {
			REG_WRITE(ah, AR_RTC_DERIVED_CLK, 0x17c << 1);
			REG_WRITE(ah, AR_SLP32_MODE, 0x0010f3d7);
			REG_WRITE(ah,  AR_SLP32_INC, 0x0001e7ae);
		} else {
			REG_WRITE(ah, AR_RTC_DERIVED_CLK, 0x261 << 1);
			REG_WRITE(ah, AR_SLP32_MODE, 0x0010f400);
			REG_WRITE(ah,  AR_SLP32_INC, 0x0001e800);
		}
		udelay(100);
	}
}

static void ath9k_hw_init_interrupt_masks(struct ath_hw *ah,
					  enum nl80211_iftype opmode)
{
	u32 sync_default = AR_INTR_SYNC_DEFAULT;
	u32 imr_reg = AR_IMR_TXERR |
		AR_IMR_TXURN |
		AR_IMR_RXERR |
		AR_IMR_RXORN |
		AR_IMR_BCNMISC;

	if (AR_SREV_9340(ah) || AR_SREV_9550(ah) || AR_SREV_9531(ah))
		sync_default &= ~AR_INTR_SYNC_HOST1_FATAL;

	if (AR_SREV_9300_20_OR_LATER(ah)) {
		imr_reg |= AR_IMR_RXOK_HP;
		if (ah->config.rx_intr_mitigation)
			imr_reg |= AR_IMR_RXINTM | AR_IMR_RXMINTR;
		else
			imr_reg |= AR_IMR_RXOK_LP;

	} else {
		if (ah->config.rx_intr_mitigation)
			imr_reg |= AR_IMR_RXINTM | AR_IMR_RXMINTR;
		else
			imr_reg |= AR_IMR_RXOK;
	}

	if (ah->config.tx_intr_mitigation)
		imr_reg |= AR_IMR_TXINTM | AR_IMR_TXMINTR;
	else
		imr_reg |= AR_IMR_TXOK;

	ENABLE_REGWRITE_BUFFER(ah);

	REG_WRITE(ah, AR_IMR, imr_reg);
	ah->imrs2_reg |= AR_IMR_S2_GTT;
	REG_WRITE(ah, AR_IMR_S2, ah->imrs2_reg);

	if (!AR_SREV_9100(ah)) {
		REG_WRITE(ah, AR_INTR_SYNC_CAUSE, 0xFFFFFFFF);
		REG_WRITE(ah, AR_INTR_SYNC_ENABLE, sync_default);
		REG_WRITE(ah, AR_INTR_SYNC_MASK, 0);
	}

	REGWRITE_BUFFER_FLUSH(ah);

	if (AR_SREV_9300_20_OR_LATER(ah)) {
		REG_WRITE(ah, AR_INTR_PRIO_ASYNC_ENABLE, 0);
		REG_WRITE(ah, AR_INTR_PRIO_ASYNC_MASK, 0);
		REG_WRITE(ah, AR_INTR_PRIO_SYNC_ENABLE, 0);
		REG_WRITE(ah, AR_INTR_PRIO_SYNC_MASK, 0);
	}
}

static void ath9k_hw_set_sifs_time(struct ath_hw *ah, u32 us)
{
	u32 val = ath9k_hw_mac_to_clks(ah, us - 2);
	val = min(val, (u32) 0xFFFF);
	REG_WRITE(ah, AR_D_GBL_IFS_SIFS, val);
}

static void ath9k_hw_setslottime(struct ath_hw *ah, u32 us)
{
	u32 val = ath9k_hw_mac_to_clks(ah, us);
	val = min(val, (u32) 0xFFFF);
	REG_WRITE(ah, AR_D_GBL_IFS_SLOT, val);
}

static void ath9k_hw_set_ack_timeout(struct ath_hw *ah, u32 us)
{
	u32 val = ath9k_hw_mac_to_clks(ah, us);
	val = min(val, (u32) MS(0xFFFFFFFF, AR_TIME_OUT_ACK));
	REG_RMW_FIELD(ah, AR_TIME_OUT, AR_TIME_OUT_ACK, val);
}

static void ath9k_hw_set_cts_timeout(struct ath_hw *ah, u32 us)
{
	u32 val = ath9k_hw_mac_to_clks(ah, us);
	val = min(val, (u32) MS(0xFFFFFFFF, AR_TIME_OUT_CTS));
	REG_RMW_FIELD(ah, AR_TIME_OUT, AR_TIME_OUT_CTS, val);
}

static bool ath9k_hw_set_global_txtimeout(struct ath_hw *ah, u32 tu)
{
	if (tu > 0xFFFF) {
		ath_dbg(ath9k_hw_common(ah), XMIT, "bad global tx timeout %u\n",
			tu);
		ah->globaltxtimeout = (u32) -1;
		return false;
	} else {
		REG_RMW_FIELD(ah, AR_GTXTO, AR_GTXTO_TIMEOUT_LIMIT, tu);
		ah->globaltxtimeout = tu;
		return true;
	}
}

void ath9k_hw_init_global_settings(struct ath_hw *ah)
{
	struct ath_common *common = ath9k_hw_common(ah);
	const struct ath9k_channel *chan = ah->curchan;
	int acktimeout, ctstimeout, ack_offset = 0;
	int slottime;
	int sifstime;
	int rx_lat = 0, tx_lat = 0, eifs = 0;
	u32 reg;

	ath_dbg(ath9k_hw_common(ah), RESET, "ah->misc_mode 0x%x\n",
		ah->misc_mode);

	if (!chan)
		return;

	if (ah->misc_mode != 0)
		REG_SET_BIT(ah, AR_PCU_MISC, ah->misc_mode);

	if (IS_CHAN_A_FAST_CLOCK(ah, chan))
		rx_lat = 41;
	else
		rx_lat = 37;
	tx_lat = 54;

	if (IS_CHAN_5GHZ(chan))
		sifstime = 16;
	else
		sifstime = 10;

	if (IS_CHAN_HALF_RATE(chan)) {
		eifs = 175;
		rx_lat *= 2;
		tx_lat *= 2;
		if (IS_CHAN_A_FAST_CLOCK(ah, chan))
		    tx_lat += 11;

		sifstime = 32;
		ack_offset = 16;
		slottime = 13;
	} else if (IS_CHAN_QUARTER_RATE(chan)) {
		eifs = 340;
		rx_lat = (rx_lat * 4) - 1;
		tx_lat *= 4;
		if (IS_CHAN_A_FAST_CLOCK(ah, chan))
		    tx_lat += 22;

		sifstime = 64;
		ack_offset = 32;
		slottime = 21;
	} else {
		if (AR_SREV_9287(ah) && AR_SREV_9287_13_OR_LATER(ah)) {
			eifs = AR_D_GBL_IFS_EIFS_ASYNC_FIFO;
			reg = AR_USEC_ASYNC_FIFO;
		} else {
			eifs = REG_READ(ah, AR_D_GBL_IFS_EIFS)/
				common->clockrate;
			reg = REG_READ(ah, AR_USEC);
		}
		rx_lat = MS(reg, AR_USEC_RX_LAT);
		tx_lat = MS(reg, AR_USEC_TX_LAT);

		slottime = ah->slottime;
	}

	/* As defined by IEEE 802.11-2007 17.3.8.6 */
	slottime += 3 * ah->coverage_class;
	acktimeout = slottime + sifstime + ack_offset;
	ctstimeout = acktimeout;

	/*
	 * Workaround for early ACK timeouts, add an offset to match the
	 * initval's 64us ack timeout value. Use 48us for the CTS timeout.
	 * This was initially only meant to work around an issue with delayed
	 * BA frames in some implementations, but it has been found to fix ACK
	 * timeout issues in other cases as well.
	 */
	if (IS_CHAN_2GHZ(chan) &&
	    !IS_CHAN_HALF_RATE(chan) && !IS_CHAN_QUARTER_RATE(chan)) {
		acktimeout += 64 - sifstime - ah->slottime;
		ctstimeout += 48 - sifstime - ah->slottime;
	}

	ath9k_hw_set_sifs_time(ah, sifstime);
	ath9k_hw_setslottime(ah, slottime);
	ath9k_hw_set_ack_timeout(ah, acktimeout);
	ath9k_hw_set_cts_timeout(ah, ctstimeout);
	if (ah->globaltxtimeout != (u32) -1)
		ath9k_hw_set_global_txtimeout(ah, ah->globaltxtimeout);

	REG_WRITE(ah, AR_D_GBL_IFS_EIFS, ath9k_hw_mac_to_clks(ah, eifs));
	REG_RMW(ah, AR_USEC,
		(common->clockrate - 1) |
		SM(rx_lat, AR_USEC_RX_LAT) |
		SM(tx_lat, AR_USEC_TX_LAT),
		AR_USEC_TX_LAT | AR_USEC_RX_LAT | AR_USEC_USEC);

}
EXPORT_SYMBOL(ath9k_hw_init_global_settings);

void ath9k_hw_deinit(struct ath_hw *ah)
{
	struct ath_common *common = ath9k_hw_common(ah);

	if (common->state < ATH_HW_INITIALIZED)
		return;

	ath9k_hw_setpower(ah, ATH9K_PM_FULL_SLEEP);
}
EXPORT_SYMBOL(ath9k_hw_deinit);

/*******/
/* INI */
/*******/

u32 ath9k_regd_get_ctl(struct ath_regulatory *reg, struct ath9k_channel *chan)
{
	u32 ctl = ath_regd_get_band_ctl(reg, chan->chan->band);

	if (IS_CHAN_2GHZ(chan))
		ctl |= CTL_11G;
	else
		ctl |= CTL_11A;

	return ctl;
}

/****************************************/
/* Reset and Channel Switching Routines */
/****************************************/

static inline void ath9k_hw_set_dma(struct ath_hw *ah)
{
	struct ath_common *common = ath9k_hw_common(ah);
	int txbuf_size;

	ENABLE_REGWRITE_BUFFER(ah);

	/*
	 * set AHB_MODE not to do cacheline prefetches
	*/
	if (!AR_SREV_9300_20_OR_LATER(ah))
		REG_SET_BIT(ah, AR_AHB_MODE, AR_AHB_PREFETCH_RD_EN);

	/*
	 * let mac dma reads be in 128 byte chunks
	 */
	REG_RMW(ah, AR_TXCFG, AR_TXCFG_DMASZ_128B, AR_TXCFG_DMASZ_MASK);

	REGWRITE_BUFFER_FLUSH(ah);

	/*
	 * Restore TX Trigger Level to its pre-reset value.
	 * The initial value depends on whether aggregation is enabled, and is
	 * adjusted whenever underruns are detected.
	 */
	if (!AR_SREV_9300_20_OR_LATER(ah))
		REG_RMW_FIELD(ah, AR_TXCFG, AR_FTRIG, ah->tx_trig_level);

	ENABLE_REGWRITE_BUFFER(ah);

	/*
	 * let mac dma writes be in 128 byte chunks
	 */
	REG_RMW(ah, AR_RXCFG, AR_RXCFG_DMASZ_128B, AR_RXCFG_DMASZ_MASK);

	/*
	 * Setup receive FIFO threshold to hold off TX activities
	 */
	REG_WRITE(ah, AR_RXFIFO_CFG, 0x200);

	if (AR_SREV_9300_20_OR_LATER(ah)) {
		REG_RMW_FIELD(ah, AR_RXBP_THRESH, AR_RXBP_THRESH_HP, 0x1);
		REG_RMW_FIELD(ah, AR_RXBP_THRESH, AR_RXBP_THRESH_LP, 0x1);

		ath9k_hw_set_rx_bufsize(ah, common->rx_bufsize -
			ah->caps.rx_status_len);
	}

	/*
	 * reduce the number of usable entries in PCU TXBUF to avoid
	 * wrap around issues.
	 */
	if (AR_SREV_9285(ah)) {
		/* For AR9285 the number of Fifos are reduced to half.
		 * So set the usable tx buf size also to half to
		 * avoid data/delimiter underruns
		 */
		txbuf_size = AR_9285_PCU_TXBUF_CTRL_USABLE_SIZE;
	} else if (AR_SREV_9340_13_OR_LATER(ah)) {
		/* Uses fewer entries for AR934x v1.3+ to prevent rx overruns */
		txbuf_size = AR_9340_PCU_TXBUF_CTRL_USABLE_SIZE;
	} else {
		txbuf_size = AR_PCU_TXBUF_CTRL_USABLE_SIZE;
	}

	if (!AR_SREV_9271(ah))
		REG_WRITE(ah, AR_PCU_TXBUF_CTRL, txbuf_size);

	REGWRITE_BUFFER_FLUSH(ah);

	if (AR_SREV_9300_20_OR_LATER(ah))
		ath9k_hw_reset_txstatus_ring(ah);
}

static void ath9k_hw_set_operating_mode(struct ath_hw *ah, int opmode)
{
	u32 mask = AR_STA_ID1_STA_AP | AR_STA_ID1_ADHOC;
	u32 set = AR_STA_ID1_KSRCH_MODE;

	switch (opmode) {
	case NL80211_IFTYPE_ADHOC:
		set |= AR_STA_ID1_ADHOC;
		REG_SET_BIT(ah, AR_CFG, AR_CFG_AP_ADHOC_INDICATION);
		break;
	case NL80211_IFTYPE_MESH_POINT:
	case NL80211_IFTYPE_AP:
		set |= AR_STA_ID1_STA_AP;
		/* fall through */
	case NL80211_IFTYPE_STATION:
		REG_CLR_BIT(ah, AR_CFG, AR_CFG_AP_ADHOC_INDICATION);
		break;
	default:
		if (!ah->is_monitoring)
			set = 0;
		break;
	}
	REG_RMW(ah, AR_STA_ID1, set, mask);
}

void ath9k_hw_get_delta_slope_vals(struct ath_hw *ah, u32 coef_scaled,
				   u32 *coef_mantissa, u32 *coef_exponent)
{
	u32 coef_exp, coef_man;

	for (coef_exp = 31; coef_exp > 0; coef_exp--)
		if ((coef_scaled >> coef_exp) & 0x1)
			break;

	coef_exp = 14 - (coef_exp - COEF_SCALE_S);

	coef_man = coef_scaled + (1 << (COEF_SCALE_S - coef_exp - 1));

	*coef_mantissa = coef_man >> (COEF_SCALE_S - coef_exp);
	*coef_exponent = coef_exp - 16;
}

/* AR9330 WAR:
 * call external reset function to reset WMAC if:
 * - doing a cold reset
 * - we have pending frames in the TX queues.
 */
static bool ath9k_hw_ar9330_reset_war(struct ath_hw *ah, int type)
{
	int i, npend = 0;

	for (i = 0; i < AR_NUM_QCU; i++) {
		npend = ath9k_hw_numtxpending(ah, i);
		if (npend)
			break;
	}

	if (ah->external_reset &&
	    (npend || type == ATH9K_RESET_COLD)) {
		int reset_err = 0;

		ath_dbg(ath9k_hw_common(ah), RESET,
			"reset MAC via external reset\n");

		reset_err = ah->external_reset();
		if (reset_err) {
			ath_err(ath9k_hw_common(ah),
				"External reset failed, err=%d\n",
				reset_err);
			return false;
		}

		REG_WRITE(ah, AR_RTC_RESET, 1);
	}

	return true;
}

static bool ath9k_hw_set_reset(struct ath_hw *ah, int type)
{
	u32 rst_flags;
	u32 tmpReg;

	if (AR_SREV_9100(ah)) {
		REG_RMW_FIELD(ah, AR_RTC_DERIVED_CLK,
			      AR_RTC_DERIVED_CLK_PERIOD, 1);
		(void)REG_READ(ah, AR_RTC_DERIVED_CLK);
	}

	ENABLE_REGWRITE_BUFFER(ah);

	if (AR_SREV_9300_20_OR_LATER(ah)) {
		REG_WRITE(ah, AR_WA, ah->WARegVal);
		udelay(10);
	}

	REG_WRITE(ah, AR_RTC_FORCE_WAKE, AR_RTC_FORCE_WAKE_EN |
		  AR_RTC_FORCE_WAKE_ON_INT);

	if (AR_SREV_9100(ah)) {
		rst_flags = AR_RTC_RC_MAC_WARM | AR_RTC_RC_MAC_COLD |
			AR_RTC_RC_COLD_RESET | AR_RTC_RC_WARM_RESET;
	} else {
		tmpReg = REG_READ(ah, AR_INTR_SYNC_CAUSE);
		if (AR_SREV_9340(ah))
			tmpReg &= AR9340_INTR_SYNC_LOCAL_TIMEOUT;
		else
			tmpReg &= AR_INTR_SYNC_LOCAL_TIMEOUT |
				  AR_INTR_SYNC_RADM_CPL_TIMEOUT;

		if (tmpReg) {
			u32 val;
			REG_WRITE(ah, AR_INTR_SYNC_ENABLE, 0);

			val = AR_RC_HOSTIF;
			if (!AR_SREV_9300_20_OR_LATER(ah))
				val |= AR_RC_AHB;
			REG_WRITE(ah, AR_RC, val);

		} else if (!AR_SREV_9300_20_OR_LATER(ah))
			REG_WRITE(ah, AR_RC, AR_RC_AHB);

		rst_flags = AR_RTC_RC_MAC_WARM;
		if (type == ATH9K_RESET_COLD)
			rst_flags |= AR_RTC_RC_MAC_COLD;
	}

	if (AR_SREV_9330(ah)) {
		if (!ath9k_hw_ar9330_reset_war(ah, type))
			return false;
	}

	if (ath9k_hw_mci_is_enabled(ah))
		ar9003_mci_check_gpm_offset(ah);

	REG_WRITE(ah, AR_RTC_RC, rst_flags);

	REGWRITE_BUFFER_FLUSH(ah);

	if (AR_SREV_9300_20_OR_LATER(ah))
		udelay(50);
	else if (AR_SREV_9100(ah))
		mdelay(10);
	else
		udelay(100);

	REG_WRITE(ah, AR_RTC_RC, 0);
	if (!ath9k_hw_wait(ah, AR_RTC_RC, AR_RTC_RC_M, 0, AH_WAIT_TIMEOUT)) {
		ath_dbg(ath9k_hw_common(ah), RESET, "RTC stuck in MAC reset\n");
		return false;
	}

	if (!AR_SREV_9100(ah))
		REG_WRITE(ah, AR_RC, 0);

	if (AR_SREV_9100(ah))
		udelay(50);

	return true;
}

static bool ath9k_hw_set_reset_power_on(struct ath_hw *ah)
{
	ENABLE_REGWRITE_BUFFER(ah);

	if (AR_SREV_9300_20_OR_LATER(ah)) {
		REG_WRITE(ah, AR_WA, ah->WARegVal);
		udelay(10);
	}

	REG_WRITE(ah, AR_RTC_FORCE_WAKE, AR_RTC_FORCE_WAKE_EN |
		  AR_RTC_FORCE_WAKE_ON_INT);

	if (!AR_SREV_9100(ah) && !AR_SREV_9300_20_OR_LATER(ah))
		REG_WRITE(ah, AR_RC, AR_RC_AHB);

	REG_WRITE(ah, AR_RTC_RESET, 0);

	REGWRITE_BUFFER_FLUSH(ah);

	udelay(2);

	if (!AR_SREV_9100(ah) && !AR_SREV_9300_20_OR_LATER(ah))
		REG_WRITE(ah, AR_RC, 0);

	REG_WRITE(ah, AR_RTC_RESET, 1);

	if (!ath9k_hw_wait(ah,
			   AR_RTC_STATUS,
			   AR_RTC_STATUS_M,
			   AR_RTC_STATUS_ON,
			   AH_WAIT_TIMEOUT)) {
		ath_dbg(ath9k_hw_common(ah), RESET, "RTC not waking up\n");
		return false;
	}

	return ath9k_hw_set_reset(ah, ATH9K_RESET_WARM);
}

static bool ath9k_hw_set_reset_reg(struct ath_hw *ah, u32 type)
{
	bool ret = false;

	if (AR_SREV_9300_20_OR_LATER(ah)) {
		REG_WRITE(ah, AR_WA, ah->WARegVal);
		udelay(10);
	}

	REG_WRITE(ah, AR_RTC_FORCE_WAKE,
		  AR_RTC_FORCE_WAKE_EN | AR_RTC_FORCE_WAKE_ON_INT);

	if (!ah->reset_power_on)
		type = ATH9K_RESET_POWER_ON;

	switch (type) {
	case ATH9K_RESET_POWER_ON:
		ret = ath9k_hw_set_reset_power_on(ah);
		if (ret)
			ah->reset_power_on = true;
		break;
	case ATH9K_RESET_WARM:
	case ATH9K_RESET_COLD:
		ret = ath9k_hw_set_reset(ah, type);
		break;
	default:
		break;
	}

	return ret;
}

static bool ath9k_hw_chip_reset(struct ath_hw *ah,
				struct ath9k_channel *chan)
{
	int reset_type = ATH9K_RESET_WARM;

	if (AR_SREV_9280(ah)) {
		if (ah->eep_ops->get_eeprom(ah, EEP_OL_PWRCTRL))
			reset_type = ATH9K_RESET_POWER_ON;
		else
			reset_type = ATH9K_RESET_COLD;
	} else if (ah->chip_fullsleep || REG_READ(ah, AR_Q_TXE) ||
		   (REG_READ(ah, AR_CR) & AR_CR_RXE))
		reset_type = ATH9K_RESET_COLD;

	if (!ath9k_hw_set_reset_reg(ah, reset_type))
		return false;

	if (!ath9k_hw_setpower(ah, ATH9K_PM_AWAKE))
		return false;

	ah->chip_fullsleep = false;

	if (AR_SREV_9330(ah))
		ar9003_hw_internal_regulator_apply(ah);
	ath9k_hw_init_pll(ah, chan);

	return true;
}

static bool ath9k_hw_channel_change(struct ath_hw *ah,
				    struct ath9k_channel *chan)
{
	struct ath_common *common = ath9k_hw_common(ah);
	struct ath9k_hw_capabilities *pCap = &ah->caps;
	bool band_switch = false, mode_diff = false;
	u8 ini_reloaded = 0;
	u32 qnum;
	int r;

	if (pCap->hw_caps & ATH9K_HW_CAP_FCC_BAND_SWITCH) {
		u32 flags_diff = chan->channelFlags ^ ah->curchan->channelFlags;
		band_switch = !!(flags_diff & CHANNEL_5GHZ);
		mode_diff = !!(flags_diff & ~CHANNEL_HT);
	}

	for (qnum = 0; qnum < AR_NUM_QCU; qnum++) {
		if (ath9k_hw_numtxpending(ah, qnum)) {
			ath_dbg(common, QUEUE,
				"Transmit frames pending on queue %d\n", qnum);
			return false;
		}
	}

	if (!ath9k_hw_rfbus_req(ah)) {
		ath_err(common, "Could not kill baseband RX\n");
		return false;
	}

	if (band_switch || mode_diff) {
		ath9k_hw_mark_phy_inactive(ah);
		udelay(5);

		if (band_switch)
			ath9k_hw_init_pll(ah, chan);

		if (ath9k_hw_fast_chan_change(ah, chan, &ini_reloaded)) {
			ath_err(common, "Failed to do fast channel change\n");
			return false;
		}
	}

	ath9k_hw_set_channel_regs(ah, chan);

	r = ath9k_hw_rf_set_freq(ah, chan);
	if (r) {
		ath_err(common, "Failed to set channel\n");
		return false;
	}
	ath9k_hw_set_clockrate(ah);
	ath9k_hw_apply_txpower(ah, chan, false);

	ath9k_hw_set_delta_slope(ah, chan);
	ath9k_hw_spur_mitigate_freq(ah, chan);

	if (band_switch || ini_reloaded)
		ah->eep_ops->set_board_values(ah, chan);

	ath9k_hw_init_bb(ah, chan);
	ath9k_hw_rfbus_done(ah);

	if (band_switch || ini_reloaded) {
		ah->ah_flags |= AH_FASTCC;
		ath9k_hw_init_cal(ah, chan);
		ah->ah_flags &= ~AH_FASTCC;
	}

	return true;
}

static void ath9k_hw_apply_gpio_override(struct ath_hw *ah)
{
	u32 gpio_mask = ah->gpio_mask;
	int i;

	for (i = 0; gpio_mask; i++, gpio_mask >>= 1) {
		if (!(gpio_mask & 1))
			continue;

		ath9k_hw_cfg_output(ah, i, AR_GPIO_OUTPUT_MUX_AS_OUTPUT);
		ath9k_hw_set_gpio(ah, i, !!(ah->gpio_val & BIT(i)));
	}
}

void ath9k_hw_check_nav(struct ath_hw *ah)
{
	struct ath_common *common = ath9k_hw_common(ah);
	u32 val;

	val = REG_READ(ah, AR_NAV);
	if (val != 0xdeadbeef && val > 0x7fff) {
		ath_dbg(common, BSTUCK, "Abnormal NAV: 0x%x\n", val);
		REG_WRITE(ah, AR_NAV, 0);
	}
}
EXPORT_SYMBOL(ath9k_hw_check_nav);

bool ath9k_hw_check_alive(struct ath_hw *ah)
{
	int count = 50;
	u32 reg, last_val;

	if (AR_SREV_9300(ah))
		return !ath9k_hw_detect_mac_hang(ah);

	if (AR_SREV_9285_12_OR_LATER(ah))
		return true;

	last_val = REG_READ(ah, AR_OBS_BUS_1);
	do {
		reg = REG_READ(ah, AR_OBS_BUS_1);
		if (reg != last_val)
			return true;

		udelay(1);
		last_val = reg;
		if ((reg & 0x7E7FFFEF) == 0x00702400)
			continue;

		switch (reg & 0x7E000B00) {
		case 0x1E000000:
		case 0x52000B00:
		case 0x18000B00:
			continue;
		default:
			return true;
		}
	} while (count-- > 0);

	return false;
}
EXPORT_SYMBOL(ath9k_hw_check_alive);

static void ath9k_hw_init_mfp(struct ath_hw *ah)
{
	/* Setup MFP options for CCMP */
	if (AR_SREV_9280_20_OR_LATER(ah)) {
		/* Mask Retry(b11), PwrMgt(b12), MoreData(b13) to 0 in mgmt
		 * frames when constructing CCMP AAD. */
		REG_RMW_FIELD(ah, AR_AES_MUTE_MASK1, AR_AES_MUTE_MASK1_FC_MGMT,
			      0xc7ff);
		ah->sw_mgmt_crypto = false;
	} else if (AR_SREV_9160_10_OR_LATER(ah)) {
		/* Disable hardware crypto for management frames */
		REG_CLR_BIT(ah, AR_PCU_MISC_MODE2,
			    AR_PCU_MISC_MODE2_MGMT_CRYPTO_ENABLE);
		REG_SET_BIT(ah, AR_PCU_MISC_MODE2,
			    AR_PCU_MISC_MODE2_NO_CRYPTO_FOR_NON_DATA_PKT);
		ah->sw_mgmt_crypto = true;
	} else {
		ah->sw_mgmt_crypto = true;
	}
}

static void ath9k_hw_reset_opmode(struct ath_hw *ah,
				  u32 macStaId1, u32 saveDefAntenna)
{
	struct ath_common *common = ath9k_hw_common(ah);

	ENABLE_REGWRITE_BUFFER(ah);

	REG_RMW(ah, AR_STA_ID1, macStaId1
		  | AR_STA_ID1_RTS_USE_DEF
		  | ah->sta_id1_defaults,
		  ~AR_STA_ID1_SADH_MASK);
	ath_hw_setbssidmask(common);
	REG_WRITE(ah, AR_DEF_ANTENNA, saveDefAntenna);
	ath9k_hw_write_associd(ah);
	REG_WRITE(ah, AR_ISR, ~0);
	REG_WRITE(ah, AR_RSSI_THR, INIT_RSSI_THR);

	REGWRITE_BUFFER_FLUSH(ah);

	ath9k_hw_set_operating_mode(ah, ah->opmode);
}

static void ath9k_hw_init_queues(struct ath_hw *ah)
{
	int i;

	ENABLE_REGWRITE_BUFFER(ah);

	for (i = 0; i < AR_NUM_DCU; i++)
		REG_WRITE(ah, AR_DQCUMASK(i), 1 << i);

	REGWRITE_BUFFER_FLUSH(ah);

	ah->intr_txqs = 0;
	for (i = 0; i < ATH9K_NUM_TX_QUEUES; i++)
		ath9k_hw_resettxqueue(ah, i);
}

/*
 * For big endian systems turn on swapping for descriptors
 */
static void ath9k_hw_init_desc(struct ath_hw *ah)
{
	struct ath_common *common = ath9k_hw_common(ah);

	if (AR_SREV_9100(ah)) {
		u32 mask;
		mask = REG_READ(ah, AR_CFG);
		if (mask & (AR_CFG_SWRB | AR_CFG_SWTB | AR_CFG_SWRG)) {
			ath_dbg(common, RESET, "CFG Byte Swap Set 0x%x\n",
				mask);
		} else {
			mask = INIT_CONFIG_STATUS | AR_CFG_SWRB | AR_CFG_SWTB;
			REG_WRITE(ah, AR_CFG, mask);
			ath_dbg(common, RESET, "Setting CFG 0x%x\n",
				REG_READ(ah, AR_CFG));
		}
	} else {
		if (common->bus_ops->ath_bus_type == ATH_USB) {
			/* Configure AR9271 target WLAN */
			if (AR_SREV_9271(ah))
				REG_WRITE(ah, AR_CFG, AR_CFG_SWRB | AR_CFG_SWTB);
			else
				REG_WRITE(ah, AR_CFG, AR_CFG_SWTD | AR_CFG_SWRD);
		}
#ifdef __BIG_ENDIAN
		else if (AR_SREV_9330(ah) || AR_SREV_9340(ah) ||
			 AR_SREV_9550(ah) || AR_SREV_9531(ah))
			REG_RMW(ah, AR_CFG, AR_CFG_SWRB | AR_CFG_SWTB, 0);
		else
			REG_WRITE(ah, AR_CFG, AR_CFG_SWTD | AR_CFG_SWRD);
#endif
	}
}

/*
 * Fast channel change:
 * (Change synthesizer based on channel freq without resetting chip)
 */
static int ath9k_hw_do_fastcc(struct ath_hw *ah, struct ath9k_channel *chan)
{
	struct ath_common *common = ath9k_hw_common(ah);
	struct ath9k_hw_capabilities *pCap = &ah->caps;
	int ret;

	if (AR_SREV_9280(ah) && common->bus_ops->ath_bus_type == ATH_PCI)
		goto fail;

	if (ah->chip_fullsleep)
		goto fail;

	if (!ah->curchan)
		goto fail;

	if (chan->channel == ah->curchan->channel)
		goto fail;

	if ((ah->curchan->channelFlags | chan->channelFlags) &
	    (CHANNEL_HALF | CHANNEL_QUARTER))
		goto fail;

	/*
	 * If cross-band fcc is not supoprted, bail out if channelFlags differ.
	 */
	if (!(pCap->hw_caps & ATH9K_HW_CAP_FCC_BAND_SWITCH) &&
	    ((chan->channelFlags ^ ah->curchan->channelFlags) & ~CHANNEL_HT))
		goto fail;

	if (!ath9k_hw_check_alive(ah))
		goto fail;

	/*
	 * For AR9462, make sure that calibration data for
	 * re-using are present.
	 */
	if (AR_SREV_9462(ah) && (ah->caldata &&
				 (!test_bit(TXIQCAL_DONE, &ah->caldata->cal_flags) ||
				  !test_bit(TXCLCAL_DONE, &ah->caldata->cal_flags) ||
				  !test_bit(RTT_DONE, &ah->caldata->cal_flags))))
		goto fail;

	ath_dbg(common, RESET, "FastChannelChange for %d -> %d\n",
		ah->curchan->channel, chan->channel);

	ret = ath9k_hw_channel_change(ah, chan);
	if (!ret)
		goto fail;

	if (ath9k_hw_mci_is_enabled(ah))
		ar9003_mci_2g5g_switch(ah, false);

	ath9k_hw_loadnf(ah, ah->curchan);
	ath9k_hw_start_nfcal(ah, true);

	if (AR_SREV_9271(ah))
		ar9002_hw_load_ani_reg(ah, chan);

	return 0;
fail:
	return -EINVAL;
}

u32 ath9k_hw_get_tsf_offset(struct timespec *last, struct timespec *cur)
{
	struct timespec ts;
	s64 usec;

	if (!cur) {
		getrawmonotonic(&ts);
		cur = &ts;
	}

	usec = cur->tv_sec * 1000000ULL + cur->tv_nsec / 1000;
	usec -= last->tv_sec * 1000000ULL + last->tv_nsec / 1000;

	return (u32) usec;
}
EXPORT_SYMBOL(ath9k_hw_get_tsf_offset);

int ath9k_hw_reset(struct ath_hw *ah, struct ath9k_channel *chan,
		   struct ath9k_hw_cal_data *caldata, bool fastcc)
{
	struct ath_common *common = ath9k_hw_common(ah);
	u32 saveLedState;
	u32 saveDefAntenna;
	u32 macStaId1;
	u64 tsf = 0;
	int r;
	bool start_mci_reset = false;
	bool save_fullsleep = ah->chip_fullsleep;

	if (ath9k_hw_mci_is_enabled(ah)) {
		start_mci_reset = ar9003_mci_start_reset(ah, chan);
		if (start_mci_reset)
			return 0;
	}

	if (!ath9k_hw_setpower(ah, ATH9K_PM_AWAKE))
		return -EIO;

	if (ah->curchan && !ah->chip_fullsleep)
		ath9k_hw_getnf(ah, ah->curchan);

	ah->caldata = caldata;
	if (caldata && (chan->channel != caldata->channel ||
			chan->channelFlags != caldata->channelFlags)) {
		/* Operating channel changed, reset channel calibration data */
		memset(caldata, 0, sizeof(*caldata));
		ath9k_init_nfcal_hist_buffer(ah, chan);
	} else if (caldata) {
		clear_bit(PAPRD_PACKET_SENT, &caldata->cal_flags);
	}
	ah->noise = ath9k_hw_getchan_noise(ah, chan, chan->noisefloor);

	if (fastcc) {
		r = ath9k_hw_do_fastcc(ah, chan);
		if (!r)
			return r;
	}

	if (ath9k_hw_mci_is_enabled(ah))
		ar9003_mci_stop_bt(ah, save_fullsleep);

	saveDefAntenna = REG_READ(ah, AR_DEF_ANTENNA);
	if (saveDefAntenna == 0)
		saveDefAntenna = 1;

	macStaId1 = REG_READ(ah, AR_STA_ID1) & AR_STA_ID1_BASE_RATE_11B;

	/* Save TSF before chip reset, a cold reset clears it */
	tsf = ath9k_hw_gettsf64(ah);
<<<<<<< HEAD
	usec = ktime_to_us(ktime_get_raw());
=======
	getrawmonotonic(&ts);
>>>>>>> d247b6ab

	saveLedState = REG_READ(ah, AR_CFG_LED) &
		(AR_CFG_LED_ASSOC_CTL | AR_CFG_LED_MODE_SEL |
		 AR_CFG_LED_BLINK_THRESH_SEL | AR_CFG_LED_BLINK_SLOW);

	ath9k_hw_mark_phy_inactive(ah);

	ah->paprd_table_write_done = false;

	/* Only required on the first reset */
	if (AR_SREV_9271(ah) && ah->htc_reset_init) {
		REG_WRITE(ah,
			  AR9271_RESET_POWER_DOWN_CONTROL,
			  AR9271_RADIO_RF_RST);
		udelay(50);
	}

	if (!ath9k_hw_chip_reset(ah, chan)) {
		ath_err(common, "Chip reset failed\n");
		return -EINVAL;
	}

	/* Only required on the first reset */
	if (AR_SREV_9271(ah) && ah->htc_reset_init) {
		ah->htc_reset_init = false;
		REG_WRITE(ah,
			  AR9271_RESET_POWER_DOWN_CONTROL,
			  AR9271_GATE_MAC_CTL);
		udelay(50);
	}

	/* Restore TSF */
<<<<<<< HEAD
	usec = ktime_to_us(ktime_get_raw()) - usec;
	ath9k_hw_settsf64(ah, tsf + usec);
=======
	ath9k_hw_settsf64(ah, tsf + ath9k_hw_get_tsf_offset(&ts, NULL));
>>>>>>> d247b6ab

	if (AR_SREV_9280_20_OR_LATER(ah))
		REG_SET_BIT(ah, AR_GPIO_INPUT_EN_VAL, AR_GPIO_JTAG_DISABLE);

	if (!AR_SREV_9300_20_OR_LATER(ah))
		ar9002_hw_enable_async_fifo(ah);

	r = ath9k_hw_process_ini(ah, chan);
	if (r)
		return r;

	ath9k_hw_set_rfmode(ah, chan);

	if (ath9k_hw_mci_is_enabled(ah))
		ar9003_mci_reset(ah, false, IS_CHAN_2GHZ(chan), save_fullsleep);

	/*
	 * Some AR91xx SoC devices frequently fail to accept TSF writes
	 * right after the chip reset. When that happens, write a new
	 * value after the initvals have been applied, with an offset
	 * based on measured time difference
	 */
	if (AR_SREV_9100(ah) && (ath9k_hw_gettsf64(ah) < tsf)) {
		tsf += 1500;
		ath9k_hw_settsf64(ah, tsf);
	}

	ath9k_hw_init_mfp(ah);

	ath9k_hw_set_delta_slope(ah, chan);
	ath9k_hw_spur_mitigate_freq(ah, chan);
	ah->eep_ops->set_board_values(ah, chan);

	ath9k_hw_reset_opmode(ah, macStaId1, saveDefAntenna);

	r = ath9k_hw_rf_set_freq(ah, chan);
	if (r)
		return r;

	ath9k_hw_set_clockrate(ah);

	ath9k_hw_init_queues(ah);
	ath9k_hw_init_interrupt_masks(ah, ah->opmode);
	ath9k_hw_ani_cache_ini_regs(ah);
	ath9k_hw_init_qos(ah);

	if (ah->caps.hw_caps & ATH9K_HW_CAP_RFSILENT)
		ath9k_hw_cfg_gpio_input(ah, ah->rfkill_gpio);

	ath9k_hw_init_global_settings(ah);

	if (AR_SREV_9287(ah) && AR_SREV_9287_13_OR_LATER(ah)) {
		REG_SET_BIT(ah, AR_MAC_PCU_LOGIC_ANALYZER,
			    AR_MAC_PCU_LOGIC_ANALYZER_DISBUG20768);
		REG_RMW_FIELD(ah, AR_AHB_MODE, AR_AHB_CUSTOM_BURST_EN,
			      AR_AHB_CUSTOM_BURST_ASYNC_FIFO_VAL);
		REG_SET_BIT(ah, AR_PCU_MISC_MODE2,
			    AR_PCU_MISC_MODE2_ENABLE_AGGWEP);
	}

	REG_SET_BIT(ah, AR_STA_ID1, AR_STA_ID1_PRESERVE_SEQNUM);

	ath9k_hw_set_dma(ah);

	if (!ath9k_hw_mci_is_enabled(ah))
		REG_WRITE(ah, AR_OBS, 8);

	if (ah->config.rx_intr_mitigation) {
		REG_RMW_FIELD(ah, AR_RIMT, AR_RIMT_LAST, ah->config.rimt_last);
		REG_RMW_FIELD(ah, AR_RIMT, AR_RIMT_FIRST, ah->config.rimt_first);
	}

	if (ah->config.tx_intr_mitigation) {
		REG_RMW_FIELD(ah, AR_TIMT, AR_TIMT_LAST, 300);
		REG_RMW_FIELD(ah, AR_TIMT, AR_TIMT_FIRST, 750);
	}

	ath9k_hw_init_bb(ah, chan);

	if (caldata) {
		clear_bit(TXIQCAL_DONE, &caldata->cal_flags);
		clear_bit(TXCLCAL_DONE, &caldata->cal_flags);
	}
	if (!ath9k_hw_init_cal(ah, chan))
		return -EIO;

	if (ath9k_hw_mci_is_enabled(ah) && ar9003_mci_end_reset(ah, chan, caldata))
		return -EIO;

	ENABLE_REGWRITE_BUFFER(ah);

	ath9k_hw_restore_chainmask(ah);
	REG_WRITE(ah, AR_CFG_LED, saveLedState | AR_CFG_SCLK_32KHZ);

	REGWRITE_BUFFER_FLUSH(ah);

	ath9k_hw_init_desc(ah);

	if (ath9k_hw_btcoex_is_enabled(ah))
		ath9k_hw_btcoex_enable(ah);

	if (ath9k_hw_mci_is_enabled(ah))
		ar9003_mci_check_bt(ah);

	ath9k_hw_loadnf(ah, chan);
	ath9k_hw_start_nfcal(ah, true);

	if (AR_SREV_9300_20_OR_LATER(ah))
		ar9003_hw_bb_watchdog_config(ah);

	if (ah->config.hw_hang_checks & HW_PHYRESTART_CLC_WAR)
		ar9003_hw_disable_phy_restart(ah);

	ath9k_hw_apply_gpio_override(ah);

	if (AR_SREV_9565(ah) && common->bt_ant_diversity)
		REG_SET_BIT(ah, AR_BTCOEX_WL_LNADIV, AR_BTCOEX_WL_LNADIV_FORCE_ON);

	return 0;
}
EXPORT_SYMBOL(ath9k_hw_reset);

/******************************/
/* Power Management (Chipset) */
/******************************/

/*
 * Notify Power Mgt is disabled in self-generated frames.
 * If requested, force chip to sleep.
 */
static void ath9k_set_power_sleep(struct ath_hw *ah)
{
	REG_SET_BIT(ah, AR_STA_ID1, AR_STA_ID1_PWR_SAV);

	if (AR_SREV_9462(ah) || AR_SREV_9565(ah)) {
		REG_CLR_BIT(ah, AR_TIMER_MODE, 0xff);
		REG_CLR_BIT(ah, AR_NDP2_TIMER_MODE, 0xff);
		REG_CLR_BIT(ah, AR_SLP32_INC, 0xfffff);
		/* xxx Required for WLAN only case ? */
		REG_WRITE(ah, AR_MCI_INTERRUPT_RX_MSG_EN, 0);
		udelay(100);
	}

	/*
	 * Clear the RTC force wake bit to allow the
	 * mac to go to sleep.
	 */
	REG_CLR_BIT(ah, AR_RTC_FORCE_WAKE, AR_RTC_FORCE_WAKE_EN);

	if (ath9k_hw_mci_is_enabled(ah))
		udelay(100);

	if (!AR_SREV_9100(ah) && !AR_SREV_9300_20_OR_LATER(ah))
		REG_WRITE(ah, AR_RC, AR_RC_AHB | AR_RC_HOSTIF);

	/* Shutdown chip. Active low */
	if (!AR_SREV_5416(ah) && !AR_SREV_9271(ah)) {
		REG_CLR_BIT(ah, AR_RTC_RESET, AR_RTC_RESET_EN);
		udelay(2);
	}

	/* Clear Bit 14 of AR_WA after putting chip into Full Sleep mode. */
	if (AR_SREV_9300_20_OR_LATER(ah))
		REG_WRITE(ah, AR_WA, ah->WARegVal & ~AR_WA_D3_L1_DISABLE);
}

/*
 * Notify Power Management is enabled in self-generating
 * frames. If request, set power mode of chip to
 * auto/normal.  Duration in units of 128us (1/8 TU).
 */
static void ath9k_set_power_network_sleep(struct ath_hw *ah)
{
	struct ath9k_hw_capabilities *pCap = &ah->caps;

	REG_SET_BIT(ah, AR_STA_ID1, AR_STA_ID1_PWR_SAV);

	if (!(pCap->hw_caps & ATH9K_HW_CAP_AUTOSLEEP)) {
		/* Set WakeOnInterrupt bit; clear ForceWake bit */
		REG_WRITE(ah, AR_RTC_FORCE_WAKE,
			  AR_RTC_FORCE_WAKE_ON_INT);
	} else {

		/* When chip goes into network sleep, it could be waken
		 * up by MCI_INT interrupt caused by BT's HW messages
		 * (LNA_xxx, CONT_xxx) which chould be in a very fast
		 * rate (~100us). This will cause chip to leave and
		 * re-enter network sleep mode frequently, which in
		 * consequence will have WLAN MCI HW to generate lots of
		 * SYS_WAKING and SYS_SLEEPING messages which will make
		 * BT CPU to busy to process.
		 */
		if (ath9k_hw_mci_is_enabled(ah))
			REG_CLR_BIT(ah, AR_MCI_INTERRUPT_RX_MSG_EN,
				    AR_MCI_INTERRUPT_RX_HW_MSG_MASK);
		/*
		 * Clear the RTC force wake bit to allow the
		 * mac to go to sleep.
		 */
		REG_CLR_BIT(ah, AR_RTC_FORCE_WAKE, AR_RTC_FORCE_WAKE_EN);

		if (ath9k_hw_mci_is_enabled(ah))
			udelay(30);
	}

	/* Clear Bit 14 of AR_WA after putting chip into Net Sleep mode. */
	if (AR_SREV_9300_20_OR_LATER(ah))
		REG_WRITE(ah, AR_WA, ah->WARegVal & ~AR_WA_D3_L1_DISABLE);
}

static bool ath9k_hw_set_power_awake(struct ath_hw *ah)
{
	u32 val;
	int i;

	/* Set Bits 14 and 17 of AR_WA before powering on the chip. */
	if (AR_SREV_9300_20_OR_LATER(ah)) {
		REG_WRITE(ah, AR_WA, ah->WARegVal);
		udelay(10);
	}

	if ((REG_READ(ah, AR_RTC_STATUS) &
	     AR_RTC_STATUS_M) == AR_RTC_STATUS_SHUTDOWN) {
		if (!ath9k_hw_set_reset_reg(ah, ATH9K_RESET_POWER_ON)) {
			return false;
		}
		if (!AR_SREV_9300_20_OR_LATER(ah))
			ath9k_hw_init_pll(ah, NULL);
	}
	if (AR_SREV_9100(ah))
		REG_SET_BIT(ah, AR_RTC_RESET,
			    AR_RTC_RESET_EN);

	REG_SET_BIT(ah, AR_RTC_FORCE_WAKE,
		    AR_RTC_FORCE_WAKE_EN);
	if (AR_SREV_9100(ah))
		mdelay(10);
	else
		udelay(50);

	for (i = POWER_UP_TIME / 50; i > 0; i--) {
		val = REG_READ(ah, AR_RTC_STATUS) & AR_RTC_STATUS_M;
		if (val == AR_RTC_STATUS_ON)
			break;
		udelay(50);
		REG_SET_BIT(ah, AR_RTC_FORCE_WAKE,
			    AR_RTC_FORCE_WAKE_EN);
	}
	if (i == 0) {
		ath_err(ath9k_hw_common(ah),
			"Failed to wakeup in %uus\n",
			POWER_UP_TIME / 20);
		return false;
	}

	if (ath9k_hw_mci_is_enabled(ah))
		ar9003_mci_set_power_awake(ah);

	REG_CLR_BIT(ah, AR_STA_ID1, AR_STA_ID1_PWR_SAV);

	return true;
}

bool ath9k_hw_setpower(struct ath_hw *ah, enum ath9k_power_mode mode)
{
	struct ath_common *common = ath9k_hw_common(ah);
	int status = true;
	static const char *modes[] = {
		"AWAKE",
		"FULL-SLEEP",
		"NETWORK SLEEP",
		"UNDEFINED"
	};

	if (ah->power_mode == mode)
		return status;

	ath_dbg(common, RESET, "%s -> %s\n",
		modes[ah->power_mode], modes[mode]);

	switch (mode) {
	case ATH9K_PM_AWAKE:
		status = ath9k_hw_set_power_awake(ah);
		break;
	case ATH9K_PM_FULL_SLEEP:
		if (ath9k_hw_mci_is_enabled(ah))
			ar9003_mci_set_full_sleep(ah);

		ath9k_set_power_sleep(ah);
		ah->chip_fullsleep = true;
		break;
	case ATH9K_PM_NETWORK_SLEEP:
		ath9k_set_power_network_sleep(ah);
		break;
	default:
		ath_err(common, "Unknown power mode %u\n", mode);
		return false;
	}
	ah->power_mode = mode;

	/*
	 * XXX: If this warning never comes up after a while then
	 * simply keep the ATH_DBG_WARN_ON_ONCE() but make
	 * ath9k_hw_setpower() return type void.
	 */

	if (!(ah->ah_flags & AH_UNPLUGGED))
		ATH_DBG_WARN_ON_ONCE(!status);

	return status;
}
EXPORT_SYMBOL(ath9k_hw_setpower);

/*******************/
/* Beacon Handling */
/*******************/

void ath9k_hw_beaconinit(struct ath_hw *ah, u32 next_beacon, u32 beacon_period)
{
	int flags = 0;

	ENABLE_REGWRITE_BUFFER(ah);

	switch (ah->opmode) {
	case NL80211_IFTYPE_ADHOC:
		REG_SET_BIT(ah, AR_TXCFG,
			    AR_TXCFG_ADHOC_BEACON_ATIM_TX_POLICY);
	case NL80211_IFTYPE_MESH_POINT:
	case NL80211_IFTYPE_AP:
		REG_WRITE(ah, AR_NEXT_TBTT_TIMER, next_beacon);
		REG_WRITE(ah, AR_NEXT_DMA_BEACON_ALERT, next_beacon -
			  TU_TO_USEC(ah->config.dma_beacon_response_time));
		REG_WRITE(ah, AR_NEXT_SWBA, next_beacon -
			  TU_TO_USEC(ah->config.sw_beacon_response_time));
		flags |=
			AR_TBTT_TIMER_EN | AR_DBA_TIMER_EN | AR_SWBA_TIMER_EN;
		break;
	default:
		ath_dbg(ath9k_hw_common(ah), BEACON,
			"%s: unsupported opmode: %d\n", __func__, ah->opmode);
		return;
		break;
	}

	REG_WRITE(ah, AR_BEACON_PERIOD, beacon_period);
	REG_WRITE(ah, AR_DMA_BEACON_PERIOD, beacon_period);
	REG_WRITE(ah, AR_SWBA_PERIOD, beacon_period);

	REGWRITE_BUFFER_FLUSH(ah);

	REG_SET_BIT(ah, AR_TIMER_MODE, flags);
}
EXPORT_SYMBOL(ath9k_hw_beaconinit);

void ath9k_hw_set_sta_beacon_timers(struct ath_hw *ah,
				    const struct ath9k_beacon_state *bs)
{
	u32 nextTbtt, beaconintval, dtimperiod, beacontimeout;
	struct ath9k_hw_capabilities *pCap = &ah->caps;
	struct ath_common *common = ath9k_hw_common(ah);

	ENABLE_REGWRITE_BUFFER(ah);

	REG_WRITE(ah, AR_NEXT_TBTT_TIMER, bs->bs_nexttbtt);
	REG_WRITE(ah, AR_BEACON_PERIOD, bs->bs_intval);
	REG_WRITE(ah, AR_DMA_BEACON_PERIOD, bs->bs_intval);

	REGWRITE_BUFFER_FLUSH(ah);

	REG_RMW_FIELD(ah, AR_RSSI_THR,
		      AR_RSSI_THR_BM_THR, bs->bs_bmissthreshold);

	beaconintval = bs->bs_intval;

	if (bs->bs_sleepduration > beaconintval)
		beaconintval = bs->bs_sleepduration;

	dtimperiod = bs->bs_dtimperiod;
	if (bs->bs_sleepduration > dtimperiod)
		dtimperiod = bs->bs_sleepduration;

	if (beaconintval == dtimperiod)
		nextTbtt = bs->bs_nextdtim;
	else
		nextTbtt = bs->bs_nexttbtt;

	ath_dbg(common, BEACON, "next DTIM %d\n", bs->bs_nextdtim);
	ath_dbg(common, BEACON, "next beacon %d\n", nextTbtt);
	ath_dbg(common, BEACON, "beacon period %d\n", beaconintval);
	ath_dbg(common, BEACON, "DTIM period %d\n", dtimperiod);

	ENABLE_REGWRITE_BUFFER(ah);

	REG_WRITE(ah, AR_NEXT_DTIM, bs->bs_nextdtim - SLEEP_SLOP);
	REG_WRITE(ah, AR_NEXT_TIM, nextTbtt - SLEEP_SLOP);

	REG_WRITE(ah, AR_SLEEP1,
		  SM((CAB_TIMEOUT_VAL << 3), AR_SLEEP1_CAB_TIMEOUT)
		  | AR_SLEEP1_ASSUME_DTIM);

	if (pCap->hw_caps & ATH9K_HW_CAP_AUTOSLEEP)
		beacontimeout = (BEACON_TIMEOUT_VAL << 3);
	else
		beacontimeout = MIN_BEACON_TIMEOUT_VAL;

	REG_WRITE(ah, AR_SLEEP2,
		  SM(beacontimeout, AR_SLEEP2_BEACON_TIMEOUT));

	REG_WRITE(ah, AR_TIM_PERIOD, beaconintval);
	REG_WRITE(ah, AR_DTIM_PERIOD, dtimperiod);

	REGWRITE_BUFFER_FLUSH(ah);

	REG_SET_BIT(ah, AR_TIMER_MODE,
		    AR_TBTT_TIMER_EN | AR_TIM_TIMER_EN |
		    AR_DTIM_TIMER_EN);

	/* TSF Out of Range Threshold */
	REG_WRITE(ah, AR_TSFOOR_THRESHOLD, bs->bs_tsfoor_threshold);
}
EXPORT_SYMBOL(ath9k_hw_set_sta_beacon_timers);

/*******************/
/* HW Capabilities */
/*******************/

static u8 fixup_chainmask(u8 chip_chainmask, u8 eeprom_chainmask)
{
	eeprom_chainmask &= chip_chainmask;
	if (eeprom_chainmask)
		return eeprom_chainmask;
	else
		return chip_chainmask;
}

/**
 * ath9k_hw_dfs_tested - checks if DFS has been tested with used chipset
 * @ah: the atheros hardware data structure
 *
 * We enable DFS support upstream on chipsets which have passed a series
 * of tests. The testing requirements are going to be documented. Desired
 * test requirements are documented at:
 *
 * http://wireless.kernel.org/en/users/Drivers/ath9k/dfs
 *
 * Once a new chipset gets properly tested an individual commit can be used
 * to document the testing for DFS for that chipset.
 */
static bool ath9k_hw_dfs_tested(struct ath_hw *ah)
{

	switch (ah->hw_version.macVersion) {
	/* for temporary testing DFS with 9280 */
	case AR_SREV_VERSION_9280:
	/* AR9580 will likely be our first target to get testing on */
	case AR_SREV_VERSION_9580:
		return true;
	default:
		return false;
	}
}

int ath9k_hw_fill_cap_info(struct ath_hw *ah)
{
	struct ath9k_hw_capabilities *pCap = &ah->caps;
	struct ath_regulatory *regulatory = ath9k_hw_regulatory(ah);
	struct ath_common *common = ath9k_hw_common(ah);
	unsigned int chip_chainmask;

	u16 eeval;
	u8 ant_div_ctl1, tx_chainmask, rx_chainmask;

	eeval = ah->eep_ops->get_eeprom(ah, EEP_REG_0);
	regulatory->current_rd = eeval;

	if (ah->opmode != NL80211_IFTYPE_AP &&
	    ah->hw_version.subvendorid == AR_SUBVENDOR_ID_NEW_A) {
		if (regulatory->current_rd == 0x64 ||
		    regulatory->current_rd == 0x65)
			regulatory->current_rd += 5;
		else if (regulatory->current_rd == 0x41)
			regulatory->current_rd = 0x43;
		ath_dbg(common, REGULATORY, "regdomain mapped to 0x%x\n",
			regulatory->current_rd);
	}

	eeval = ah->eep_ops->get_eeprom(ah, EEP_OP_MODE);
	if ((eeval & (AR5416_OPFLAGS_11G | AR5416_OPFLAGS_11A)) == 0) {
		ath_err(common,
			"no band has been marked as supported in EEPROM\n");
		return -EINVAL;
	}

	if (eeval & AR5416_OPFLAGS_11A)
		pCap->hw_caps |= ATH9K_HW_CAP_5GHZ;

	if (eeval & AR5416_OPFLAGS_11G)
		pCap->hw_caps |= ATH9K_HW_CAP_2GHZ;

	if (AR_SREV_9485(ah) ||
	    AR_SREV_9285(ah) ||
	    AR_SREV_9330(ah) ||
	    AR_SREV_9565(ah))
		chip_chainmask = 1;
	else if (AR_SREV_9462(ah))
		chip_chainmask = 3;
	else if (!AR_SREV_9280_20_OR_LATER(ah))
		chip_chainmask = 7;
	else if (!AR_SREV_9300_20_OR_LATER(ah) || AR_SREV_9340(ah))
		chip_chainmask = 3;
	else
		chip_chainmask = 7;

	pCap->tx_chainmask = ah->eep_ops->get_eeprom(ah, EEP_TX_MASK);
	/*
	 * For AR9271 we will temporarilly uses the rx chainmax as read from
	 * the EEPROM.
	 */
	if ((ah->hw_version.devid == AR5416_DEVID_PCI) &&
	    !(eeval & AR5416_OPFLAGS_11A) &&
	    !(AR_SREV_9271(ah)))
		/* CB71: GPIO 0 is pulled down to indicate 3 rx chains */
		pCap->rx_chainmask = ath9k_hw_gpio_get(ah, 0) ? 0x5 : 0x7;
	else if (AR_SREV_9100(ah))
		pCap->rx_chainmask = 0x7;
	else
		/* Use rx_chainmask from EEPROM. */
		pCap->rx_chainmask = ah->eep_ops->get_eeprom(ah, EEP_RX_MASK);

	pCap->tx_chainmask = fixup_chainmask(chip_chainmask, pCap->tx_chainmask);
	pCap->rx_chainmask = fixup_chainmask(chip_chainmask, pCap->rx_chainmask);
	ah->txchainmask = pCap->tx_chainmask;
	ah->rxchainmask = pCap->rx_chainmask;

	ah->misc_mode |= AR_PCU_MIC_NEW_LOC_ENA;

	/* enable key search for every frame in an aggregate */
	if (AR_SREV_9300_20_OR_LATER(ah))
		ah->misc_mode |= AR_PCU_ALWAYS_PERFORM_KEYSEARCH;

	common->crypt_caps |= ATH_CRYPT_CAP_CIPHER_AESCCM;

	if (ah->hw_version.devid != AR2427_DEVID_PCIE)
		pCap->hw_caps |= ATH9K_HW_CAP_HT;
	else
		pCap->hw_caps &= ~ATH9K_HW_CAP_HT;

	if (AR_SREV_9271(ah))
		pCap->num_gpio_pins = AR9271_NUM_GPIO;
	else if (AR_DEVID_7010(ah))
		pCap->num_gpio_pins = AR7010_NUM_GPIO;
	else if (AR_SREV_9300_20_OR_LATER(ah))
		pCap->num_gpio_pins = AR9300_NUM_GPIO;
	else if (AR_SREV_9287_11_OR_LATER(ah))
		pCap->num_gpio_pins = AR9287_NUM_GPIO;
	else if (AR_SREV_9285_12_OR_LATER(ah))
		pCap->num_gpio_pins = AR9285_NUM_GPIO;
	else if (AR_SREV_9280_20_OR_LATER(ah))
		pCap->num_gpio_pins = AR928X_NUM_GPIO;
	else
		pCap->num_gpio_pins = AR_NUM_GPIO;

	if (AR_SREV_9160_10_OR_LATER(ah) || AR_SREV_9100(ah))
		pCap->rts_aggr_limit = ATH_AMPDU_LIMIT_MAX;
	else
		pCap->rts_aggr_limit = (8 * 1024);

#ifdef CONFIG_ATH9K_RFKILL
	ah->rfsilent = ah->eep_ops->get_eeprom(ah, EEP_RF_SILENT);
	if (ah->rfsilent & EEP_RFSILENT_ENABLED) {
		ah->rfkill_gpio =
			MS(ah->rfsilent, EEP_RFSILENT_GPIO_SEL);
		ah->rfkill_polarity =
			MS(ah->rfsilent, EEP_RFSILENT_POLARITY);

		pCap->hw_caps |= ATH9K_HW_CAP_RFSILENT;
	}
#endif
	if (AR_SREV_9271(ah) || AR_SREV_9300_20_OR_LATER(ah))
		pCap->hw_caps |= ATH9K_HW_CAP_AUTOSLEEP;
	else
		pCap->hw_caps &= ~ATH9K_HW_CAP_AUTOSLEEP;

	if (AR_SREV_9280(ah) || AR_SREV_9285(ah))
		pCap->hw_caps &= ~ATH9K_HW_CAP_4KB_SPLITTRANS;
	else
		pCap->hw_caps |= ATH9K_HW_CAP_4KB_SPLITTRANS;

	if (AR_SREV_9300_20_OR_LATER(ah)) {
		pCap->hw_caps |= ATH9K_HW_CAP_EDMA | ATH9K_HW_CAP_FASTCLOCK;
		if (!AR_SREV_9330(ah) && !AR_SREV_9485(ah) && !AR_SREV_9565(ah))
			pCap->hw_caps |= ATH9K_HW_CAP_LDPC;

		pCap->rx_hp_qdepth = ATH9K_HW_RX_HP_QDEPTH;
		pCap->rx_lp_qdepth = ATH9K_HW_RX_LP_QDEPTH;
		pCap->rx_status_len = sizeof(struct ar9003_rxs);
		pCap->tx_desc_len = sizeof(struct ar9003_txc);
		pCap->txs_len = sizeof(struct ar9003_txs);
	} else {
		pCap->tx_desc_len = sizeof(struct ath_desc);
		if (AR_SREV_9280_20(ah))
			pCap->hw_caps |= ATH9K_HW_CAP_FASTCLOCK;
	}

	if (AR_SREV_9300_20_OR_LATER(ah))
		pCap->hw_caps |= ATH9K_HW_CAP_RAC_SUPPORTED;

	if (AR_SREV_9300_20_OR_LATER(ah))
		ah->ent_mode = REG_READ(ah, AR_ENT_OTP);

	if (AR_SREV_9287_11_OR_LATER(ah) || AR_SREV_9271(ah))
		pCap->hw_caps |= ATH9K_HW_CAP_SGI_20;

	if (AR_SREV_9285(ah)) {
		if (ah->eep_ops->get_eeprom(ah, EEP_MODAL_VER) >= 3) {
			ant_div_ctl1 =
				ah->eep_ops->get_eeprom(ah, EEP_ANT_DIV_CTL1);
			if ((ant_div_ctl1 & 0x1) && ((ant_div_ctl1 >> 3) & 0x1)) {
				pCap->hw_caps |= ATH9K_HW_CAP_ANT_DIV_COMB;
				ath_info(common, "Enable LNA combining\n");
			}
		}
	}

	if (AR_SREV_9300_20_OR_LATER(ah)) {
		if (ah->eep_ops->get_eeprom(ah, EEP_CHAIN_MASK_REDUCE))
			pCap->hw_caps |= ATH9K_HW_CAP_APM;
	}

	if (AR_SREV_9330(ah) || AR_SREV_9485(ah) || AR_SREV_9565(ah)) {
		ant_div_ctl1 = ah->eep_ops->get_eeprom(ah, EEP_ANT_DIV_CTL1);
		if ((ant_div_ctl1 >> 0x6) == 0x3) {
			pCap->hw_caps |= ATH9K_HW_CAP_ANT_DIV_COMB;
			ath_info(common, "Enable LNA combining\n");
		}
	}

	if (ath9k_hw_dfs_tested(ah))
		pCap->hw_caps |= ATH9K_HW_CAP_DFS;

	tx_chainmask = pCap->tx_chainmask;
	rx_chainmask = pCap->rx_chainmask;
	while (tx_chainmask || rx_chainmask) {
		if (tx_chainmask & BIT(0))
			pCap->max_txchains++;
		if (rx_chainmask & BIT(0))
			pCap->max_rxchains++;

		tx_chainmask >>= 1;
		rx_chainmask >>= 1;
	}

	if (AR_SREV_9462(ah) || AR_SREV_9565(ah)) {
		if (!(ah->ent_mode & AR_ENT_OTP_49GHZ_DISABLE))
			pCap->hw_caps |= ATH9K_HW_CAP_MCI;

		if (AR_SREV_9462_20_OR_LATER(ah))
			pCap->hw_caps |= ATH9K_HW_CAP_RTT;
	}

	if (AR_SREV_9462(ah))
		pCap->hw_caps |= ATH9K_HW_WOW_DEVICE_CAPABLE;

	if (AR_SREV_9300_20_OR_LATER(ah) &&
	    ah->eep_ops->get_eeprom(ah, EEP_PAPRD))
			pCap->hw_caps |= ATH9K_HW_CAP_PAPRD;

	return 0;
}

/****************************/
/* GPIO / RFKILL / Antennae */
/****************************/

static void ath9k_hw_gpio_cfg_output_mux(struct ath_hw *ah,
					 u32 gpio, u32 type)
{
	int addr;
	u32 gpio_shift, tmp;

	if (gpio > 11)
		addr = AR_GPIO_OUTPUT_MUX3;
	else if (gpio > 5)
		addr = AR_GPIO_OUTPUT_MUX2;
	else
		addr = AR_GPIO_OUTPUT_MUX1;

	gpio_shift = (gpio % 6) * 5;

	if (AR_SREV_9280_20_OR_LATER(ah)
	    || (addr != AR_GPIO_OUTPUT_MUX1)) {
		REG_RMW(ah, addr, (type << gpio_shift),
			(0x1f << gpio_shift));
	} else {
		tmp = REG_READ(ah, addr);
		tmp = ((tmp & 0x1F0) << 1) | (tmp & ~0x1F0);
		tmp &= ~(0x1f << gpio_shift);
		tmp |= (type << gpio_shift);
		REG_WRITE(ah, addr, tmp);
	}
}

void ath9k_hw_cfg_gpio_input(struct ath_hw *ah, u32 gpio)
{
	u32 gpio_shift;

	BUG_ON(gpio >= ah->caps.num_gpio_pins);

	if (AR_DEVID_7010(ah)) {
		gpio_shift = gpio;
		REG_RMW(ah, AR7010_GPIO_OE,
			(AR7010_GPIO_OE_AS_INPUT << gpio_shift),
			(AR7010_GPIO_OE_MASK << gpio_shift));
		return;
	}

	gpio_shift = gpio << 1;
	REG_RMW(ah,
		AR_GPIO_OE_OUT,
		(AR_GPIO_OE_OUT_DRV_NO << gpio_shift),
		(AR_GPIO_OE_OUT_DRV << gpio_shift));
}
EXPORT_SYMBOL(ath9k_hw_cfg_gpio_input);

u32 ath9k_hw_gpio_get(struct ath_hw *ah, u32 gpio)
{
#define MS_REG_READ(x, y) \
	(MS(REG_READ(ah, AR_GPIO_IN_OUT), x##_GPIO_IN_VAL) & (AR_GPIO_BIT(y)))

	if (gpio >= ah->caps.num_gpio_pins)
		return 0xffffffff;

	if (AR_DEVID_7010(ah)) {
		u32 val;
		val = REG_READ(ah, AR7010_GPIO_IN);
		return (MS(val, AR7010_GPIO_IN_VAL) & AR_GPIO_BIT(gpio)) == 0;
	} else if (AR_SREV_9300_20_OR_LATER(ah))
		return (MS(REG_READ(ah, AR_GPIO_IN), AR9300_GPIO_IN_VAL) &
			AR_GPIO_BIT(gpio)) != 0;
	else if (AR_SREV_9271(ah))
		return MS_REG_READ(AR9271, gpio) != 0;
	else if (AR_SREV_9287_11_OR_LATER(ah))
		return MS_REG_READ(AR9287, gpio) != 0;
	else if (AR_SREV_9285_12_OR_LATER(ah))
		return MS_REG_READ(AR9285, gpio) != 0;
	else if (AR_SREV_9280_20_OR_LATER(ah))
		return MS_REG_READ(AR928X, gpio) != 0;
	else
		return MS_REG_READ(AR, gpio) != 0;
}
EXPORT_SYMBOL(ath9k_hw_gpio_get);

void ath9k_hw_cfg_output(struct ath_hw *ah, u32 gpio,
			 u32 ah_signal_type)
{
	u32 gpio_shift;

	if (AR_DEVID_7010(ah)) {
		gpio_shift = gpio;
		REG_RMW(ah, AR7010_GPIO_OE,
			(AR7010_GPIO_OE_AS_OUTPUT << gpio_shift),
			(AR7010_GPIO_OE_MASK << gpio_shift));
		return;
	}

	ath9k_hw_gpio_cfg_output_mux(ah, gpio, ah_signal_type);
	gpio_shift = 2 * gpio;
	REG_RMW(ah,
		AR_GPIO_OE_OUT,
		(AR_GPIO_OE_OUT_DRV_ALL << gpio_shift),
		(AR_GPIO_OE_OUT_DRV << gpio_shift));
}
EXPORT_SYMBOL(ath9k_hw_cfg_output);

void ath9k_hw_set_gpio(struct ath_hw *ah, u32 gpio, u32 val)
{
	if (AR_DEVID_7010(ah)) {
		val = val ? 0 : 1;
		REG_RMW(ah, AR7010_GPIO_OUT, ((val&1) << gpio),
			AR_GPIO_BIT(gpio));
		return;
	}

	if (AR_SREV_9271(ah))
		val = ~val;

	REG_RMW(ah, AR_GPIO_IN_OUT, ((val & 1) << gpio),
		AR_GPIO_BIT(gpio));
}
EXPORT_SYMBOL(ath9k_hw_set_gpio);

void ath9k_hw_setantenna(struct ath_hw *ah, u32 antenna)
{
	REG_WRITE(ah, AR_DEF_ANTENNA, (antenna & 0x7));
}
EXPORT_SYMBOL(ath9k_hw_setantenna);

/*********************/
/* General Operation */
/*********************/

u32 ath9k_hw_getrxfilter(struct ath_hw *ah)
{
	u32 bits = REG_READ(ah, AR_RX_FILTER);
	u32 phybits = REG_READ(ah, AR_PHY_ERR);

	if (phybits & AR_PHY_ERR_RADAR)
		bits |= ATH9K_RX_FILTER_PHYRADAR;
	if (phybits & (AR_PHY_ERR_OFDM_TIMING | AR_PHY_ERR_CCK_TIMING))
		bits |= ATH9K_RX_FILTER_PHYERR;

	return bits;
}
EXPORT_SYMBOL(ath9k_hw_getrxfilter);

void ath9k_hw_setrxfilter(struct ath_hw *ah, u32 bits)
{
	u32 phybits;

	ENABLE_REGWRITE_BUFFER(ah);

	if (AR_SREV_9462(ah) || AR_SREV_9565(ah))
		bits |= ATH9K_RX_FILTER_CONTROL_WRAPPER;

	REG_WRITE(ah, AR_RX_FILTER, bits);

	phybits = 0;
	if (bits & ATH9K_RX_FILTER_PHYRADAR)
		phybits |= AR_PHY_ERR_RADAR;
	if (bits & ATH9K_RX_FILTER_PHYERR)
		phybits |= AR_PHY_ERR_OFDM_TIMING | AR_PHY_ERR_CCK_TIMING;
	REG_WRITE(ah, AR_PHY_ERR, phybits);

	if (phybits)
		REG_SET_BIT(ah, AR_RXCFG, AR_RXCFG_ZLFDMA);
	else
		REG_CLR_BIT(ah, AR_RXCFG, AR_RXCFG_ZLFDMA);

	REGWRITE_BUFFER_FLUSH(ah);
}
EXPORT_SYMBOL(ath9k_hw_setrxfilter);

bool ath9k_hw_phy_disable(struct ath_hw *ah)
{
	if (ath9k_hw_mci_is_enabled(ah))
		ar9003_mci_bt_gain_ctrl(ah);

	if (!ath9k_hw_set_reset_reg(ah, ATH9K_RESET_WARM))
		return false;

	ath9k_hw_init_pll(ah, NULL);
	ah->htc_reset_init = true;
	return true;
}
EXPORT_SYMBOL(ath9k_hw_phy_disable);

bool ath9k_hw_disable(struct ath_hw *ah)
{
	if (!ath9k_hw_setpower(ah, ATH9K_PM_AWAKE))
		return false;

	if (!ath9k_hw_set_reset_reg(ah, ATH9K_RESET_COLD))
		return false;

	ath9k_hw_init_pll(ah, NULL);
	return true;
}
EXPORT_SYMBOL(ath9k_hw_disable);

static int get_antenna_gain(struct ath_hw *ah, struct ath9k_channel *chan)
{
	enum eeprom_param gain_param;

	if (IS_CHAN_2GHZ(chan))
		gain_param = EEP_ANTENNA_GAIN_2G;
	else
		gain_param = EEP_ANTENNA_GAIN_5G;

	return ah->eep_ops->get_eeprom(ah, gain_param);
}

void ath9k_hw_apply_txpower(struct ath_hw *ah, struct ath9k_channel *chan,
			    bool test)
{
	struct ath_regulatory *reg = ath9k_hw_regulatory(ah);
	struct ieee80211_channel *channel;
	int chan_pwr, new_pwr, max_gain;
	int ant_gain, ant_reduction = 0;

	if (!chan)
		return;

	channel = chan->chan;
	chan_pwr = min_t(int, channel->max_power * 2, MAX_RATE_POWER);
	new_pwr = min_t(int, chan_pwr, reg->power_limit);
	max_gain = chan_pwr - new_pwr + channel->max_antenna_gain * 2;

	ant_gain = get_antenna_gain(ah, chan);
	if (ant_gain > max_gain)
		ant_reduction = ant_gain - max_gain;

	ah->eep_ops->set_txpower(ah, chan,
				 ath9k_regd_get_ctl(reg, chan),
				 ant_reduction, new_pwr, test);
}

void ath9k_hw_set_txpowerlimit(struct ath_hw *ah, u32 limit, bool test)
{
	struct ath_regulatory *reg = ath9k_hw_regulatory(ah);
	struct ath9k_channel *chan = ah->curchan;
	struct ieee80211_channel *channel = chan->chan;

	reg->power_limit = min_t(u32, limit, MAX_RATE_POWER);
	if (test)
		channel->max_power = MAX_RATE_POWER / 2;

	ath9k_hw_apply_txpower(ah, chan, test);

	if (test)
		channel->max_power = DIV_ROUND_UP(reg->max_power_level, 2);
}
EXPORT_SYMBOL(ath9k_hw_set_txpowerlimit);

void ath9k_hw_setopmode(struct ath_hw *ah)
{
	ath9k_hw_set_operating_mode(ah, ah->opmode);
}
EXPORT_SYMBOL(ath9k_hw_setopmode);

void ath9k_hw_setmcastfilter(struct ath_hw *ah, u32 filter0, u32 filter1)
{
	REG_WRITE(ah, AR_MCAST_FIL0, filter0);
	REG_WRITE(ah, AR_MCAST_FIL1, filter1);
}
EXPORT_SYMBOL(ath9k_hw_setmcastfilter);

void ath9k_hw_write_associd(struct ath_hw *ah)
{
	struct ath_common *common = ath9k_hw_common(ah);

	REG_WRITE(ah, AR_BSS_ID0, get_unaligned_le32(common->curbssid));
	REG_WRITE(ah, AR_BSS_ID1, get_unaligned_le16(common->curbssid + 4) |
		  ((common->curaid & 0x3fff) << AR_BSS_ID1_AID_S));
}
EXPORT_SYMBOL(ath9k_hw_write_associd);

#define ATH9K_MAX_TSF_READ 10

u64 ath9k_hw_gettsf64(struct ath_hw *ah)
{
	u32 tsf_lower, tsf_upper1, tsf_upper2;
	int i;

	tsf_upper1 = REG_READ(ah, AR_TSF_U32);
	for (i = 0; i < ATH9K_MAX_TSF_READ; i++) {
		tsf_lower = REG_READ(ah, AR_TSF_L32);
		tsf_upper2 = REG_READ(ah, AR_TSF_U32);
		if (tsf_upper2 == tsf_upper1)
			break;
		tsf_upper1 = tsf_upper2;
	}

	WARN_ON( i == ATH9K_MAX_TSF_READ );

	return (((u64)tsf_upper1 << 32) | tsf_lower);
}
EXPORT_SYMBOL(ath9k_hw_gettsf64);

void ath9k_hw_settsf64(struct ath_hw *ah, u64 tsf64)
{
	REG_WRITE(ah, AR_TSF_L32, tsf64 & 0xffffffff);
	REG_WRITE(ah, AR_TSF_U32, (tsf64 >> 32) & 0xffffffff);
}
EXPORT_SYMBOL(ath9k_hw_settsf64);

void ath9k_hw_reset_tsf(struct ath_hw *ah)
{
	if (!ath9k_hw_wait(ah, AR_SLP32_MODE, AR_SLP32_TSF_WRITE_STATUS, 0,
			   AH_TSF_WRITE_TIMEOUT))
		ath_dbg(ath9k_hw_common(ah), RESET,
			"AR_SLP32_TSF_WRITE_STATUS limit exceeded\n");

	REG_WRITE(ah, AR_RESET_TSF, AR_RESET_TSF_ONCE);
}
EXPORT_SYMBOL(ath9k_hw_reset_tsf);

void ath9k_hw_set_tsfadjust(struct ath_hw *ah, bool set)
{
	if (set)
		ah->misc_mode |= AR_PCU_TX_ADD_TSF;
	else
		ah->misc_mode &= ~AR_PCU_TX_ADD_TSF;
}
EXPORT_SYMBOL(ath9k_hw_set_tsfadjust);

void ath9k_hw_set11nmac2040(struct ath_hw *ah, struct ath9k_channel *chan)
{
	u32 macmode;

	if (IS_CHAN_HT40(chan) && !ah->config.cwm_ignore_extcca)
		macmode = AR_2040_JOINED_RX_CLEAR;
	else
		macmode = 0;

	REG_WRITE(ah, AR_2040_MODE, macmode);
}

/* HW Generic timers configuration */

static const struct ath_gen_timer_configuration gen_tmr_configuration[] =
{
	{AR_NEXT_NDP_TIMER, AR_NDP_PERIOD, AR_TIMER_MODE, 0x0080},
	{AR_NEXT_NDP_TIMER, AR_NDP_PERIOD, AR_TIMER_MODE, 0x0080},
	{AR_NEXT_NDP_TIMER, AR_NDP_PERIOD, AR_TIMER_MODE, 0x0080},
	{AR_NEXT_NDP_TIMER, AR_NDP_PERIOD, AR_TIMER_MODE, 0x0080},
	{AR_NEXT_NDP_TIMER, AR_NDP_PERIOD, AR_TIMER_MODE, 0x0080},
	{AR_NEXT_NDP_TIMER, AR_NDP_PERIOD, AR_TIMER_MODE, 0x0080},
	{AR_NEXT_NDP_TIMER, AR_NDP_PERIOD, AR_TIMER_MODE, 0x0080},
	{AR_NEXT_NDP_TIMER, AR_NDP_PERIOD, AR_TIMER_MODE, 0x0080},
	{AR_NEXT_NDP2_TIMER, AR_NDP2_PERIOD, AR_NDP2_TIMER_MODE, 0x0001},
	{AR_NEXT_NDP2_TIMER + 1*4, AR_NDP2_PERIOD + 1*4,
				AR_NDP2_TIMER_MODE, 0x0002},
	{AR_NEXT_NDP2_TIMER + 2*4, AR_NDP2_PERIOD + 2*4,
				AR_NDP2_TIMER_MODE, 0x0004},
	{AR_NEXT_NDP2_TIMER + 3*4, AR_NDP2_PERIOD + 3*4,
				AR_NDP2_TIMER_MODE, 0x0008},
	{AR_NEXT_NDP2_TIMER + 4*4, AR_NDP2_PERIOD + 4*4,
				AR_NDP2_TIMER_MODE, 0x0010},
	{AR_NEXT_NDP2_TIMER + 5*4, AR_NDP2_PERIOD + 5*4,
				AR_NDP2_TIMER_MODE, 0x0020},
	{AR_NEXT_NDP2_TIMER + 6*4, AR_NDP2_PERIOD + 6*4,
				AR_NDP2_TIMER_MODE, 0x0040},
	{AR_NEXT_NDP2_TIMER + 7*4, AR_NDP2_PERIOD + 7*4,
				AR_NDP2_TIMER_MODE, 0x0080}
};

/* HW generic timer primitives */

u32 ath9k_hw_gettsf32(struct ath_hw *ah)
{
	return REG_READ(ah, AR_TSF_L32);
}
EXPORT_SYMBOL(ath9k_hw_gettsf32);

struct ath_gen_timer *ath_gen_timer_alloc(struct ath_hw *ah,
					  void (*trigger)(void *),
					  void (*overflow)(void *),
					  void *arg,
					  u8 timer_index)
{
	struct ath_gen_timer_table *timer_table = &ah->hw_gen_timers;
	struct ath_gen_timer *timer;

	if ((timer_index < AR_FIRST_NDP_TIMER) ||
		(timer_index >= ATH_MAX_GEN_TIMER))
		return NULL;

	timer = kzalloc(sizeof(struct ath_gen_timer), GFP_KERNEL);
	if (timer == NULL)
		return NULL;

	/* allocate a hardware generic timer slot */
	timer_table->timers[timer_index] = timer;
	timer->index = timer_index;
	timer->trigger = trigger;
	timer->overflow = overflow;
	timer->arg = arg;

	return timer;
}
EXPORT_SYMBOL(ath_gen_timer_alloc);

void ath9k_hw_gen_timer_start(struct ath_hw *ah,
			      struct ath_gen_timer *timer,
			      u32 timer_next,
			      u32 timer_period)
{
	struct ath_gen_timer_table *timer_table = &ah->hw_gen_timers;
	u32 mask = 0;

	timer_table->timer_mask |= BIT(timer->index);

	/*
	 * Program generic timer registers
	 */
	REG_WRITE(ah, gen_tmr_configuration[timer->index].next_addr,
		 timer_next);
	REG_WRITE(ah, gen_tmr_configuration[timer->index].period_addr,
		  timer_period);
	REG_SET_BIT(ah, gen_tmr_configuration[timer->index].mode_addr,
		    gen_tmr_configuration[timer->index].mode_mask);

	if (AR_SREV_9462(ah) || AR_SREV_9565(ah)) {
		/*
		 * Starting from AR9462, each generic timer can select which tsf
		 * to use. But we still follow the old rule, 0 - 7 use tsf and
		 * 8 - 15  use tsf2.
		 */
		if ((timer->index < AR_GEN_TIMER_BANK_1_LEN))
			REG_CLR_BIT(ah, AR_MAC_PCU_GEN_TIMER_TSF_SEL,
				       (1 << timer->index));
		else
			REG_SET_BIT(ah, AR_MAC_PCU_GEN_TIMER_TSF_SEL,
				       (1 << timer->index));
	}

	if (timer->trigger)
		mask |= SM(AR_GENTMR_BIT(timer->index),
			   AR_IMR_S5_GENTIMER_TRIG);
	if (timer->overflow)
		mask |= SM(AR_GENTMR_BIT(timer->index),
			   AR_IMR_S5_GENTIMER_THRESH);

	REG_SET_BIT(ah, AR_IMR_S5, mask);

	if ((ah->imask & ATH9K_INT_GENTIMER) == 0) {
		ah->imask |= ATH9K_INT_GENTIMER;
		ath9k_hw_set_interrupts(ah);
	}
}
EXPORT_SYMBOL(ath9k_hw_gen_timer_start);

void ath9k_hw_gen_timer_stop(struct ath_hw *ah, struct ath_gen_timer *timer)
{
	struct ath_gen_timer_table *timer_table = &ah->hw_gen_timers;

	/* Clear generic timer enable bits. */
	REG_CLR_BIT(ah, gen_tmr_configuration[timer->index].mode_addr,
			gen_tmr_configuration[timer->index].mode_mask);

	if (AR_SREV_9462(ah) || AR_SREV_9565(ah)) {
		/*
		 * Need to switch back to TSF if it was using TSF2.
		 */
		if ((timer->index >= AR_GEN_TIMER_BANK_1_LEN)) {
			REG_CLR_BIT(ah, AR_MAC_PCU_GEN_TIMER_TSF_SEL,
				    (1 << timer->index));
		}
	}

	/* Disable both trigger and thresh interrupt masks */
	REG_CLR_BIT(ah, AR_IMR_S5,
		(SM(AR_GENTMR_BIT(timer->index), AR_IMR_S5_GENTIMER_THRESH) |
		SM(AR_GENTMR_BIT(timer->index), AR_IMR_S5_GENTIMER_TRIG)));

	timer_table->timer_mask &= ~BIT(timer->index);

	if (timer_table->timer_mask == 0) {
		ah->imask &= ~ATH9K_INT_GENTIMER;
		ath9k_hw_set_interrupts(ah);
	}
}
EXPORT_SYMBOL(ath9k_hw_gen_timer_stop);

void ath_gen_timer_free(struct ath_hw *ah, struct ath_gen_timer *timer)
{
	struct ath_gen_timer_table *timer_table = &ah->hw_gen_timers;

	/* free the hardware generic timer slot */
	timer_table->timers[timer->index] = NULL;
	kfree(timer);
}
EXPORT_SYMBOL(ath_gen_timer_free);

/*
 * Generic Timer Interrupts handling
 */
void ath_gen_timer_isr(struct ath_hw *ah)
{
	struct ath_gen_timer_table *timer_table = &ah->hw_gen_timers;
	struct ath_gen_timer *timer;
	unsigned long trigger_mask, thresh_mask;
	unsigned int index;

	/* get hardware generic timer interrupt status */
	trigger_mask = ah->intr_gen_timer_trigger;
	thresh_mask = ah->intr_gen_timer_thresh;
	trigger_mask &= timer_table->timer_mask;
	thresh_mask &= timer_table->timer_mask;

	for_each_set_bit(index, &thresh_mask, ARRAY_SIZE(timer_table->timers)) {
		timer = timer_table->timers[index];
		if (!timer)
		    continue;
		if (!timer->overflow)
		    continue;

		trigger_mask &= ~BIT(index);
		timer->overflow(timer->arg);
	}

	for_each_set_bit(index, &trigger_mask, ARRAY_SIZE(timer_table->timers)) {
		timer = timer_table->timers[index];
		if (!timer)
		    continue;
		if (!timer->trigger)
		    continue;
		timer->trigger(timer->arg);
	}
}
EXPORT_SYMBOL(ath_gen_timer_isr);

/********/
/* HTC  */
/********/

static struct {
	u32 version;
	const char * name;
} ath_mac_bb_names[] = {
	/* Devices with external radios */
	{ AR_SREV_VERSION_5416_PCI,	"5416" },
	{ AR_SREV_VERSION_5416_PCIE,	"5418" },
	{ AR_SREV_VERSION_9100,		"9100" },
	{ AR_SREV_VERSION_9160,		"9160" },
	/* Single-chip solutions */
	{ AR_SREV_VERSION_9280,		"9280" },
	{ AR_SREV_VERSION_9285,		"9285" },
	{ AR_SREV_VERSION_9287,         "9287" },
	{ AR_SREV_VERSION_9271,         "9271" },
	{ AR_SREV_VERSION_9300,         "9300" },
	{ AR_SREV_VERSION_9330,         "9330" },
	{ AR_SREV_VERSION_9340,		"9340" },
	{ AR_SREV_VERSION_9485,         "9485" },
	{ AR_SREV_VERSION_9462,         "9462" },
	{ AR_SREV_VERSION_9550,         "9550" },
	{ AR_SREV_VERSION_9565,         "9565" },
	{ AR_SREV_VERSION_9531,         "9531" },
};

/* For devices with external radios */
static struct {
	u16 version;
	const char * name;
} ath_rf_names[] = {
	{ 0,				"5133" },
	{ AR_RAD5133_SREV_MAJOR,	"5133" },
	{ AR_RAD5122_SREV_MAJOR,	"5122" },
	{ AR_RAD2133_SREV_MAJOR,	"2133" },
	{ AR_RAD2122_SREV_MAJOR,	"2122" }
};

/*
 * Return the MAC/BB name. "????" is returned if the MAC/BB is unknown.
 */
static const char *ath9k_hw_mac_bb_name(u32 mac_bb_version)
{
	int i;

	for (i=0; i<ARRAY_SIZE(ath_mac_bb_names); i++) {
		if (ath_mac_bb_names[i].version == mac_bb_version) {
			return ath_mac_bb_names[i].name;
		}
	}

	return "????";
}

/*
 * Return the RF name. "????" is returned if the RF is unknown.
 * Used for devices with external radios.
 */
static const char *ath9k_hw_rf_name(u16 rf_version)
{
	int i;

	for (i=0; i<ARRAY_SIZE(ath_rf_names); i++) {
		if (ath_rf_names[i].version == rf_version) {
			return ath_rf_names[i].name;
		}
	}

	return "????";
}

void ath9k_hw_name(struct ath_hw *ah, char *hw_name, size_t len)
{
	int used;

	/* chipsets >= AR9280 are single-chip */
	if (AR_SREV_9280_20_OR_LATER(ah)) {
		used = scnprintf(hw_name, len,
				 "Atheros AR%s Rev:%x",
				 ath9k_hw_mac_bb_name(ah->hw_version.macVersion),
				 ah->hw_version.macRev);
	}
	else {
		used = scnprintf(hw_name, len,
				 "Atheros AR%s MAC/BB Rev:%x AR%s RF Rev:%x",
				 ath9k_hw_mac_bb_name(ah->hw_version.macVersion),
				 ah->hw_version.macRev,
				 ath9k_hw_rf_name((ah->hw_version.analog5GhzRev
						  & AR_RADIO_SREV_MAJOR)),
				 ah->hw_version.phyRev);
	}

	hw_name[used] = '\0';
}
EXPORT_SYMBOL(ath9k_hw_name);<|MERGE_RESOLUTION|>--- conflicted
+++ resolved
@@ -1756,6 +1756,7 @@
 	u32 saveDefAntenna;
 	u32 macStaId1;
 	u64 tsf = 0;
+	s64 usec = 0;
 	int r;
 	bool start_mci_reset = false;
 	bool save_fullsleep = ah->chip_fullsleep;
@@ -1800,11 +1801,7 @@
 
 	/* Save TSF before chip reset, a cold reset clears it */
 	tsf = ath9k_hw_gettsf64(ah);
-<<<<<<< HEAD
 	usec = ktime_to_us(ktime_get_raw());
-=======
-	getrawmonotonic(&ts);
->>>>>>> d247b6ab
 
 	saveLedState = REG_READ(ah, AR_CFG_LED) &
 		(AR_CFG_LED_ASSOC_CTL | AR_CFG_LED_MODE_SEL |
@@ -1837,12 +1834,8 @@
 	}
 
 	/* Restore TSF */
-<<<<<<< HEAD
 	usec = ktime_to_us(ktime_get_raw()) - usec;
 	ath9k_hw_settsf64(ah, tsf + usec);
-=======
-	ath9k_hw_settsf64(ah, tsf + ath9k_hw_get_tsf_offset(&ts, NULL));
->>>>>>> d247b6ab
 
 	if (AR_SREV_9280_20_OR_LATER(ah))
 		REG_SET_BIT(ah, AR_GPIO_INPUT_EN_VAL, AR_GPIO_JTAG_DISABLE);
