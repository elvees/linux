--- conflicted
+++ resolved
@@ -648,11 +648,6 @@
 	return has_sre;
 }
 
-<<<<<<< HEAD
-static bool runs_at_el2(const struct arm64_cpu_capabilities *entry)
-{
-	return is_kernel_in_hyp_mode();
-=======
 static bool has_no_hw_prefetch(const struct arm64_cpu_capabilities *entry)
 {
 	u32 midr = read_cpuid_id();
@@ -663,7 +658,11 @@
 	rv_max = (1 << MIDR_VARIANT_SHIFT) | MIDR_REVISION_MASK;
 
 	return MIDR_IS_CPU_MODEL_RANGE(midr, MIDR_THUNDERX, rv_min, rv_max);
->>>>>>> 2776e0e8
+}
+
+static bool runs_at_el2(const struct arm64_cpu_capabilities *entry)
+{
+	return is_kernel_in_hyp_mode();
 }
 
 static const struct arm64_cpu_capabilities arm64_features[] = {
@@ -700,12 +699,6 @@
 	},
 #endif /* CONFIG_AS_LSE && CONFIG_ARM64_LSE_ATOMICS */
 	{
-<<<<<<< HEAD
-		.desc = "Virtualization Host Extensions",
-		.capability = ARM64_HAS_VIRT_HOST_EXTN,
-		.matches = runs_at_el2,
-	},
-=======
 		.desc = "Software prefetching using PRFM",
 		.capability = ARM64_HAS_NO_HW_PREFETCH,
 		.matches = has_no_hw_prefetch,
@@ -727,7 +720,11 @@
 		.matches = cpufeature_pan_not_uao,
 	},
 #endif /* CONFIG_ARM64_PAN */
->>>>>>> 2776e0e8
+	{
+		.desc = "Virtualization Host Extensions",
+		.capability = ARM64_HAS_VIRT_HOST_EXTN,
+		.matches = runs_at_el2,
+	},
 	{},
 };
 
