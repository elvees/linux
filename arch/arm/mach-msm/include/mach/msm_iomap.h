--- conflicted
+++ resolved
@@ -55,11 +55,7 @@
 
 #include "msm_iomap-8960.h"
 
-<<<<<<< HEAD
-/* Virtual addressses shared across all MSM targets. */
-=======
 /* Virtual addresses shared across all MSM targets. */
->>>>>>> d762f438
 #define MSM_CSR_BASE		IOMEM(0xE0001000)
 #define MSM_QGIC_DIST_BASE	IOMEM(0xF0000000)
 #define MSM_QGIC_CPU_BASE	IOMEM(0xF0001000)
