/*
 * Copyright (C) 2008 Oracle.  All rights reserved.
 *
 * This program is free software; you can redistribute it and/or
 * modify it under the terms of the GNU General Public
 * License v2 as published by the Free Software Foundation.
 *
 * This program is distributed in the hope that it will be useful,
 * but WITHOUT ANY WARRANTY; without even the implied warranty of
 * MERCHANTABILITY or FITNESS FOR A PARTICULAR PURPOSE.  See the GNU
 * General Public License for more details.
 *
 * You should have received a copy of the GNU General Public
 * License along with this program; if not, write to the
 * Free Software Foundation, Inc., 59 Temple Place - Suite 330,
 * Boston, MA 021110-1307, USA.
 */

#ifndef __BTRFS_COMPRESSION_
#define __BTRFS_COMPRESSION_

/*
 * We want to make sure that amount of RAM required to uncompress an extent is
 * reasonable, so we limit the total size in ram of a compressed extent to
 * 128k.  This is a crucial number because it also controls how easily we can
 * spread reads across cpus for decompression.
 *
 * We also want to make sure the amount of IO required to do a random read is
 * reasonably small, so we limit the size of a compressed extent to 128k.
 */

/* Maximum length of compressed data stored on disk */
#define BTRFS_MAX_COMPRESSED		(SZ_128K)
/* Maximum size of data before compression */
#define BTRFS_MAX_UNCOMPRESSED		(SZ_128K)

struct compressed_bio {
	/* number of bios pending for this compressed extent */
	refcount_t pending_bios;

	/* the pages with the compressed data on them */
	struct page **compressed_pages;

	/* inode that owns this data */
	struct inode *inode;

	/* starting offset in the inode for our pages */
	u64 start;

	/* number of bytes in the inode we're working on */
	unsigned long len;

	/* number of bytes on disk */
	unsigned long compressed_len;

	/* the compression algorithm for this bio */
	int compress_type;

	/* number of compressed pages in the array */
	unsigned long nr_pages;

	/* IO errors */
	int errors;
	int mirror_num;

	/* for reads, this is the bio we are copying the data into */
	struct bio *orig_bio;

	/*
	 * the start of a variable length array of checksums only
	 * used by reads
	 */
	u32 sums;
};

void btrfs_init_compress(void);
void btrfs_exit_compress(void);

int btrfs_compress_pages(int type, struct address_space *mapping,
			 u64 start, struct page **pages,
			 unsigned long *out_pages,
			 unsigned long *total_in,
			 unsigned long *total_out);
int btrfs_decompress(int type, unsigned char *data_in, struct page *dest_page,
		     unsigned long start_byte, size_t srclen, size_t destlen);
int btrfs_decompress_buf2page(const char *buf, unsigned long buf_start,
			      unsigned long total_out, u64 disk_start,
			      struct bio *bio);

blk_status_t btrfs_submit_compressed_write(struct inode *inode, u64 start,
				  unsigned long len, u64 disk_start,
				  unsigned long compressed_len,
				  struct page **compressed_pages,
				  unsigned long nr_pages);
blk_status_t btrfs_submit_compressed_read(struct inode *inode, struct bio *bio,
				 int mirror_num, unsigned long bio_flags);

enum btrfs_compression_type {
	BTRFS_COMPRESS_NONE  = 0,
	BTRFS_COMPRESS_ZLIB  = 1,
	BTRFS_COMPRESS_LZO   = 2,
<<<<<<< HEAD
	BTRFS_COMPRESS_TYPES = 2,
=======
	BTRFS_COMPRESS_ZSTD  = 3,
	BTRFS_COMPRESS_TYPES = 3,
	BTRFS_COMPRESS_LAST  = 4,
>>>>>>> 87bf54bb
};

struct btrfs_compress_op {
	struct list_head *(*alloc_workspace)(void);

	void (*free_workspace)(struct list_head *workspace);

	int (*compress_pages)(struct list_head *workspace,
			      struct address_space *mapping,
			      u64 start,
			      struct page **pages,
			      unsigned long *out_pages,
			      unsigned long *total_in,
			      unsigned long *total_out);

	int (*decompress_bio)(struct list_head *workspace,
				struct compressed_bio *cb);

	int (*decompress)(struct list_head *workspace,
			  unsigned char *data_in,
			  struct page *dest_page,
			  unsigned long start_byte,
			  size_t srclen, size_t destlen);
};

extern const struct btrfs_compress_op btrfs_zlib_compress;
extern const struct btrfs_compress_op btrfs_lzo_compress;
extern const struct btrfs_compress_op btrfs_zstd_compress;

int btrfs_compress_heuristic(struct inode *inode, u64 start, u64 end);

#endif<|MERGE_RESOLUTION|>--- conflicted
+++ resolved
@@ -99,13 +99,8 @@
 	BTRFS_COMPRESS_NONE  = 0,
 	BTRFS_COMPRESS_ZLIB  = 1,
 	BTRFS_COMPRESS_LZO   = 2,
-<<<<<<< HEAD
-	BTRFS_COMPRESS_TYPES = 2,
-=======
 	BTRFS_COMPRESS_ZSTD  = 3,
 	BTRFS_COMPRESS_TYPES = 3,
-	BTRFS_COMPRESS_LAST  = 4,
->>>>>>> 87bf54bb
 };
 
 struct btrfs_compress_op {
