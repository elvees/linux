--- conflicted
+++ resolved
@@ -8517,14 +8517,9 @@
 			}
 		}
 
-<<<<<<< HEAD
-		ret = btrfs_reserve_extent(trans, root,
-					   min(num_bytes, 256ULL * 1024 * 1024),
-=======
 		cur_bytes = min(num_bytes, 256ULL * 1024 * 1024);
 		cur_bytes = max(cur_bytes, min_size);
 		ret = btrfs_reserve_extent(trans, root, cur_bytes,
->>>>>>> 3da889b6
 					   min_size, 0, *alloc_hint, &ins, 1);
 		if (ret) {
 			if (own_trans)
