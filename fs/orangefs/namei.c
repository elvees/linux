/*
 * (C) 2001 Clemson University and The University of Chicago
 *
 * See COPYING in top-level directory.
 */

/*
 *  Linux VFS namei operations.
 */

#include "protocol.h"
#include "orangefs-kernel.h"

/*
 * Get a newly allocated inode to go with a negative dentry.
 */
static int orangefs_create(struct inode *dir,
			struct dentry *dentry,
			umode_t mode,
			bool exclusive)
{
	struct orangefs_inode_s *parent = ORANGEFS_I(dir);
	struct orangefs_kernel_op_s *new_op;
	struct inode *inode;
	int ret;

	gossip_debug(GOSSIP_NAME_DEBUG, "%s: %pd\n",
		     __func__,
		     dentry);

	new_op = op_alloc(ORANGEFS_VFS_OP_CREATE);
	if (!new_op)
		return -ENOMEM;

	new_op->upcall.req.create.parent_refn = parent->refn;

	fill_default_sys_attrs(new_op->upcall.req.create.attributes,
			       ORANGEFS_TYPE_METAFILE, mode);

	strncpy(new_op->upcall.req.create.d_name,
		dentry->d_name.name, ORANGEFS_NAME_MAX);

	ret = service_operation(new_op, __func__, get_interruptible_flag(dir));

	gossip_debug(GOSSIP_NAME_DEBUG,
		     "%s: %pd: handle:%pU: fsid:%d: new_op:%p: ret:%d:\n",
		     __func__,
		     dentry,
		     &new_op->downcall.resp.create.refn.khandle,
		     new_op->downcall.resp.create.refn.fs_id,
		     new_op,
		     ret);

	if (ret < 0)
		goto out;

	inode = orangefs_new_inode(dir->i_sb, dir, S_IFREG | mode, 0,
				&new_op->downcall.resp.create.refn);
	if (IS_ERR(inode)) {
		gossip_err("%s: Failed to allocate inode for file :%pd:\n",
			   __func__,
			   dentry);
		ret = PTR_ERR(inode);
		goto out;
	}

	gossip_debug(GOSSIP_NAME_DEBUG,
		     "%s: Assigned inode :%pU: for file :%pd:\n",
		     __func__,
		     get_khandle_from_ino(inode),
		     dentry);

	d_instantiate(dentry, inode);
	unlock_new_inode(inode);
<<<<<<< HEAD
	dentry->d_time = jiffies + orangefs_dcache_timeout_msecs*HZ/1000;
=======
	orangefs_set_timeout(dentry);
>>>>>>> d06e622d
	ORANGEFS_I(inode)->getattr_time = jiffies - 1;

	gossip_debug(GOSSIP_NAME_DEBUG,
		     "%s: dentry instantiated for %pd\n",
		     __func__,
		     dentry);

	SetMtimeFlag(parent);
	dir->i_mtime = dir->i_ctime = current_time(dir);
	mark_inode_dirty_sync(dir);
	ret = 0;
out:
	op_release(new_op);
	gossip_debug(GOSSIP_NAME_DEBUG,
		     "%s: %pd: returning %d\n",
		     __func__,
		     dentry,
		     ret);
	return ret;
}

/*
 * Attempt to resolve an object name (dentry->d_name), parent handle, and
 * fsid into a handle for the object.
 */
static struct dentry *orangefs_lookup(struct inode *dir, struct dentry *dentry,
				   unsigned int flags)
{
	struct orangefs_inode_s *parent = ORANGEFS_I(dir);
	struct orangefs_kernel_op_s *new_op;
	struct inode *inode;
	struct dentry *res;
	int ret = -EINVAL;

	/*
	 * in theory we could skip a lookup here (if the intent is to
	 * create) in order to avoid a potentially failed lookup, but
	 * leaving it in can skip a valid lookup and try to create a file
	 * that already exists (e.g. the vfs already handles checking for
	 * -EEXIST on O_EXCL opens, which is broken if we skip this lookup
	 * in the create path)
	 */
	gossip_debug(GOSSIP_NAME_DEBUG, "%s called on %pd\n",
		     __func__, dentry);

	if (dentry->d_name.len > (ORANGEFS_NAME_MAX - 1))
		return ERR_PTR(-ENAMETOOLONG);

	new_op = op_alloc(ORANGEFS_VFS_OP_LOOKUP);
	if (!new_op)
		return ERR_PTR(-ENOMEM);

	new_op->upcall.req.lookup.sym_follow = ORANGEFS_LOOKUP_LINK_NO_FOLLOW;

	gossip_debug(GOSSIP_NAME_DEBUG, "%s:%s:%d using parent %pU\n",
		     __FILE__,
		     __func__,
		     __LINE__,
		     &parent->refn.khandle);
	new_op->upcall.req.lookup.parent_refn = parent->refn;

	strncpy(new_op->upcall.req.lookup.d_name, dentry->d_name.name,
		ORANGEFS_NAME_MAX);

	gossip_debug(GOSSIP_NAME_DEBUG,
		     "%s: doing lookup on %s under %pU,%d\n",
		     __func__,
		     new_op->upcall.req.lookup.d_name,
		     &new_op->upcall.req.lookup.parent_refn.khandle,
		     new_op->upcall.req.lookup.parent_refn.fs_id);

	ret = service_operation(new_op, __func__, get_interruptible_flag(dir));

	gossip_debug(GOSSIP_NAME_DEBUG,
		     "Lookup Got %pU, fsid %d (ret=%d)\n",
		     &new_op->downcall.resp.lookup.refn.khandle,
		     new_op->downcall.resp.lookup.refn.fs_id,
		     ret);

	if (ret < 0) {
		if (ret == -ENOENT) {
			/*
			 * if no inode was found, add a negative dentry to
			 * dcache anyway; if we don't, we don't hold expected
			 * lookup semantics and we most noticeably break
			 * during directory renames.
			 *
			 * however, if the operation failed or exited, do not
			 * add the dentry (e.g. in the case that a touch is
			 * issued on a file that already exists that was
			 * interrupted during this lookup -- no need to add
			 * another negative dentry for an existing file)
			 */

			gossip_debug(GOSSIP_NAME_DEBUG,
				     "orangefs_lookup: Adding *negative* dentry "
				     "%p for %pd\n",
				     dentry,
				     dentry);

			d_add(dentry, NULL);
			res = NULL;
			goto out;
		}

		/* must be a non-recoverable error */
		res = ERR_PTR(ret);
		goto out;
	}

<<<<<<< HEAD
	dentry->d_time = jiffies + orangefs_dcache_timeout_msecs*HZ/1000;
=======
	orangefs_set_timeout(dentry);
>>>>>>> d06e622d

	inode = orangefs_iget(dir->i_sb, &new_op->downcall.resp.lookup.refn);
	if (IS_ERR(inode)) {
		gossip_debug(GOSSIP_NAME_DEBUG,
			"error %ld from iget\n", PTR_ERR(inode));
		res = ERR_CAST(inode);
		goto out;
	}

	ORANGEFS_I(inode)->getattr_time = jiffies - 1;

	gossip_debug(GOSSIP_NAME_DEBUG,
		     "%s:%s:%d "
		     "Found good inode [%lu] with count [%d]\n",
		     __FILE__,
		     __func__,
		     __LINE__,
		     inode->i_ino,
		     (int)atomic_read(&inode->i_count));

	/* update dentry/inode pair into dcache */
	res = d_splice_alias(inode, dentry);

	gossip_debug(GOSSIP_NAME_DEBUG,
		     "Lookup success (inode ct = %d)\n",
		     (int)atomic_read(&inode->i_count));
out:
	op_release(new_op);
	return res;
}

/* return 0 on success; non-zero otherwise */
static int orangefs_unlink(struct inode *dir, struct dentry *dentry)
{
	struct inode *inode = dentry->d_inode;
	struct orangefs_inode_s *parent = ORANGEFS_I(dir);
	struct orangefs_kernel_op_s *new_op;
	int ret;

	gossip_debug(GOSSIP_NAME_DEBUG,
		     "%s: called on %pd\n"
		     "  (inode %pU): Parent is %pU | fs_id %d\n",
		     __func__,
		     dentry,
		     get_khandle_from_ino(inode),
		     &parent->refn.khandle,
		     parent->refn.fs_id);

	new_op = op_alloc(ORANGEFS_VFS_OP_REMOVE);
	if (!new_op)
		return -ENOMEM;

	new_op->upcall.req.remove.parent_refn = parent->refn;
	strncpy(new_op->upcall.req.remove.d_name, dentry->d_name.name,
		ORANGEFS_NAME_MAX);

	ret = service_operation(new_op, "orangefs_unlink",
				get_interruptible_flag(inode));

	gossip_debug(GOSSIP_NAME_DEBUG,
		     "%s: service_operation returned:%d:\n",
		     __func__,
		     ret);

	op_release(new_op);

	if (!ret) {
		drop_nlink(inode);

		SetMtimeFlag(parent);
		dir->i_mtime = dir->i_ctime = current_time(dir);
		mark_inode_dirty_sync(dir);
	}
	return ret;
}

static int orangefs_symlink(struct inode *dir,
			 struct dentry *dentry,
			 const char *symname)
{
	struct orangefs_inode_s *parent = ORANGEFS_I(dir);
	struct orangefs_kernel_op_s *new_op;
	struct inode *inode;
	int mode = 755;
	int ret;

	gossip_debug(GOSSIP_NAME_DEBUG, "%s: called\n", __func__);

	if (!symname)
		return -EINVAL;

	if (strlen(symname)+1 > ORANGEFS_NAME_MAX)
		return -ENAMETOOLONG;

	new_op = op_alloc(ORANGEFS_VFS_OP_SYMLINK);
	if (!new_op)
		return -ENOMEM;

	new_op->upcall.req.sym.parent_refn = parent->refn;

	fill_default_sys_attrs(new_op->upcall.req.sym.attributes,
			       ORANGEFS_TYPE_SYMLINK,
			       mode);

	strncpy(new_op->upcall.req.sym.entry_name,
		dentry->d_name.name,
		ORANGEFS_NAME_MAX);
	strncpy(new_op->upcall.req.sym.target, symname, ORANGEFS_NAME_MAX);

	ret = service_operation(new_op, __func__, get_interruptible_flag(dir));

	gossip_debug(GOSSIP_NAME_DEBUG,
		     "Symlink Got ORANGEFS handle %pU on fsid %d (ret=%d)\n",
		     &new_op->downcall.resp.sym.refn.khandle,
		     new_op->downcall.resp.sym.refn.fs_id, ret);

	if (ret < 0) {
		gossip_debug(GOSSIP_NAME_DEBUG,
			    "%s: failed with error code %d\n",
			    __func__, ret);
		goto out;
	}

	inode = orangefs_new_inode(dir->i_sb, dir, S_IFLNK | mode, 0,
				&new_op->downcall.resp.sym.refn);
	if (IS_ERR(inode)) {
		gossip_err
		    ("*** Failed to allocate orangefs symlink inode\n");
		ret = PTR_ERR(inode);
		goto out;
	}

	gossip_debug(GOSSIP_NAME_DEBUG,
		     "Assigned symlink inode new number of %pU\n",
		     get_khandle_from_ino(inode));

	d_instantiate(dentry, inode);
	unlock_new_inode(inode);
<<<<<<< HEAD
	dentry->d_time = jiffies + orangefs_dcache_timeout_msecs*HZ/1000;
=======
	orangefs_set_timeout(dentry);
>>>>>>> d06e622d
	ORANGEFS_I(inode)->getattr_time = jiffies - 1;

	gossip_debug(GOSSIP_NAME_DEBUG,
		     "Inode (Symlink) %pU -> %pd\n",
		     get_khandle_from_ino(inode),
		     dentry);

	SetMtimeFlag(parent);
	dir->i_mtime = dir->i_ctime = current_time(dir);
	mark_inode_dirty_sync(dir);
	ret = 0;
out:
	op_release(new_op);
	return ret;
}

static int orangefs_mkdir(struct inode *dir, struct dentry *dentry, umode_t mode)
{
	struct orangefs_inode_s *parent = ORANGEFS_I(dir);
	struct orangefs_kernel_op_s *new_op;
	struct inode *inode;
	int ret;

	new_op = op_alloc(ORANGEFS_VFS_OP_MKDIR);
	if (!new_op)
		return -ENOMEM;

	new_op->upcall.req.mkdir.parent_refn = parent->refn;

	fill_default_sys_attrs(new_op->upcall.req.mkdir.attributes,
			      ORANGEFS_TYPE_DIRECTORY, mode);

	strncpy(new_op->upcall.req.mkdir.d_name,
		dentry->d_name.name, ORANGEFS_NAME_MAX);

	ret = service_operation(new_op, __func__, get_interruptible_flag(dir));

	gossip_debug(GOSSIP_NAME_DEBUG,
		     "Mkdir Got ORANGEFS handle %pU on fsid %d\n",
		     &new_op->downcall.resp.mkdir.refn.khandle,
		     new_op->downcall.resp.mkdir.refn.fs_id);

	if (ret < 0) {
		gossip_debug(GOSSIP_NAME_DEBUG,
			     "%s: failed with error code %d\n",
			     __func__, ret);
		goto out;
	}

	inode = orangefs_new_inode(dir->i_sb, dir, S_IFDIR | mode, 0,
				&new_op->downcall.resp.mkdir.refn);
	if (IS_ERR(inode)) {
		gossip_err("*** Failed to allocate orangefs dir inode\n");
		ret = PTR_ERR(inode);
		goto out;
	}

	gossip_debug(GOSSIP_NAME_DEBUG,
		     "Assigned dir inode new number of %pU\n",
		     get_khandle_from_ino(inode));

	d_instantiate(dentry, inode);
	unlock_new_inode(inode);
<<<<<<< HEAD
	dentry->d_time = jiffies + orangefs_dcache_timeout_msecs*HZ/1000;
=======
	orangefs_set_timeout(dentry);
>>>>>>> d06e622d
	ORANGEFS_I(inode)->getattr_time = jiffies - 1;

	gossip_debug(GOSSIP_NAME_DEBUG,
		     "Inode (Directory) %pU -> %pd\n",
		     get_khandle_from_ino(inode),
		     dentry);

	/*
	 * NOTE: we have no good way to keep nlink consistent for directories
	 * across clients; keep constant at 1.
	 */
	SetMtimeFlag(parent);
	dir->i_mtime = dir->i_ctime = current_time(dir);
	mark_inode_dirty_sync(dir);
out:
	op_release(new_op);
	return ret;
}

static int orangefs_rename(struct inode *old_dir,
			struct dentry *old_dentry,
			struct inode *new_dir,
			struct dentry *new_dentry,
			unsigned int flags)
{
	struct orangefs_kernel_op_s *new_op;
	int ret;

	if (flags)
		return -EINVAL;

	gossip_debug(GOSSIP_NAME_DEBUG,
		     "orangefs_rename: called (%pd2 => %pd2) ct=%d\n",
		     old_dentry, new_dentry, d_count(new_dentry));

	ORANGEFS_I(new_dentry->d_parent->d_inode)->getattr_time = jiffies - 1;

	new_op = op_alloc(ORANGEFS_VFS_OP_RENAME);
	if (!new_op)
		return -EINVAL;

	new_op->upcall.req.rename.old_parent_refn = ORANGEFS_I(old_dir)->refn;
	new_op->upcall.req.rename.new_parent_refn = ORANGEFS_I(new_dir)->refn;

	strncpy(new_op->upcall.req.rename.d_old_name,
		old_dentry->d_name.name,
		ORANGEFS_NAME_MAX);
	strncpy(new_op->upcall.req.rename.d_new_name,
		new_dentry->d_name.name,
		ORANGEFS_NAME_MAX);

	ret = service_operation(new_op,
				"orangefs_rename",
				get_interruptible_flag(old_dentry->d_inode));

	gossip_debug(GOSSIP_NAME_DEBUG,
		     "orangefs_rename: got downcall status %d\n",
		     ret);

	if (new_dentry->d_inode)
		new_dentry->d_inode->i_ctime = current_time(new_dentry->d_inode);

	op_release(new_op);
	return ret;
}

/* ORANGEFS implementation of VFS inode operations for directories */
const struct inode_operations orangefs_dir_inode_operations = {
	.lookup = orangefs_lookup,
	.get_acl = orangefs_get_acl,
	.set_acl = orangefs_set_acl,
	.create = orangefs_create,
	.unlink = orangefs_unlink,
	.symlink = orangefs_symlink,
	.mkdir = orangefs_mkdir,
	.rmdir = orangefs_unlink,
	.rename = orangefs_rename,
	.setattr = orangefs_setattr,
	.getattr = orangefs_getattr,
	.listxattr = orangefs_listxattr,
	.permission = orangefs_permission,
};<|MERGE_RESOLUTION|>--- conflicted
+++ resolved
@@ -72,11 +72,7 @@
 
 	d_instantiate(dentry, inode);
 	unlock_new_inode(inode);
-<<<<<<< HEAD
-	dentry->d_time = jiffies + orangefs_dcache_timeout_msecs*HZ/1000;
-=======
 	orangefs_set_timeout(dentry);
->>>>>>> d06e622d
 	ORANGEFS_I(inode)->getattr_time = jiffies - 1;
 
 	gossip_debug(GOSSIP_NAME_DEBUG,
@@ -187,11 +183,7 @@
 		goto out;
 	}
 
-<<<<<<< HEAD
-	dentry->d_time = jiffies + orangefs_dcache_timeout_msecs*HZ/1000;
-=======
 	orangefs_set_timeout(dentry);
->>>>>>> d06e622d
 
 	inode = orangefs_iget(dir->i_sb, &new_op->downcall.resp.lookup.refn);
 	if (IS_ERR(inode)) {
@@ -330,11 +322,7 @@
 
 	d_instantiate(dentry, inode);
 	unlock_new_inode(inode);
-<<<<<<< HEAD
-	dentry->d_time = jiffies + orangefs_dcache_timeout_msecs*HZ/1000;
-=======
 	orangefs_set_timeout(dentry);
->>>>>>> d06e622d
 	ORANGEFS_I(inode)->getattr_time = jiffies - 1;
 
 	gossip_debug(GOSSIP_NAME_DEBUG,
@@ -398,11 +386,7 @@
 
 	d_instantiate(dentry, inode);
 	unlock_new_inode(inode);
-<<<<<<< HEAD
-	dentry->d_time = jiffies + orangefs_dcache_timeout_msecs*HZ/1000;
-=======
 	orangefs_set_timeout(dentry);
->>>>>>> d06e622d
 	ORANGEFS_I(inode)->getattr_time = jiffies - 1;
 
 	gossip_debug(GOSSIP_NAME_DEBUG,
