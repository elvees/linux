--- conflicted
+++ resolved
@@ -2944,1701 +2944,6 @@
 		sum += cpu_rq(i)->nr_running;
 
 	return sum;
-<<<<<<< HEAD
-=======
-}
-
-unsigned long nr_uninterruptible(void)
-{
-	unsigned long i, sum = 0;
-
-	for_each_possible_cpu(i)
-		sum += cpu_rq(i)->nr_uninterruptible;
-
-	/*
-	 * Since we read the counters lockless, it might be slightly
-	 * inaccurate. Do not allow it to go below zero though:
-	 */
-	if (unlikely((long)sum < 0))
-		sum = 0;
-
-	return sum;
-}
-
-unsigned long long nr_context_switches(void)
-{
-	int i;
-	unsigned long long sum = 0;
-
-	for_each_possible_cpu(i)
-		sum += cpu_rq(i)->nr_switches;
-
-	return sum;
-}
-
-unsigned long nr_iowait(void)
-{
-	unsigned long i, sum = 0;
-
-	for_each_possible_cpu(i)
-		sum += atomic_read(&cpu_rq(i)->nr_iowait);
-
-	return sum;
-}
-
-unsigned long nr_iowait_cpu(void)
-{
-	struct rq *this = this_rq();
-	return atomic_read(&this->nr_iowait);
-}
-
-unsigned long this_cpu_load(void)
-{
-	struct rq *this = this_rq();
-	return this->cpu_load[0];
-}
-
-
-/* Variables and functions for calc_load */
-static atomic_long_t calc_load_tasks;
-static unsigned long calc_load_update;
-unsigned long avenrun[3];
-EXPORT_SYMBOL(avenrun);
-
-/**
- * get_avenrun - get the load average array
- * @loads:	pointer to dest load array
- * @offset:	offset to add
- * @shift:	shift count to shift the result left
- *
- * These values are estimates at best, so no need for locking.
- */
-void get_avenrun(unsigned long *loads, unsigned long offset, int shift)
-{
-	loads[0] = (avenrun[0] + offset) << shift;
-	loads[1] = (avenrun[1] + offset) << shift;
-	loads[2] = (avenrun[2] + offset) << shift;
-}
-
-static unsigned long
-calc_load(unsigned long load, unsigned long exp, unsigned long active)
-{
-	load *= exp;
-	load += active * (FIXED_1 - exp);
-	return load >> FSHIFT;
-}
-
-/*
- * calc_load - update the avenrun load estimates 10 ticks after the
- * CPUs have updated calc_load_tasks.
- */
-void calc_global_load(void)
-{
-	unsigned long upd = calc_load_update + 10;
-	long active;
-
-	if (time_before(jiffies, upd))
-		return;
-
-	active = atomic_long_read(&calc_load_tasks);
-	active = active > 0 ? active * FIXED_1 : 0;
-
-	avenrun[0] = calc_load(avenrun[0], EXP_1, active);
-	avenrun[1] = calc_load(avenrun[1], EXP_5, active);
-	avenrun[2] = calc_load(avenrun[2], EXP_15, active);
-
-	calc_load_update += LOAD_FREQ;
-}
-
-/*
- * Either called from update_cpu_load() or from a cpu going idle
- */
-static void calc_load_account_active(struct rq *this_rq)
-{
-	long nr_active, delta;
-
-	nr_active = this_rq->nr_running;
-	nr_active += (long) this_rq->nr_uninterruptible;
-
-	if (nr_active != this_rq->calc_load_active) {
-		delta = nr_active - this_rq->calc_load_active;
-		this_rq->calc_load_active = nr_active;
-		atomic_long_add(delta, &calc_load_tasks);
-	}
-}
-
-/*
- * Update rq->cpu_load[] statistics. This function is usually called every
- * scheduler tick (TICK_NSEC).
- */
-static void update_cpu_load(struct rq *this_rq)
-{
-	unsigned long this_load = this_rq->load.weight;
-	int i, scale;
-
-	this_rq->nr_load_updates++;
-
-	/* Update our load: */
-	for (i = 0, scale = 1; i < CPU_LOAD_IDX_MAX; i++, scale += scale) {
-		unsigned long old_load, new_load;
-
-		/* scale is effectively 1 << i now, and >> i divides by scale */
-
-		old_load = this_rq->cpu_load[i];
-		new_load = this_load;
-		/*
-		 * Round up the averaging division if load is increasing. This
-		 * prevents us from getting stuck on 9 if the load is 10, for
-		 * example.
-		 */
-		if (new_load > old_load)
-			new_load += scale-1;
-		this_rq->cpu_load[i] = (old_load*(scale-1) + new_load) >> i;
-	}
-
-	if (time_after_eq(jiffies, this_rq->calc_load_update)) {
-		this_rq->calc_load_update += LOAD_FREQ;
-		calc_load_account_active(this_rq);
-	}
-}
-
-#ifdef CONFIG_SMP
-
-/*
- * double_rq_lock - safely lock two runqueues
- *
- * Note this does not disable interrupts like task_rq_lock,
- * you need to do so manually before calling.
- */
-static void double_rq_lock(struct rq *rq1, struct rq *rq2)
-	__acquires(rq1->lock)
-	__acquires(rq2->lock)
-{
-	BUG_ON(!irqs_disabled());
-	if (rq1 == rq2) {
-		raw_spin_lock(&rq1->lock);
-		__acquire(rq2->lock);	/* Fake it out ;) */
-	} else {
-		if (rq1 < rq2) {
-			raw_spin_lock(&rq1->lock);
-			raw_spin_lock_nested(&rq2->lock, SINGLE_DEPTH_NESTING);
-		} else {
-			raw_spin_lock(&rq2->lock);
-			raw_spin_lock_nested(&rq1->lock, SINGLE_DEPTH_NESTING);
-		}
-	}
-	update_rq_clock(rq1);
-	update_rq_clock(rq2);
-}
-
-/*
- * double_rq_unlock - safely unlock two runqueues
- *
- * Note this does not restore interrupts like task_rq_unlock,
- * you need to do so manually after calling.
- */
-static void double_rq_unlock(struct rq *rq1, struct rq *rq2)
-	__releases(rq1->lock)
-	__releases(rq2->lock)
-{
-	raw_spin_unlock(&rq1->lock);
-	if (rq1 != rq2)
-		raw_spin_unlock(&rq2->lock);
-	else
-		__release(rq2->lock);
-}
-
-/*
- * sched_exec - execve() is a valuable balancing opportunity, because at
- * this point the task has the smallest effective memory and cache footprint.
- */
-void sched_exec(void)
-{
-	struct task_struct *p = current;
-	struct migration_req req;
-	int dest_cpu, this_cpu;
-	unsigned long flags;
-	struct rq *rq;
-
-again:
-	this_cpu = get_cpu();
-	dest_cpu = select_task_rq(p, SD_BALANCE_EXEC, 0);
-	if (dest_cpu == this_cpu) {
-		put_cpu();
-		return;
-	}
-
-	rq = task_rq_lock(p, &flags);
-	put_cpu();
-
-	/*
-	 * select_task_rq() can race against ->cpus_allowed
-	 */
-	if (!cpumask_test_cpu(dest_cpu, &p->cpus_allowed)
-	    || unlikely(!cpu_active(dest_cpu))) {
-		task_rq_unlock(rq, &flags);
-		goto again;
-	}
-
-	/* force the process onto the specified CPU */
-	if (migrate_task(p, dest_cpu, &req)) {
-		/* Need to wait for migration thread (might exit: take ref). */
-		struct task_struct *mt = rq->migration_thread;
-
-		get_task_struct(mt);
-		task_rq_unlock(rq, &flags);
-		wake_up_process(mt);
-		put_task_struct(mt);
-		wait_for_completion(&req.done);
-
-		return;
-	}
-	task_rq_unlock(rq, &flags);
-}
-
-/*
- * pull_task - move a task from a remote runqueue to the local runqueue.
- * Both runqueues must be locked.
- */
-static void pull_task(struct rq *src_rq, struct task_struct *p,
-		      struct rq *this_rq, int this_cpu)
-{
-	deactivate_task(src_rq, p, 0);
-	set_task_cpu(p, this_cpu);
-	activate_task(this_rq, p, 0);
-	check_preempt_curr(this_rq, p, 0);
-}
-
-/*
- * can_migrate_task - may task p from runqueue rq be migrated to this_cpu?
- */
-static
-int can_migrate_task(struct task_struct *p, struct rq *rq, int this_cpu,
-		     struct sched_domain *sd, enum cpu_idle_type idle,
-		     int *all_pinned)
-{
-	int tsk_cache_hot = 0;
-	/*
-	 * We do not migrate tasks that are:
-	 * 1) running (obviously), or
-	 * 2) cannot be migrated to this CPU due to cpus_allowed, or
-	 * 3) are cache-hot on their current CPU.
-	 */
-	if (!cpumask_test_cpu(this_cpu, &p->cpus_allowed)) {
-		schedstat_inc(p, se.nr_failed_migrations_affine);
-		return 0;
-	}
-	*all_pinned = 0;
-
-	if (task_running(rq, p)) {
-		schedstat_inc(p, se.nr_failed_migrations_running);
-		return 0;
-	}
-
-	/*
-	 * Aggressive migration if:
-	 * 1) task is cache cold, or
-	 * 2) too many balance attempts have failed.
-	 */
-
-	tsk_cache_hot = task_hot(p, rq->clock, sd);
-	if (!tsk_cache_hot ||
-		sd->nr_balance_failed > sd->cache_nice_tries) {
-#ifdef CONFIG_SCHEDSTATS
-		if (tsk_cache_hot) {
-			schedstat_inc(sd, lb_hot_gained[idle]);
-			schedstat_inc(p, se.nr_forced_migrations);
-		}
-#endif
-		return 1;
-	}
-
-	if (tsk_cache_hot) {
-		schedstat_inc(p, se.nr_failed_migrations_hot);
-		return 0;
-	}
-	return 1;
-}
-
-static unsigned long
-balance_tasks(struct rq *this_rq, int this_cpu, struct rq *busiest,
-	      unsigned long max_load_move, struct sched_domain *sd,
-	      enum cpu_idle_type idle, int *all_pinned,
-	      int *this_best_prio, struct rq_iterator *iterator)
-{
-	int loops = 0, pulled = 0, pinned = 0;
-	struct task_struct *p;
-	long rem_load_move = max_load_move;
-
-	if (max_load_move == 0)
-		goto out;
-
-	pinned = 1;
-
-	/*
-	 * Start the load-balancing iterator:
-	 */
-	p = iterator->start(iterator->arg);
-next:
-	if (!p || loops++ > sysctl_sched_nr_migrate)
-		goto out;
-
-	if ((p->se.load.weight >> 1) > rem_load_move ||
-	    !can_migrate_task(p, busiest, this_cpu, sd, idle, &pinned)) {
-		p = iterator->next(iterator->arg);
-		goto next;
-	}
-
-	pull_task(busiest, p, this_rq, this_cpu);
-	pulled++;
-	rem_load_move -= p->se.load.weight;
-
-#ifdef CONFIG_PREEMPT
-	/*
-	 * NEWIDLE balancing is a source of latency, so preemptible kernels
-	 * will stop after the first task is pulled to minimize the critical
-	 * section.
-	 */
-	if (idle == CPU_NEWLY_IDLE)
-		goto out;
-#endif
-
-	/*
-	 * We only want to steal up to the prescribed amount of weighted load.
-	 */
-	if (rem_load_move > 0) {
-		if (p->prio < *this_best_prio)
-			*this_best_prio = p->prio;
-		p = iterator->next(iterator->arg);
-		goto next;
-	}
-out:
-	/*
-	 * Right now, this is one of only two places pull_task() is called,
-	 * so we can safely collect pull_task() stats here rather than
-	 * inside pull_task().
-	 */
-	schedstat_add(sd, lb_gained[idle], pulled);
-
-	if (all_pinned)
-		*all_pinned = pinned;
-
-	return max_load_move - rem_load_move;
-}
-
-/*
- * move_tasks tries to move up to max_load_move weighted load from busiest to
- * this_rq, as part of a balancing operation within domain "sd".
- * Returns 1 if successful and 0 otherwise.
- *
- * Called with both runqueues locked.
- */
-static int move_tasks(struct rq *this_rq, int this_cpu, struct rq *busiest,
-		      unsigned long max_load_move,
-		      struct sched_domain *sd, enum cpu_idle_type idle,
-		      int *all_pinned)
-{
-	const struct sched_class *class = sched_class_highest;
-	unsigned long total_load_moved = 0;
-	int this_best_prio = this_rq->curr->prio;
-
-	do {
-		total_load_moved +=
-			class->load_balance(this_rq, this_cpu, busiest,
-				max_load_move - total_load_moved,
-				sd, idle, all_pinned, &this_best_prio);
-		class = class->next;
-
-#ifdef CONFIG_PREEMPT
-		/*
-		 * NEWIDLE balancing is a source of latency, so preemptible
-		 * kernels will stop after the first task is pulled to minimize
-		 * the critical section.
-		 */
-		if (idle == CPU_NEWLY_IDLE && this_rq->nr_running)
-			break;
-#endif
-	} while (class && max_load_move > total_load_moved);
-
-	return total_load_moved > 0;
-}
-
-static int
-iter_move_one_task(struct rq *this_rq, int this_cpu, struct rq *busiest,
-		   struct sched_domain *sd, enum cpu_idle_type idle,
-		   struct rq_iterator *iterator)
-{
-	struct task_struct *p = iterator->start(iterator->arg);
-	int pinned = 0;
-
-	while (p) {
-		if (can_migrate_task(p, busiest, this_cpu, sd, idle, &pinned)) {
-			pull_task(busiest, p, this_rq, this_cpu);
-			/*
-			 * Right now, this is only the second place pull_task()
-			 * is called, so we can safely collect pull_task()
-			 * stats here rather than inside pull_task().
-			 */
-			schedstat_inc(sd, lb_gained[idle]);
-
-			return 1;
-		}
-		p = iterator->next(iterator->arg);
-	}
-
-	return 0;
-}
-
-/*
- * move_one_task tries to move exactly one task from busiest to this_rq, as
- * part of active balancing operations within "domain".
- * Returns 1 if successful and 0 otherwise.
- *
- * Called with both runqueues locked.
- */
-static int move_one_task(struct rq *this_rq, int this_cpu, struct rq *busiest,
-			 struct sched_domain *sd, enum cpu_idle_type idle)
-{
-	const struct sched_class *class;
-
-	for_each_class(class) {
-		if (class->move_one_task(this_rq, this_cpu, busiest, sd, idle))
-			return 1;
-	}
-
-	return 0;
-}
-/********** Helpers for find_busiest_group ************************/
-/*
- * sd_lb_stats - Structure to store the statistics of a sched_domain
- * 		during load balancing.
- */
-struct sd_lb_stats {
-	struct sched_group *busiest; /* Busiest group in this sd */
-	struct sched_group *this;  /* Local group in this sd */
-	unsigned long total_load;  /* Total load of all groups in sd */
-	unsigned long total_pwr;   /*	Total power of all groups in sd */
-	unsigned long avg_load;	   /* Average load across all groups in sd */
-
-	/** Statistics of this group */
-	unsigned long this_load;
-	unsigned long this_load_per_task;
-	unsigned long this_nr_running;
-
-	/* Statistics of the busiest group */
-	unsigned long max_load;
-	unsigned long busiest_load_per_task;
-	unsigned long busiest_nr_running;
-
-	int group_imb; /* Is there imbalance in this sd */
-#if defined(CONFIG_SCHED_MC) || defined(CONFIG_SCHED_SMT)
-	int power_savings_balance; /* Is powersave balance needed for this sd */
-	struct sched_group *group_min; /* Least loaded group in sd */
-	struct sched_group *group_leader; /* Group which relieves group_min */
-	unsigned long min_load_per_task; /* load_per_task in group_min */
-	unsigned long leader_nr_running; /* Nr running of group_leader */
-	unsigned long min_nr_running; /* Nr running of group_min */
-#endif
-};
-
-/*
- * sg_lb_stats - stats of a sched_group required for load_balancing
- */
-struct sg_lb_stats {
-	unsigned long avg_load; /*Avg load across the CPUs of the group */
-	unsigned long group_load; /* Total load over the CPUs of the group */
-	unsigned long sum_nr_running; /* Nr tasks running in the group */
-	unsigned long sum_weighted_load; /* Weighted load of group's tasks */
-	unsigned long group_capacity;
-	int group_imb; /* Is there an imbalance in the group ? */
-};
-
-/**
- * group_first_cpu - Returns the first cpu in the cpumask of a sched_group.
- * @group: The group whose first cpu is to be returned.
- */
-static inline unsigned int group_first_cpu(struct sched_group *group)
-{
-	return cpumask_first(sched_group_cpus(group));
-}
-
-/**
- * get_sd_load_idx - Obtain the load index for a given sched domain.
- * @sd: The sched_domain whose load_idx is to be obtained.
- * @idle: The Idle status of the CPU for whose sd load_icx is obtained.
- */
-static inline int get_sd_load_idx(struct sched_domain *sd,
-					enum cpu_idle_type idle)
-{
-	int load_idx;
-
-	switch (idle) {
-	case CPU_NOT_IDLE:
-		load_idx = sd->busy_idx;
-		break;
-
-	case CPU_NEWLY_IDLE:
-		load_idx = sd->newidle_idx;
-		break;
-	default:
-		load_idx = sd->idle_idx;
-		break;
-	}
-
-	return load_idx;
-}
-
-
-#if defined(CONFIG_SCHED_MC) || defined(CONFIG_SCHED_SMT)
-/**
- * init_sd_power_savings_stats - Initialize power savings statistics for
- * the given sched_domain, during load balancing.
- *
- * @sd: Sched domain whose power-savings statistics are to be initialized.
- * @sds: Variable containing the statistics for sd.
- * @idle: Idle status of the CPU at which we're performing load-balancing.
- */
-static inline void init_sd_power_savings_stats(struct sched_domain *sd,
-	struct sd_lb_stats *sds, enum cpu_idle_type idle)
-{
-	/*
-	 * Busy processors will not participate in power savings
-	 * balance.
-	 */
-	if (idle == CPU_NOT_IDLE || !(sd->flags & SD_POWERSAVINGS_BALANCE))
-		sds->power_savings_balance = 0;
-	else {
-		sds->power_savings_balance = 1;
-		sds->min_nr_running = ULONG_MAX;
-		sds->leader_nr_running = 0;
-	}
-}
-
-/**
- * update_sd_power_savings_stats - Update the power saving stats for a
- * sched_domain while performing load balancing.
- *
- * @group: sched_group belonging to the sched_domain under consideration.
- * @sds: Variable containing the statistics of the sched_domain
- * @local_group: Does group contain the CPU for which we're performing
- * 		load balancing ?
- * @sgs: Variable containing the statistics of the group.
- */
-static inline void update_sd_power_savings_stats(struct sched_group *group,
-	struct sd_lb_stats *sds, int local_group, struct sg_lb_stats *sgs)
-{
-
-	if (!sds->power_savings_balance)
-		return;
-
-	/*
-	 * If the local group is idle or completely loaded
-	 * no need to do power savings balance at this domain
-	 */
-	if (local_group && (sds->this_nr_running >= sgs->group_capacity ||
-				!sds->this_nr_running))
-		sds->power_savings_balance = 0;
-
-	/*
-	 * If a group is already running at full capacity or idle,
-	 * don't include that group in power savings calculations
-	 */
-	if (!sds->power_savings_balance ||
-		sgs->sum_nr_running >= sgs->group_capacity ||
-		!sgs->sum_nr_running)
-		return;
-
-	/*
-	 * Calculate the group which has the least non-idle load.
-	 * This is the group from where we need to pick up the load
-	 * for saving power
-	 */
-	if ((sgs->sum_nr_running < sds->min_nr_running) ||
-	    (sgs->sum_nr_running == sds->min_nr_running &&
-	     group_first_cpu(group) > group_first_cpu(sds->group_min))) {
-		sds->group_min = group;
-		sds->min_nr_running = sgs->sum_nr_running;
-		sds->min_load_per_task = sgs->sum_weighted_load /
-						sgs->sum_nr_running;
-	}
-
-	/*
-	 * Calculate the group which is almost near its
-	 * capacity but still has some space to pick up some load
-	 * from other group and save more power
-	 */
-	if (sgs->sum_nr_running + 1 > sgs->group_capacity)
-		return;
-
-	if (sgs->sum_nr_running > sds->leader_nr_running ||
-	    (sgs->sum_nr_running == sds->leader_nr_running &&
-	     group_first_cpu(group) < group_first_cpu(sds->group_leader))) {
-		sds->group_leader = group;
-		sds->leader_nr_running = sgs->sum_nr_running;
-	}
-}
-
-/**
- * check_power_save_busiest_group - see if there is potential for some power-savings balance
- * @sds: Variable containing the statistics of the sched_domain
- *	under consideration.
- * @this_cpu: Cpu at which we're currently performing load-balancing.
- * @imbalance: Variable to store the imbalance.
- *
- * Description:
- * Check if we have potential to perform some power-savings balance.
- * If yes, set the busiest group to be the least loaded group in the
- * sched_domain, so that it's CPUs can be put to idle.
- *
- * Returns 1 if there is potential to perform power-savings balance.
- * Else returns 0.
- */
-static inline int check_power_save_busiest_group(struct sd_lb_stats *sds,
-					int this_cpu, unsigned long *imbalance)
-{
-	if (!sds->power_savings_balance)
-		return 0;
-
-	if (sds->this != sds->group_leader ||
-			sds->group_leader == sds->group_min)
-		return 0;
-
-	*imbalance = sds->min_load_per_task;
-	sds->busiest = sds->group_min;
-
-	return 1;
-
-}
-#else /* CONFIG_SCHED_MC || CONFIG_SCHED_SMT */
-static inline void init_sd_power_savings_stats(struct sched_domain *sd,
-	struct sd_lb_stats *sds, enum cpu_idle_type idle)
-{
-	return;
-}
-
-static inline void update_sd_power_savings_stats(struct sched_group *group,
-	struct sd_lb_stats *sds, int local_group, struct sg_lb_stats *sgs)
-{
-	return;
-}
-
-static inline int check_power_save_busiest_group(struct sd_lb_stats *sds,
-					int this_cpu, unsigned long *imbalance)
-{
-	return 0;
-}
-#endif /* CONFIG_SCHED_MC || CONFIG_SCHED_SMT */
-
-
-unsigned long default_scale_freq_power(struct sched_domain *sd, int cpu)
-{
-	return SCHED_LOAD_SCALE;
-}
-
-unsigned long __weak arch_scale_freq_power(struct sched_domain *sd, int cpu)
-{
-	return default_scale_freq_power(sd, cpu);
-}
-
-unsigned long default_scale_smt_power(struct sched_domain *sd, int cpu)
-{
-	unsigned long weight = cpumask_weight(sched_domain_span(sd));
-	unsigned long smt_gain = sd->smt_gain;
-
-	smt_gain /= weight;
-
-	return smt_gain;
-}
-
-unsigned long __weak arch_scale_smt_power(struct sched_domain *sd, int cpu)
-{
-	return default_scale_smt_power(sd, cpu);
-}
-
-unsigned long scale_rt_power(int cpu)
-{
-	struct rq *rq = cpu_rq(cpu);
-	u64 total, available;
-
-	sched_avg_update(rq);
-
-	total = sched_avg_period() + (rq->clock - rq->age_stamp);
-	available = total - rq->rt_avg;
-
-	if (unlikely((s64)total < SCHED_LOAD_SCALE))
-		total = SCHED_LOAD_SCALE;
-
-	total >>= SCHED_LOAD_SHIFT;
-
-	return div_u64(available, total);
-}
-
-static void update_cpu_power(struct sched_domain *sd, int cpu)
-{
-	unsigned long weight = cpumask_weight(sched_domain_span(sd));
-	unsigned long power = SCHED_LOAD_SCALE;
-	struct sched_group *sdg = sd->groups;
-
-	if (sched_feat(ARCH_POWER))
-		power *= arch_scale_freq_power(sd, cpu);
-	else
-		power *= default_scale_freq_power(sd, cpu);
-
-	power >>= SCHED_LOAD_SHIFT;
-
-	if ((sd->flags & SD_SHARE_CPUPOWER) && weight > 1) {
-		if (sched_feat(ARCH_POWER))
-			power *= arch_scale_smt_power(sd, cpu);
-		else
-			power *= default_scale_smt_power(sd, cpu);
-
-		power >>= SCHED_LOAD_SHIFT;
-	}
-
-	power *= scale_rt_power(cpu);
-	power >>= SCHED_LOAD_SHIFT;
-
-	if (!power)
-		power = 1;
-
-	sdg->cpu_power = power;
-}
-
-static void update_group_power(struct sched_domain *sd, int cpu)
-{
-	struct sched_domain *child = sd->child;
-	struct sched_group *group, *sdg = sd->groups;
-	unsigned long power;
-
-	if (!child) {
-		update_cpu_power(sd, cpu);
-		return;
-	}
-
-	power = 0;
-
-	group = child->groups;
-	do {
-		power += group->cpu_power;
-		group = group->next;
-	} while (group != child->groups);
-
-	sdg->cpu_power = power;
-}
-
-/**
- * update_sg_lb_stats - Update sched_group's statistics for load balancing.
- * @sd: The sched_domain whose statistics are to be updated.
- * @group: sched_group whose statistics are to be updated.
- * @this_cpu: Cpu for which load balance is currently performed.
- * @idle: Idle status of this_cpu
- * @load_idx: Load index of sched_domain of this_cpu for load calc.
- * @sd_idle: Idle status of the sched_domain containing group.
- * @local_group: Does group contain this_cpu.
- * @cpus: Set of cpus considered for load balancing.
- * @balance: Should we balance.
- * @sgs: variable to hold the statistics for this group.
- */
-static inline void update_sg_lb_stats(struct sched_domain *sd,
-			struct sched_group *group, int this_cpu,
-			enum cpu_idle_type idle, int load_idx, int *sd_idle,
-			int local_group, const struct cpumask *cpus,
-			int *balance, struct sg_lb_stats *sgs)
-{
-	unsigned long load, max_cpu_load, min_cpu_load;
-	int i;
-	unsigned int balance_cpu = -1, first_idle_cpu = 0;
-	unsigned long sum_avg_load_per_task;
-	unsigned long avg_load_per_task;
-
-	if (local_group) {
-		balance_cpu = group_first_cpu(group);
-		if (balance_cpu == this_cpu)
-			update_group_power(sd, this_cpu);
-	}
-
-	/* Tally up the load of all CPUs in the group */
-	sum_avg_load_per_task = avg_load_per_task = 0;
-	max_cpu_load = 0;
-	min_cpu_load = ~0UL;
-
-	for_each_cpu_and(i, sched_group_cpus(group), cpus) {
-		struct rq *rq = cpu_rq(i);
-
-		if (*sd_idle && rq->nr_running)
-			*sd_idle = 0;
-
-		/* Bias balancing toward cpus of our domain */
-		if (local_group) {
-			if (idle_cpu(i) && !first_idle_cpu) {
-				first_idle_cpu = 1;
-				balance_cpu = i;
-			}
-
-			load = target_load(i, load_idx);
-		} else {
-			load = source_load(i, load_idx);
-			if (load > max_cpu_load)
-				max_cpu_load = load;
-			if (min_cpu_load > load)
-				min_cpu_load = load;
-		}
-
-		sgs->group_load += load;
-		sgs->sum_nr_running += rq->nr_running;
-		sgs->sum_weighted_load += weighted_cpuload(i);
-
-		sum_avg_load_per_task += cpu_avg_load_per_task(i);
-	}
-
-	/*
-	 * First idle cpu or the first cpu(busiest) in this sched group
-	 * is eligible for doing load balancing at this and above
-	 * domains. In the newly idle case, we will allow all the cpu's
-	 * to do the newly idle load balance.
-	 */
-	if (idle != CPU_NEWLY_IDLE && local_group &&
-	    balance_cpu != this_cpu && balance) {
-		*balance = 0;
-		return;
-	}
-
-	/* Adjust by relative CPU power of the group */
-	sgs->avg_load = (sgs->group_load * SCHED_LOAD_SCALE) / group->cpu_power;
-
-
-	/*
-	 * Consider the group unbalanced when the imbalance is larger
-	 * than the average weight of two tasks.
-	 *
-	 * APZ: with cgroup the avg task weight can vary wildly and
-	 *      might not be a suitable number - should we keep a
-	 *      normalized nr_running number somewhere that negates
-	 *      the hierarchy?
-	 */
-	avg_load_per_task = (sum_avg_load_per_task * SCHED_LOAD_SCALE) /
-		group->cpu_power;
-
-	if ((max_cpu_load - min_cpu_load) > 2*avg_load_per_task)
-		sgs->group_imb = 1;
-
-	sgs->group_capacity =
-		DIV_ROUND_CLOSEST(group->cpu_power, SCHED_LOAD_SCALE);
-}
-
-/**
- * update_sd_lb_stats - Update sched_group's statistics for load balancing.
- * @sd: sched_domain whose statistics are to be updated.
- * @this_cpu: Cpu for which load balance is currently performed.
- * @idle: Idle status of this_cpu
- * @sd_idle: Idle status of the sched_domain containing group.
- * @cpus: Set of cpus considered for load balancing.
- * @balance: Should we balance.
- * @sds: variable to hold the statistics for this sched_domain.
- */
-static inline void update_sd_lb_stats(struct sched_domain *sd, int this_cpu,
-			enum cpu_idle_type idle, int *sd_idle,
-			const struct cpumask *cpus, int *balance,
-			struct sd_lb_stats *sds)
-{
-	struct sched_domain *child = sd->child;
-	struct sched_group *group = sd->groups;
-	struct sg_lb_stats sgs;
-	int load_idx, prefer_sibling = 0;
-
-	if (child && child->flags & SD_PREFER_SIBLING)
-		prefer_sibling = 1;
-
-	init_sd_power_savings_stats(sd, sds, idle);
-	load_idx = get_sd_load_idx(sd, idle);
-
-	do {
-		int local_group;
-
-		local_group = cpumask_test_cpu(this_cpu,
-					       sched_group_cpus(group));
-		memset(&sgs, 0, sizeof(sgs));
-		update_sg_lb_stats(sd, group, this_cpu, idle, load_idx, sd_idle,
-				local_group, cpus, balance, &sgs);
-
-		if (local_group && balance && !(*balance))
-			return;
-
-		sds->total_load += sgs.group_load;
-		sds->total_pwr += group->cpu_power;
-
-		/*
-		 * In case the child domain prefers tasks go to siblings
-		 * first, lower the group capacity to one so that we'll try
-		 * and move all the excess tasks away.
-		 */
-		if (prefer_sibling)
-			sgs.group_capacity = min(sgs.group_capacity, 1UL);
-
-		if (local_group) {
-			sds->this_load = sgs.avg_load;
-			sds->this = group;
-			sds->this_nr_running = sgs.sum_nr_running;
-			sds->this_load_per_task = sgs.sum_weighted_load;
-		} else if (sgs.avg_load > sds->max_load &&
-			   (sgs.sum_nr_running > sgs.group_capacity ||
-				sgs.group_imb)) {
-			sds->max_load = sgs.avg_load;
-			sds->busiest = group;
-			sds->busiest_nr_running = sgs.sum_nr_running;
-			sds->busiest_load_per_task = sgs.sum_weighted_load;
-			sds->group_imb = sgs.group_imb;
-		}
-
-		update_sd_power_savings_stats(group, sds, local_group, &sgs);
-		group = group->next;
-	} while (group != sd->groups);
-}
-
-/**
- * fix_small_imbalance - Calculate the minor imbalance that exists
- *			amongst the groups of a sched_domain, during
- *			load balancing.
- * @sds: Statistics of the sched_domain whose imbalance is to be calculated.
- * @this_cpu: The cpu at whose sched_domain we're performing load-balance.
- * @imbalance: Variable to store the imbalance.
- */
-static inline void fix_small_imbalance(struct sd_lb_stats *sds,
-				int this_cpu, unsigned long *imbalance)
-{
-	unsigned long tmp, pwr_now = 0, pwr_move = 0;
-	unsigned int imbn = 2;
-
-	if (sds->this_nr_running) {
-		sds->this_load_per_task /= sds->this_nr_running;
-		if (sds->busiest_load_per_task >
-				sds->this_load_per_task)
-			imbn = 1;
-	} else
-		sds->this_load_per_task =
-			cpu_avg_load_per_task(this_cpu);
-
-	if (sds->max_load - sds->this_load + sds->busiest_load_per_task >=
-			sds->busiest_load_per_task * imbn) {
-		*imbalance = sds->busiest_load_per_task;
-		return;
-	}
-
-	/*
-	 * OK, we don't have enough imbalance to justify moving tasks,
-	 * however we may be able to increase total CPU power used by
-	 * moving them.
-	 */
-
-	pwr_now += sds->busiest->cpu_power *
-			min(sds->busiest_load_per_task, sds->max_load);
-	pwr_now += sds->this->cpu_power *
-			min(sds->this_load_per_task, sds->this_load);
-	pwr_now /= SCHED_LOAD_SCALE;
-
-	/* Amount of load we'd subtract */
-	tmp = (sds->busiest_load_per_task * SCHED_LOAD_SCALE) /
-		sds->busiest->cpu_power;
-	if (sds->max_load > tmp)
-		pwr_move += sds->busiest->cpu_power *
-			min(sds->busiest_load_per_task, sds->max_load - tmp);
-
-	/* Amount of load we'd add */
-	if (sds->max_load * sds->busiest->cpu_power <
-		sds->busiest_load_per_task * SCHED_LOAD_SCALE)
-		tmp = (sds->max_load * sds->busiest->cpu_power) /
-			sds->this->cpu_power;
-	else
-		tmp = (sds->busiest_load_per_task * SCHED_LOAD_SCALE) /
-			sds->this->cpu_power;
-	pwr_move += sds->this->cpu_power *
-			min(sds->this_load_per_task, sds->this_load + tmp);
-	pwr_move /= SCHED_LOAD_SCALE;
-
-	/* Move if we gain throughput */
-	if (pwr_move > pwr_now)
-		*imbalance = sds->busiest_load_per_task;
-}
-
-/**
- * calculate_imbalance - Calculate the amount of imbalance present within the
- *			 groups of a given sched_domain during load balance.
- * @sds: statistics of the sched_domain whose imbalance is to be calculated.
- * @this_cpu: Cpu for which currently load balance is being performed.
- * @imbalance: The variable to store the imbalance.
- */
-static inline void calculate_imbalance(struct sd_lb_stats *sds, int this_cpu,
-		unsigned long *imbalance)
-{
-	unsigned long max_pull;
-	/*
-	 * In the presence of smp nice balancing, certain scenarios can have
-	 * max load less than avg load(as we skip the groups at or below
-	 * its cpu_power, while calculating max_load..)
-	 */
-	if (sds->max_load < sds->avg_load) {
-		*imbalance = 0;
-		return fix_small_imbalance(sds, this_cpu, imbalance);
-	}
-
-	/* Don't want to pull so many tasks that a group would go idle */
-	max_pull = min(sds->max_load - sds->avg_load,
-			sds->max_load - sds->busiest_load_per_task);
-
-	/* How much load to actually move to equalise the imbalance */
-	*imbalance = min(max_pull * sds->busiest->cpu_power,
-		(sds->avg_load - sds->this_load) * sds->this->cpu_power)
-			/ SCHED_LOAD_SCALE;
-
-	/*
-	 * if *imbalance is less than the average load per runnable task
-	 * there is no gaurantee that any tasks will be moved so we'll have
-	 * a think about bumping its value to force at least one task to be
-	 * moved
-	 */
-	if (*imbalance < sds->busiest_load_per_task)
-		return fix_small_imbalance(sds, this_cpu, imbalance);
-
-}
-/******* find_busiest_group() helpers end here *********************/
-
-/**
- * find_busiest_group - Returns the busiest group within the sched_domain
- * if there is an imbalance. If there isn't an imbalance, and
- * the user has opted for power-savings, it returns a group whose
- * CPUs can be put to idle by rebalancing those tasks elsewhere, if
- * such a group exists.
- *
- * Also calculates the amount of weighted load which should be moved
- * to restore balance.
- *
- * @sd: The sched_domain whose busiest group is to be returned.
- * @this_cpu: The cpu for which load balancing is currently being performed.
- * @imbalance: Variable which stores amount of weighted load which should
- *		be moved to restore balance/put a group to idle.
- * @idle: The idle status of this_cpu.
- * @sd_idle: The idleness of sd
- * @cpus: The set of CPUs under consideration for load-balancing.
- * @balance: Pointer to a variable indicating if this_cpu
- *	is the appropriate cpu to perform load balancing at this_level.
- *
- * Returns:	- the busiest group if imbalance exists.
- *		- If no imbalance and user has opted for power-savings balance,
- *		   return the least loaded group whose CPUs can be
- *		   put to idle by rebalancing its tasks onto our group.
- */
-static struct sched_group *
-find_busiest_group(struct sched_domain *sd, int this_cpu,
-		   unsigned long *imbalance, enum cpu_idle_type idle,
-		   int *sd_idle, const struct cpumask *cpus, int *balance)
-{
-	struct sd_lb_stats sds;
-
-	memset(&sds, 0, sizeof(sds));
-
-	/*
-	 * Compute the various statistics relavent for load balancing at
-	 * this level.
-	 */
-	update_sd_lb_stats(sd, this_cpu, idle, sd_idle, cpus,
-					balance, &sds);
-
-	/* Cases where imbalance does not exist from POV of this_cpu */
-	/* 1) this_cpu is not the appropriate cpu to perform load balancing
-	 *    at this level.
-	 * 2) There is no busy sibling group to pull from.
-	 * 3) This group is the busiest group.
-	 * 4) This group is more busy than the avg busieness at this
-	 *    sched_domain.
-	 * 5) The imbalance is within the specified limit.
-	 * 6) Any rebalance would lead to ping-pong
-	 */
-	if (balance && !(*balance))
-		goto ret;
-
-	if (!sds.busiest || sds.busiest_nr_running == 0)
-		goto out_balanced;
-
-	if (sds.this_load >= sds.max_load)
-		goto out_balanced;
-
-	sds.avg_load = (SCHED_LOAD_SCALE * sds.total_load) / sds.total_pwr;
-
-	if (sds.this_load >= sds.avg_load)
-		goto out_balanced;
-
-	if (100 * sds.max_load <= sd->imbalance_pct * sds.this_load)
-		goto out_balanced;
-
-	sds.busiest_load_per_task /= sds.busiest_nr_running;
-	if (sds.group_imb)
-		sds.busiest_load_per_task =
-			min(sds.busiest_load_per_task, sds.avg_load);
-
-	/*
-	 * We're trying to get all the cpus to the average_load, so we don't
-	 * want to push ourselves above the average load, nor do we wish to
-	 * reduce the max loaded cpu below the average load, as either of these
-	 * actions would just result in more rebalancing later, and ping-pong
-	 * tasks around. Thus we look for the minimum possible imbalance.
-	 * Negative imbalances (*we* are more loaded than anyone else) will
-	 * be counted as no imbalance for these purposes -- we can't fix that
-	 * by pulling tasks to us. Be careful of negative numbers as they'll
-	 * appear as very large values with unsigned longs.
-	 */
-	if (sds.max_load <= sds.busiest_load_per_task)
-		goto out_balanced;
-
-	/* Looks like there is an imbalance. Compute it */
-	calculate_imbalance(&sds, this_cpu, imbalance);
-	return sds.busiest;
-
-out_balanced:
-	/*
-	 * There is no obvious imbalance. But check if we can do some balancing
-	 * to save power.
-	 */
-	if (check_power_save_busiest_group(&sds, this_cpu, imbalance))
-		return sds.busiest;
-ret:
-	*imbalance = 0;
-	return NULL;
-}
-
-/*
- * find_busiest_queue - find the busiest runqueue among the cpus in group.
- */
-static struct rq *
-find_busiest_queue(struct sched_group *group, enum cpu_idle_type idle,
-		   unsigned long imbalance, const struct cpumask *cpus)
-{
-	struct rq *busiest = NULL, *rq;
-	unsigned long max_load = 0;
-	int i;
-
-	for_each_cpu(i, sched_group_cpus(group)) {
-		unsigned long power = power_of(i);
-		unsigned long capacity = DIV_ROUND_CLOSEST(power, SCHED_LOAD_SCALE);
-		unsigned long wl;
-
-		if (!cpumask_test_cpu(i, cpus))
-			continue;
-
-		rq = cpu_rq(i);
-		wl = weighted_cpuload(i);
-
-		/*
-		 * When comparing with imbalance, use weighted_cpuload()
-		 * which is not scaled with the cpu power.
-		 */
-		if (capacity && rq->nr_running == 1 && wl > imbalance)
-			continue;
-
-		/*
-		 * For the load comparisons with the other cpu's, consider
-		 * the weighted_cpuload() scaled with the cpu power, so that
-		 * the load can be moved away from the cpu that is potentially
-		 * running at a lower capacity.
-		 */
-		wl = (wl * SCHED_LOAD_SCALE) / power;
-
-		if (wl > max_load) {
-			max_load = wl;
-			busiest = rq;
-		}
-	}
-
-	return busiest;
-}
-
-/*
- * Max backoff if we encounter pinned tasks. Pretty arbitrary value, but
- * so long as it is large enough.
- */
-#define MAX_PINNED_INTERVAL	512
-
-/* Working cpumask for load_balance and load_balance_newidle. */
-static DEFINE_PER_CPU(cpumask_var_t, load_balance_tmpmask);
-
-/*
- * Check this_cpu to ensure it is balanced within domain. Attempt to move
- * tasks if there is an imbalance.
- */
-static int load_balance(int this_cpu, struct rq *this_rq,
-			struct sched_domain *sd, enum cpu_idle_type idle,
-			int *balance)
-{
-	int ld_moved, all_pinned = 0, active_balance = 0, sd_idle = 0;
-	struct sched_group *group;
-	unsigned long imbalance;
-	struct rq *busiest;
-	unsigned long flags;
-	struct cpumask *cpus = __get_cpu_var(load_balance_tmpmask);
-
-	cpumask_copy(cpus, cpu_active_mask);
-
-	/*
-	 * When power savings policy is enabled for the parent domain, idle
-	 * sibling can pick up load irrespective of busy siblings. In this case,
-	 * let the state of idle sibling percolate up as CPU_IDLE, instead of
-	 * portraying it as CPU_NOT_IDLE.
-	 */
-	if (idle != CPU_NOT_IDLE && sd->flags & SD_SHARE_CPUPOWER &&
-	    !test_sd_parent(sd, SD_POWERSAVINGS_BALANCE))
-		sd_idle = 1;
-
-	schedstat_inc(sd, lb_count[idle]);
-
-redo:
-	update_shares(sd);
-	group = find_busiest_group(sd, this_cpu, &imbalance, idle, &sd_idle,
-				   cpus, balance);
-
-	if (*balance == 0)
-		goto out_balanced;
-
-	if (!group) {
-		schedstat_inc(sd, lb_nobusyg[idle]);
-		goto out_balanced;
-	}
-
-	busiest = find_busiest_queue(group, idle, imbalance, cpus);
-	if (!busiest) {
-		schedstat_inc(sd, lb_nobusyq[idle]);
-		goto out_balanced;
-	}
-
-	BUG_ON(busiest == this_rq);
-
-	schedstat_add(sd, lb_imbalance[idle], imbalance);
-
-	ld_moved = 0;
-	if (busiest->nr_running > 1) {
-		/*
-		 * Attempt to move tasks. If find_busiest_group has found
-		 * an imbalance but busiest->nr_running <= 1, the group is
-		 * still unbalanced. ld_moved simply stays zero, so it is
-		 * correctly treated as an imbalance.
-		 */
-		local_irq_save(flags);
-		double_rq_lock(this_rq, busiest);
-		ld_moved = move_tasks(this_rq, this_cpu, busiest,
-				      imbalance, sd, idle, &all_pinned);
-		double_rq_unlock(this_rq, busiest);
-		local_irq_restore(flags);
-
-		/*
-		 * some other cpu did the load balance for us.
-		 */
-		if (ld_moved && this_cpu != smp_processor_id())
-			resched_cpu(this_cpu);
-
-		/* All tasks on this runqueue were pinned by CPU affinity */
-		if (unlikely(all_pinned)) {
-			cpumask_clear_cpu(cpu_of(busiest), cpus);
-			if (!cpumask_empty(cpus))
-				goto redo;
-			goto out_balanced;
-		}
-	}
-
-	if (!ld_moved) {
-		schedstat_inc(sd, lb_failed[idle]);
-		sd->nr_balance_failed++;
-
-		if (unlikely(sd->nr_balance_failed > sd->cache_nice_tries+2)) {
-
-			raw_spin_lock_irqsave(&busiest->lock, flags);
-
-			/* don't kick the migration_thread, if the curr
-			 * task on busiest cpu can't be moved to this_cpu
-			 */
-			if (!cpumask_test_cpu(this_cpu,
-					      &busiest->curr->cpus_allowed)) {
-				raw_spin_unlock_irqrestore(&busiest->lock,
-							    flags);
-				all_pinned = 1;
-				goto out_one_pinned;
-			}
-
-			if (!busiest->active_balance) {
-				busiest->active_balance = 1;
-				busiest->push_cpu = this_cpu;
-				active_balance = 1;
-			}
-			raw_spin_unlock_irqrestore(&busiest->lock, flags);
-			if (active_balance)
-				wake_up_process(busiest->migration_thread);
-
-			/*
-			 * We've kicked active balancing, reset the failure
-			 * counter.
-			 */
-			sd->nr_balance_failed = sd->cache_nice_tries+1;
-		}
-	} else
-		sd->nr_balance_failed = 0;
-
-	if (likely(!active_balance)) {
-		/* We were unbalanced, so reset the balancing interval */
-		sd->balance_interval = sd->min_interval;
-	} else {
-		/*
-		 * If we've begun active balancing, start to back off. This
-		 * case may not be covered by the all_pinned logic if there
-		 * is only 1 task on the busy runqueue (because we don't call
-		 * move_tasks).
-		 */
-		if (sd->balance_interval < sd->max_interval)
-			sd->balance_interval *= 2;
-	}
-
-	if (!ld_moved && !sd_idle && sd->flags & SD_SHARE_CPUPOWER &&
-	    !test_sd_parent(sd, SD_POWERSAVINGS_BALANCE))
-		ld_moved = -1;
-
-	goto out;
-
-out_balanced:
-	schedstat_inc(sd, lb_balanced[idle]);
-
-	sd->nr_balance_failed = 0;
-
-out_one_pinned:
-	/* tune up the balancing interval */
-	if ((all_pinned && sd->balance_interval < MAX_PINNED_INTERVAL) ||
-			(sd->balance_interval < sd->max_interval))
-		sd->balance_interval *= 2;
-
-	if (!sd_idle && sd->flags & SD_SHARE_CPUPOWER &&
-	    !test_sd_parent(sd, SD_POWERSAVINGS_BALANCE))
-		ld_moved = -1;
-	else
-		ld_moved = 0;
-out:
-	if (ld_moved)
-		update_shares(sd);
-	return ld_moved;
-}
-
-/*
- * Check this_cpu to ensure it is balanced within domain. Attempt to move
- * tasks if there is an imbalance.
- *
- * Called from schedule when this_rq is about to become idle (CPU_NEWLY_IDLE).
- * this_rq is locked.
- */
-static int
-load_balance_newidle(int this_cpu, struct rq *this_rq, struct sched_domain *sd)
-{
-	struct sched_group *group;
-	struct rq *busiest = NULL;
-	unsigned long imbalance;
-	int ld_moved = 0;
-	int sd_idle = 0;
-	int all_pinned = 0;
-	struct cpumask *cpus = __get_cpu_var(load_balance_tmpmask);
-
-	cpumask_copy(cpus, cpu_active_mask);
-
-	/*
-	 * When power savings policy is enabled for the parent domain, idle
-	 * sibling can pick up load irrespective of busy siblings. In this case,
-	 * let the state of idle sibling percolate up as IDLE, instead of
-	 * portraying it as CPU_NOT_IDLE.
-	 */
-	if (sd->flags & SD_SHARE_CPUPOWER &&
-	    !test_sd_parent(sd, SD_POWERSAVINGS_BALANCE))
-		sd_idle = 1;
-
-	schedstat_inc(sd, lb_count[CPU_NEWLY_IDLE]);
-redo:
-	update_shares_locked(this_rq, sd);
-	group = find_busiest_group(sd, this_cpu, &imbalance, CPU_NEWLY_IDLE,
-				   &sd_idle, cpus, NULL);
-	if (!group) {
-		schedstat_inc(sd, lb_nobusyg[CPU_NEWLY_IDLE]);
-		goto out_balanced;
-	}
-
-	busiest = find_busiest_queue(group, CPU_NEWLY_IDLE, imbalance, cpus);
-	if (!busiest) {
-		schedstat_inc(sd, lb_nobusyq[CPU_NEWLY_IDLE]);
-		goto out_balanced;
-	}
-
-	BUG_ON(busiest == this_rq);
-
-	schedstat_add(sd, lb_imbalance[CPU_NEWLY_IDLE], imbalance);
-
-	ld_moved = 0;
-	if (busiest->nr_running > 1) {
-		/* Attempt to move tasks */
-		double_lock_balance(this_rq, busiest);
-		/* this_rq->clock is already updated */
-		update_rq_clock(busiest);
-		ld_moved = move_tasks(this_rq, this_cpu, busiest,
-					imbalance, sd, CPU_NEWLY_IDLE,
-					&all_pinned);
-		double_unlock_balance(this_rq, busiest);
-
-		if (unlikely(all_pinned)) {
-			cpumask_clear_cpu(cpu_of(busiest), cpus);
-			if (!cpumask_empty(cpus))
-				goto redo;
-		}
-	}
-
-	if (!ld_moved) {
-		int active_balance = 0;
-
-		schedstat_inc(sd, lb_failed[CPU_NEWLY_IDLE]);
-		if (!sd_idle && sd->flags & SD_SHARE_CPUPOWER &&
-		    !test_sd_parent(sd, SD_POWERSAVINGS_BALANCE))
-			return -1;
-
-		if (sched_mc_power_savings < POWERSAVINGS_BALANCE_WAKEUP)
-			return -1;
-
-		if (sd->nr_balance_failed++ < 2)
-			return -1;
-
-		/*
-		 * The only task running in a non-idle cpu can be moved to this
-		 * cpu in an attempt to completely freeup the other CPU
-		 * package. The same method used to move task in load_balance()
-		 * have been extended for load_balance_newidle() to speedup
-		 * consolidation at sched_mc=POWERSAVINGS_BALANCE_WAKEUP (2)
-		 *
-		 * The package power saving logic comes from
-		 * find_busiest_group().  If there are no imbalance, then
-		 * f_b_g() will return NULL.  However when sched_mc={1,2} then
-		 * f_b_g() will select a group from which a running task may be
-		 * pulled to this cpu in order to make the other package idle.
-		 * If there is no opportunity to make a package idle and if
-		 * there are no imbalance, then f_b_g() will return NULL and no
-		 * action will be taken in load_balance_newidle().
-		 *
-		 * Under normal task pull operation due to imbalance, there
-		 * will be more than one task in the source run queue and
-		 * move_tasks() will succeed.  ld_moved will be true and this
-		 * active balance code will not be triggered.
-		 */
-
-		/* Lock busiest in correct order while this_rq is held */
-		double_lock_balance(this_rq, busiest);
-
-		/*
-		 * don't kick the migration_thread, if the curr
-		 * task on busiest cpu can't be moved to this_cpu
-		 */
-		if (!cpumask_test_cpu(this_cpu, &busiest->curr->cpus_allowed)) {
-			double_unlock_balance(this_rq, busiest);
-			all_pinned = 1;
-			return ld_moved;
-		}
-
-		if (!busiest->active_balance) {
-			busiest->active_balance = 1;
-			busiest->push_cpu = this_cpu;
-			active_balance = 1;
-		}
-
-		double_unlock_balance(this_rq, busiest);
-		/*
-		 * Should not call ttwu while holding a rq->lock
-		 */
-		raw_spin_unlock(&this_rq->lock);
-		if (active_balance)
-			wake_up_process(busiest->migration_thread);
-		raw_spin_lock(&this_rq->lock);
-
-	} else
-		sd->nr_balance_failed = 0;
-
-	update_shares_locked(this_rq, sd);
-	return ld_moved;
-
-out_balanced:
-	schedstat_inc(sd, lb_balanced[CPU_NEWLY_IDLE]);
-	if (!sd_idle && sd->flags & SD_SHARE_CPUPOWER &&
-	    !test_sd_parent(sd, SD_POWERSAVINGS_BALANCE))
-		return -1;
-	sd->nr_balance_failed = 0;
-
-	return 0;
-}
-
-/*
- * idle_balance is called by schedule() if this_cpu is about to become
- * idle. Attempts to pull tasks from other CPUs.
- */
-static void idle_balance(int this_cpu, struct rq *this_rq)
-{
-	struct sched_domain *sd;
-	int pulled_task = 0;
-	unsigned long next_balance = jiffies + HZ;
-
-	this_rq->idle_stamp = this_rq->clock;
-
-	if (this_rq->avg_idle < sysctl_sched_migration_cost)
-		return;
-
-	for_each_domain(this_cpu, sd) {
-		unsigned long interval;
-
-		if (!(sd->flags & SD_LOAD_BALANCE))
-			continue;
-
-		if (sd->flags & SD_BALANCE_NEWIDLE)
-			/* If we've pulled tasks over stop searching: */
-			pulled_task = load_balance_newidle(this_cpu, this_rq,
-							   sd);
-
-		interval = msecs_to_jiffies(sd->balance_interval);
-		if (time_after(next_balance, sd->last_balance + interval))
-			next_balance = sd->last_balance + interval;
-		if (pulled_task) {
-			this_rq->idle_stamp = 0;
-			break;
-		}
-	}
-	if (pulled_task || time_after(jiffies, this_rq->next_balance)) {
-		/*
-		 * We are going idle. next_balance may be set based on
-		 * a busy processor. So reset next_balance.
-		 */
-		this_rq->next_balance = next_balance;
-	}
-}
-
-/*
- * active_load_balance is run by migration threads. It pushes running tasks
- * off the busiest CPU onto idle CPUs. It requires at least 1 task to be
- * running on each physical CPU where possible, and avoids physical /
- * logical imbalances.
- *
- * Called with busiest_rq locked.
- */
-static void active_load_balance(struct rq *busiest_rq, int busiest_cpu)
-{
-	int target_cpu = busiest_rq->push_cpu;
-	struct sched_domain *sd;
-	struct rq *target_rq;
-
-	/* Is there any task to move? */
-	if (busiest_rq->nr_running <= 1)
-		return;
-
-	target_rq = cpu_rq(target_cpu);
-
-	/*
-	 * This condition is "impossible", if it occurs
-	 * we need to fix it. Originally reported by
-	 * Bjorn Helgaas on a 128-cpu setup.
-	 */
-	BUG_ON(busiest_rq == target_rq);
-
-	/* move a task from busiest_rq to target_rq */
-	double_lock_balance(busiest_rq, target_rq);
-	update_rq_clock(busiest_rq);
-	update_rq_clock(target_rq);
-
-	/* Search for an sd spanning us and the target CPU. */
-	for_each_domain(target_cpu, sd) {
-		if ((sd->flags & SD_LOAD_BALANCE) &&
-		    cpumask_test_cpu(busiest_cpu, sched_domain_span(sd)))
-				break;
-	}
-
-	if (likely(sd)) {
-		schedstat_inc(sd, alb_count);
-
-		if (move_one_task(target_rq, target_cpu, busiest_rq,
-				  sd, CPU_IDLE))
-			schedstat_inc(sd, alb_pushed);
-		else
-			schedstat_inc(sd, alb_failed);
-	}
-	double_unlock_balance(busiest_rq, target_rq);
-}
-
-#ifdef CONFIG_NO_HZ
-static struct {
-	atomic_t load_balancer;
-	cpumask_var_t cpu_mask;
-	cpumask_var_t ilb_grp_nohz_mask;
-} nohz ____cacheline_aligned = {
-	.load_balancer = ATOMIC_INIT(-1),
-};
-
-int get_nohz_load_balancer(void)
-{
-	return atomic_read(&nohz.load_balancer);
-}
-
-#if defined(CONFIG_SCHED_MC) || defined(CONFIG_SCHED_SMT)
-/**
- * lowest_flag_domain - Return lowest sched_domain containing flag.
- * @cpu:	The cpu whose lowest level of sched domain is to
- *		be returned.
- * @flag:	The flag to check for the lowest sched_domain
- *		for the given cpu.
- *
- * Returns the lowest sched_domain of a cpu which contains the given flag.
- */
-static inline struct sched_domain *lowest_flag_domain(int cpu, int flag)
-{
-	struct sched_domain *sd;
-
-	for_each_domain(cpu, sd)
-		if (sd && (sd->flags & flag))
-			break;
-
-	return sd;
-}
-
-/**
- * for_each_flag_domain - Iterates over sched_domains containing the flag.
- * @cpu:	The cpu whose domains we're iterating over.
- * @sd:		variable holding the value of the power_savings_sd
- *		for cpu.
- * @flag:	The flag to filter the sched_domains to be iterated.
- *
- * Iterates over all the scheduler domains for a given cpu that has the 'flag'
- * set, starting from the lowest sched_domain to the highest.
- */
-#define for_each_flag_domain(cpu, sd, flag) \
-	for (sd = lowest_flag_domain(cpu, flag); \
-		(sd && (sd->flags & flag)); sd = sd->parent)
-
-/**
- * is_semi_idle_group - Checks if the given sched_group is semi-idle.
- * @ilb_group:	group to be checked for semi-idleness
- *
- * Returns:	1 if the group is semi-idle. 0 otherwise.
- *
- * We define a sched_group to be semi idle if it has atleast one idle-CPU
- * and atleast one non-idle CPU. This helper function checks if the given
- * sched_group is semi-idle or not.
- */
-static inline int is_semi_idle_group(struct sched_group *ilb_group)
-{
-	cpumask_and(nohz.ilb_grp_nohz_mask, nohz.cpu_mask,
-					sched_group_cpus(ilb_group));
-
-	/*
-	 * A sched_group is semi-idle when it has atleast one busy cpu
-	 * and atleast one idle cpu.
-	 */
-	if (cpumask_empty(nohz.ilb_grp_nohz_mask))
-		return 0;
-
-	if (cpumask_equal(nohz.ilb_grp_nohz_mask, sched_group_cpus(ilb_group)))
-		return 0;
-
-	return 1;
->>>>>>> 0970d299
 }
 
 unsigned long nr_uninterruptible(void)
